--- conflicted
+++ resolved
@@ -14,13 +14,8 @@
    * {{{
    * scala> import cats.implicits._
    * scala> import cats.arrow._
-<<<<<<< HEAD
-   * scala> val f = (_ + 1)
-   * scala> val g = (_ * 100)
-=======
    * scala> val f : Int => Int = (_ + 1)
    * scala> val g : Int => Int = (_ * 100)
->>>>>>> 7adc57da
    * scala> (f >>> g)(3)
    * res0: Int = 400
    * scala> (f <<< g)(3)
