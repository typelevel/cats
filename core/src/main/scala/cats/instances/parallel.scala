package cats
package instances

import cats.data._
import cats.kernel.Semigroup
import cats.syntax.either._
<<<<<<< HEAD
import cats.{~>, Applicative, Apply, FlatMap, Functor, Monad, NonEmptyParallel, Parallel}

trait ParallelInstances extends ParallelInstances1 {
  implicit def catsParallelForEitherValidated[E: Semigroup]: Parallel[Either[E, ?], Validated[E, ?]] =
    new Parallel[Either[E, ?], Validated[E, ?]] {

      def applicative: Applicative[Validated[E, ?]] = Validated.catsDataApplicativeErrorForValidated
      def monad: Monad[Either[E, ?]] = cats.instances.either.catsStdInstancesForEither

      def sequential: Validated[E, ?] ~> Either[E, ?] =
        λ[Validated[E, ?] ~> Either[E, ?]](_.toEither)

      def parallel: Either[E, ?] ~> Validated[E, ?] =
        λ[Either[E, ?] ~> Validated[E, ?]](_.toValidated)
    }

  implicit def catsParallelForOptionTNestedOption[F[_], M[_]](
    implicit P: Parallel[M, F]
  ): Parallel[OptionT[M, ?], Nested[F, Option, ?]] = new Parallel[OptionT[M, ?], Nested[F, Option, ?]] {

    implicit val appF: Applicative[F] = P.applicative
    implicit val monadM: Monad[M] = P.monad
    implicit val appOption: Applicative[Option] = cats.instances.option.catsStdInstancesForOption

    def applicative: Applicative[Nested[F, Option, ?]] = cats.data.Nested.catsDataApplicativeForNested[F, Option]

    def monad: Monad[OptionT[M, ?]] = cats.data.OptionT.catsDataMonadErrorMonadForOptionT[M]

    def sequential: Nested[F, Option, ?] ~> OptionT[M, ?] =
      λ[Nested[F, Option, ?] ~> OptionT[M, ?]](nested => OptionT(P.sequential(nested.value)))

    def parallel: OptionT[M, ?] ~> Nested[F, Option, ?] =
      λ[OptionT[M, ?] ~> Nested[F, Option, ?]](optT => Nested(P.parallel(optT.value)))
  }

  implicit val catsStdNonEmptyParallelForZipList: NonEmptyParallel[List, ZipList] =
    new NonEmptyParallel[List, ZipList] {

      def flatMap: FlatMap[List] = cats.instances.list.catsStdInstancesForList
      def apply: Apply[ZipList] = ZipList.catsDataCommutativeApplyForZipList

      def sequential: ZipList ~> List =
        λ[ZipList ~> List](_.value)

      def parallel: List ~> ZipList =
        λ[List ~> ZipList](v => new ZipList(v))
    }

  implicit val catsStdNonEmptyParallelForZipVector: NonEmptyParallel[Vector, ZipVector] =
    new NonEmptyParallel[Vector, ZipVector] {

      def flatMap: FlatMap[Vector] = cats.instances.vector.catsStdInstancesForVector
      def apply: Apply[ZipVector] = ZipVector.catsDataCommutativeApplyForZipVector

      def sequential: ZipVector ~> Vector =
        λ[ZipVector ~> Vector](_.value)

      def parallel: Vector ~> ZipVector =
        λ[Vector ~> ZipVector](v => new ZipVector(v))
    }

  implicit val catsStdParallelForZipStream: Parallel[Stream, ZipStream] =
    new Parallel[Stream, ZipStream] {

      def monad: Monad[Stream] = cats.instances.stream.catsStdInstancesForStream
      def applicative: Applicative[ZipStream] = ZipStream.catsDataAlternativeForZipStream

      def sequential: ZipStream ~> Stream =
        λ[ZipStream ~> Stream](_.value)

      def parallel: Stream ~> ZipStream =
        λ[Stream ~> ZipStream](v => new ZipStream(v))
    }

  implicit def catsParallelForEitherTNestedParallelValidated[F[_], M[_], E: Semigroup](
    implicit P: Parallel[M, F]
  ): Parallel[EitherT[M, E, ?], Nested[F, Validated[E, ?], ?]] =
    new Parallel[EitherT[M, E, ?], Nested[F, Validated[E, ?], ?]] {

      implicit val appF: Applicative[F] = P.applicative
      implicit val monadM: Monad[M] = P.monad
      implicit val appValidated: Applicative[Validated[E, ?]] = Validated.catsDataApplicativeErrorForValidated
      implicit val monadEither: Monad[Either[E, ?]] = cats.instances.either.catsStdInstancesForEither

      def applicative: Applicative[Nested[F, Validated[E, ?], ?]] =
        cats.data.Nested.catsDataApplicativeForNested[F, Validated[E, ?]]

      def monad: Monad[EitherT[M, E, ?]] = cats.data.EitherT.catsDataMonadErrorForEitherT

      def sequential: Nested[F, Validated[E, ?], ?] ~> EitherT[M, E, ?] =
        λ[Nested[F, Validated[E, ?], ?] ~> EitherT[M, E, ?]] { nested =>
          val mva = P.sequential(nested.value)
          EitherT(Functor[M].map(mva)(_.toEither))
        }

      def parallel: EitherT[M, E, ?] ~> Nested[F, Validated[E, ?], ?] =
        λ[EitherT[M, E, ?] ~> Nested[F, Validated[E, ?], ?]] { eitherT =>
          val fea = P.parallel(eitherT.value)
          Nested(Functor[F].map(fea)(_.toValidated))
        }
    }
}
=======
import cats.{~>, Applicative, Monad, Parallel}
>>>>>>> ccd712af

private[instances] trait ParallelInstances1 {
  @deprecated("Use EitherT.catsDataParallelForEitherTWithSequentialEffect", "2.0.0")
  private[instances] def catsParallelForEitherTNestedValidated[M[_]: Monad, E: Semigroup]
    : Parallel.Aux[EitherT[M, E, *], Nested[M, Validated[E, *], *]] =
    new Parallel[EitherT[M, E, *]] {
      type F[x] = Nested[M, Validated[E, *], x]

      implicit val appValidated: Applicative[Validated[E, *]] = Validated.catsDataApplicativeErrorForValidated
      implicit val monadEither: Monad[Either[E, *]] = cats.instances.either.catsStdInstancesForEither

      def applicative: Applicative[Nested[M, Validated[E, *], *]] =
        cats.data.Nested.catsDataApplicativeForNested[M, Validated[E, *]]

      def monad: Monad[EitherT[M, E, *]] = cats.data.EitherT.catsDataMonadErrorForEitherT

      def sequential: Nested[M, Validated[E, *], *] ~> EitherT[M, E, *] =
        λ[Nested[M, Validated[E, *], *] ~> EitherT[M, E, *]] { nested =>
          EitherT(Monad[M].map(nested.value)(_.toEither))
        }

      def parallel: EitherT[M, E, *] ~> Nested[M, Validated[E, *], *] =
        λ[EitherT[M, E, *] ~> Nested[M, Validated[E, *], *]] { eitherT =>
          Nested(Monad[M].map(eitherT.value)(_.toValidated))
        }
    }
}<|MERGE_RESOLUTION|>--- conflicted
+++ resolved
@@ -4,112 +4,7 @@
 import cats.data._
 import cats.kernel.Semigroup
 import cats.syntax.either._
-<<<<<<< HEAD
-import cats.{~>, Applicative, Apply, FlatMap, Functor, Monad, NonEmptyParallel, Parallel}
-
-trait ParallelInstances extends ParallelInstances1 {
-  implicit def catsParallelForEitherValidated[E: Semigroup]: Parallel[Either[E, ?], Validated[E, ?]] =
-    new Parallel[Either[E, ?], Validated[E, ?]] {
-
-      def applicative: Applicative[Validated[E, ?]] = Validated.catsDataApplicativeErrorForValidated
-      def monad: Monad[Either[E, ?]] = cats.instances.either.catsStdInstancesForEither
-
-      def sequential: Validated[E, ?] ~> Either[E, ?] =
-        λ[Validated[E, ?] ~> Either[E, ?]](_.toEither)
-
-      def parallel: Either[E, ?] ~> Validated[E, ?] =
-        λ[Either[E, ?] ~> Validated[E, ?]](_.toValidated)
-    }
-
-  implicit def catsParallelForOptionTNestedOption[F[_], M[_]](
-    implicit P: Parallel[M, F]
-  ): Parallel[OptionT[M, ?], Nested[F, Option, ?]] = new Parallel[OptionT[M, ?], Nested[F, Option, ?]] {
-
-    implicit val appF: Applicative[F] = P.applicative
-    implicit val monadM: Monad[M] = P.monad
-    implicit val appOption: Applicative[Option] = cats.instances.option.catsStdInstancesForOption
-
-    def applicative: Applicative[Nested[F, Option, ?]] = cats.data.Nested.catsDataApplicativeForNested[F, Option]
-
-    def monad: Monad[OptionT[M, ?]] = cats.data.OptionT.catsDataMonadErrorMonadForOptionT[M]
-
-    def sequential: Nested[F, Option, ?] ~> OptionT[M, ?] =
-      λ[Nested[F, Option, ?] ~> OptionT[M, ?]](nested => OptionT(P.sequential(nested.value)))
-
-    def parallel: OptionT[M, ?] ~> Nested[F, Option, ?] =
-      λ[OptionT[M, ?] ~> Nested[F, Option, ?]](optT => Nested(P.parallel(optT.value)))
-  }
-
-  implicit val catsStdNonEmptyParallelForZipList: NonEmptyParallel[List, ZipList] =
-    new NonEmptyParallel[List, ZipList] {
-
-      def flatMap: FlatMap[List] = cats.instances.list.catsStdInstancesForList
-      def apply: Apply[ZipList] = ZipList.catsDataCommutativeApplyForZipList
-
-      def sequential: ZipList ~> List =
-        λ[ZipList ~> List](_.value)
-
-      def parallel: List ~> ZipList =
-        λ[List ~> ZipList](v => new ZipList(v))
-    }
-
-  implicit val catsStdNonEmptyParallelForZipVector: NonEmptyParallel[Vector, ZipVector] =
-    new NonEmptyParallel[Vector, ZipVector] {
-
-      def flatMap: FlatMap[Vector] = cats.instances.vector.catsStdInstancesForVector
-      def apply: Apply[ZipVector] = ZipVector.catsDataCommutativeApplyForZipVector
-
-      def sequential: ZipVector ~> Vector =
-        λ[ZipVector ~> Vector](_.value)
-
-      def parallel: Vector ~> ZipVector =
-        λ[Vector ~> ZipVector](v => new ZipVector(v))
-    }
-
-  implicit val catsStdParallelForZipStream: Parallel[Stream, ZipStream] =
-    new Parallel[Stream, ZipStream] {
-
-      def monad: Monad[Stream] = cats.instances.stream.catsStdInstancesForStream
-      def applicative: Applicative[ZipStream] = ZipStream.catsDataAlternativeForZipStream
-
-      def sequential: ZipStream ~> Stream =
-        λ[ZipStream ~> Stream](_.value)
-
-      def parallel: Stream ~> ZipStream =
-        λ[Stream ~> ZipStream](v => new ZipStream(v))
-    }
-
-  implicit def catsParallelForEitherTNestedParallelValidated[F[_], M[_], E: Semigroup](
-    implicit P: Parallel[M, F]
-  ): Parallel[EitherT[M, E, ?], Nested[F, Validated[E, ?], ?]] =
-    new Parallel[EitherT[M, E, ?], Nested[F, Validated[E, ?], ?]] {
-
-      implicit val appF: Applicative[F] = P.applicative
-      implicit val monadM: Monad[M] = P.monad
-      implicit val appValidated: Applicative[Validated[E, ?]] = Validated.catsDataApplicativeErrorForValidated
-      implicit val monadEither: Monad[Either[E, ?]] = cats.instances.either.catsStdInstancesForEither
-
-      def applicative: Applicative[Nested[F, Validated[E, ?], ?]] =
-        cats.data.Nested.catsDataApplicativeForNested[F, Validated[E, ?]]
-
-      def monad: Monad[EitherT[M, E, ?]] = cats.data.EitherT.catsDataMonadErrorForEitherT
-
-      def sequential: Nested[F, Validated[E, ?], ?] ~> EitherT[M, E, ?] =
-        λ[Nested[F, Validated[E, ?], ?] ~> EitherT[M, E, ?]] { nested =>
-          val mva = P.sequential(nested.value)
-          EitherT(Functor[M].map(mva)(_.toEither))
-        }
-
-      def parallel: EitherT[M, E, ?] ~> Nested[F, Validated[E, ?], ?] =
-        λ[EitherT[M, E, ?] ~> Nested[F, Validated[E, ?], ?]] { eitherT =>
-          val fea = P.parallel(eitherT.value)
-          Nested(Functor[F].map(fea)(_.toValidated))
-        }
-    }
-}
-=======
 import cats.{~>, Applicative, Monad, Parallel}
->>>>>>> ccd712af
 
 private[instances] trait ParallelInstances1 {
   @deprecated("Use EitherT.catsDataParallelForEitherTWithSequentialEffect", "2.0.0")
