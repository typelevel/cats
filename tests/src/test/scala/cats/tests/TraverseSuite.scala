--- conflicted
+++ resolved
@@ -32,7 +32,6 @@
     }
   }
 
-<<<<<<< HEAD
   test(s"Traverse[$name].mapAccumL") {
     forAll { (fa: F[Int], start: Long, fn: (Long, Int) => (Long, Int)) =>
       val (act, fb) = fa.mapAccumL(start)(fn)
@@ -42,11 +41,12 @@
       }
       assert(act === exp)
       assert(fb.toList === xs.reverse)
-=======
+    }
+  }
+
   test(s"Traverse[$name].traverse matches traverse_ with Option") {
     forAll { (fa: F[Int], fn: Int => Option[Int]) =>
       assert(Applicative[Option].void(fa.traverse(fn)) == fa.traverse_(fn))
->>>>>>> b1916716
     }
   }
 
