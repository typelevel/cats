package cats
package syntax

abstract class AllSyntaxBinCompat
    extends AllSyntax
    with AllSyntaxBinCompat0
    with AllSyntaxBinCompat1
    with AllSyntaxBinCompat2
    with AllSyntaxBinCompat3
    with AllSyntaxBinCompat4

trait AllSyntax
    extends AlternativeSyntax
    with ApplicativeSyntax
    with ApplicativeErrorSyntax
    with ApplySyntax
    with ArrowSyntax
    with ArrowChoiceSyntax
    with BifunctorSyntax
    with BifoldableSyntax
    with BitraverseSyntax
    with SemigroupalSyntax
    with CoflatMapSyntax
    with ComonadSyntax
    with ComposeSyntax
    with ContravariantSyntax
    with DistributiveSyntax
    with ContravariantMonoidalSyntax
    with ContravariantSemigroupalSyntax
    with EitherKSyntax
    with EitherSyntax
    with EqSyntax
    with FlatMapSyntax
    with FoldableSyntax
    with FunctorSyntax
    with GroupSyntax
    with HashSyntax
    with InvariantSyntax
    with IorSyntax
    with ListSyntax
    with MonadErrorSyntax
    with MonadSyntax
    with MonoidSyntax
    with OptionSyntax
    with OrderSyntax
    with ParallelSyntax
    with PartialOrderSyntax
    with ProfunctorSyntax
    with ReducibleSyntax
    with SemigroupSyntax
    with SemigroupKSyntax
    with ShowSyntax
    with StrongSyntax
    with TraverseSyntax
    with NonEmptyTraverseSyntax
    with ValidatedSyntax
    with VectorSyntax
    with WriterSyntax

trait AllSyntaxBinCompat0 extends UnorderedTraverseSyntax with ApplicativeErrorExtension with TrySyntax

trait AllSyntaxBinCompat1
    extends FlatMapOptionSyntax
    with ChoiceSyntax
    with NestedSyntax
    with BinestedSyntax
    with ParallelFlatSyntax
    with SetSyntax
    with ValidatedExtensionSyntax
    with RepresentableSyntax

trait AllSyntaxBinCompat2
    extends ParallelTraverseSyntax
    with TraverseFilterSyntax
    with FunctorFilterSyntax
    with EitherSyntaxBinCompat0
    with ListSyntaxBinCompat0
    with ValidatedSyntaxBincompat0

trait AllSyntaxBinCompat3 extends UnorderedFoldableSyntax with Function1Syntax

<<<<<<< HEAD
trait AllSyntaxBinCompat4 extends ApplySyntaxBinCompat0
=======
trait AllSyntaxBinCompat4
    extends TraverseFilterSyntaxBinCompat0
    with ParallelApplySyntax
    with FoldableSyntaxBinCompat0
    with ReducibleSyntaxBinCompat0
>>>>>>> ee7d356b
<|MERGE_RESOLUTION|>--- conflicted
+++ resolved
@@ -79,12 +79,9 @@
 
 trait AllSyntaxBinCompat3 extends UnorderedFoldableSyntax with Function1Syntax
 
-<<<<<<< HEAD
-trait AllSyntaxBinCompat4 extends ApplySyntaxBinCompat0
-=======
 trait AllSyntaxBinCompat4
     extends TraverseFilterSyntaxBinCompat0
+    with ApplySyntaxBinCompat0
     with ParallelApplySyntax
     with FoldableSyntaxBinCompat0
-    with ReducibleSyntaxBinCompat0
->>>>>>> ee7d356b
+    with ReducibleSyntaxBinCompat0