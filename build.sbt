import microsites._
import ReleaseTransformations._
import sbt.io.Using

import scala.xml.transform.{RewriteRule, RuleTransformer}
import sbtcrossproject.CrossPlugin.autoImport.{crossProject, CrossType}

lazy val scoverageSettings = Seq(
  coverageMinimum := 60,
  coverageFailOnMinimum := false,
  coverageHighlighting := true
)

organization in ThisBuild := "org.typelevel"
scalafixDependencies in ThisBuild += "org.typelevel" %% "simulacrum-scalafix" % "0.5.0"

val isTravisBuild = settingKey[Boolean]("Flag indicating whether the current build is running under Travis")
val crossScalaVersionsFromTravis = settingKey[Seq[String]]("Scala versions set in .travis.yml as scala_version_XXX")
isTravisBuild in Global := sys.env.contains("TRAVIS")

val scalaCheckVersion = "1.14.3"

val munitVersion = "0.7.12"

val disciplineVersion = "1.0.3"

val disciplineScalatestVersion = "2.0.1"
<<<<<<< HEAD

val disciplineMunitVersion = "0.2.4"
=======
val disciplineMunitVersion = "0.3.0"
>>>>>>> 87c5e531

val kindProjectorVersion = "0.11.0"

crossScalaVersionsFromTravis in Global := {
  val manifest = (baseDirectory in ThisBuild).value / ".travis.yml"
  import collection.JavaConverters._
  Using.fileInputStream(manifest) { fis =>
    new org.yaml.snakeyaml.Yaml().loadAs(fis, classOf[java.util.Map[_, _]]).asScala.toList.collect {
      case (k: String, v: String) if k.contains("scala_version_") => v
    }
  }
}

def scalaVersionSpecificFolders(srcName: String, srcBaseDir: java.io.File, scalaVersion: String) = {
  def extraDirs(suffix: String) =
    List(CrossType.Pure, CrossType.Full)
      .flatMap(_.sharedSrcDir(srcBaseDir, srcName).toList.map(f => file(f.getPath + suffix)))
  CrossVersion.partialVersion(scalaVersion) match {
    case Some((2, y)) => extraDirs("-2.x") ++ (if (y >= 13) extraDirs("-2.13+") else Nil)
    case Some((0, _)) => extraDirs("-2.13+") ++ extraDirs("-3.x")
    case _            => Nil
  }
}

lazy val commonScalaVersionSettings = Seq(
  crossScalaVersions := (crossScalaVersionsFromTravis in Global).value,
  scalaVersion := crossScalaVersions.value.find(_.contains("2.12")).get
)

commonScalaVersionSettings

ThisBuild / mimaFailOnNoPrevious := false

def doctestGenTestsDottyCompat(isDotty: Boolean, genTests: Seq[File]): Seq[File] =
  if (isDotty) Nil else genTests

lazy val commonSettings = commonScalaVersionSettings ++ Seq(
  scalacOptions ++= commonScalacOptions(scalaVersion.value, isDotty.value),
  Compile / unmanagedSourceDirectories ++= scalaVersionSpecificFolders("main", baseDirectory.value, scalaVersion.value),
  Test / unmanagedSourceDirectories ++= scalaVersionSpecificFolders("test", baseDirectory.value, scalaVersion.value),
  resolvers ++= Seq(Resolver.sonatypeRepo("releases"), Resolver.sonatypeRepo("snapshots")),
  parallelExecution in Test := false,
  testFrameworks += new TestFramework("munit.Framework"),
  scalacOptions in (Compile, doc) := (scalacOptions in (Compile, doc)).value.filter(_ != "-Xfatal-warnings")
) ++ warnUnusedImport

def macroDependencies(scalaVersion: String) =
  if (scalaVersion.startsWith("2")) Seq("org.scala-lang" % "scala-reflect" % scalaVersion % Provided) else Nil

lazy val catsSettings = Seq(
  incOptions := incOptions.value.withLogRecompileOnMacro(false),
  libraryDependencies ++= (
    if (isDotty.value) Nil
    else
      Seq(
        compilerPlugin(("org.typelevel" %% "kind-projector" % kindProjectorVersion).cross(CrossVersion.full))
      )
  ) ++ macroDependencies(scalaVersion.value)
) ++ commonSettings ++ publishSettings ++ scoverageSettings ++ simulacrumSettings

lazy val simulacrumSettings = Seq(
  libraryDependencies ++= (if (isDotty.value) Nil else Seq(compilerPlugin(scalafixSemanticdb))),
  scalacOptions ++= (
    if (isDotty.value) Nil else Seq(s"-P:semanticdb:targetroot:${baseDirectory.value}/target/.semanticdb", "-Yrangepos")
  ),
  libraryDependencies +=
    ("org.typelevel" %% "simulacrum-scalafix-annotations" % "0.5.0" % Provided).withDottyCompat(scalaVersion.value),
  pomPostProcess := { (node: xml.Node) =>
    new RuleTransformer(new RewriteRule {
      override def transform(node: xml.Node): Seq[xml.Node] =
        node match {
          case e: xml.Elem
              if e.label == "dependency" &&
                e.child.exists(child => child.label == "groupId" && child.text == "org.typelevel") &&
                e.child.exists(child => child.label == "artifactId" && child.text.startsWith("simulacrum")) =>
            Nil
          case _ => Seq(node)
        }
    }).transform(node).head
  }
)

lazy val tagName = Def.setting {
  s"v${if (releaseUseGlobalVersion.value) (version in ThisBuild).value else version.value}"
}

lazy val commonJsSettings = Seq(
  scalacOptions += {
    val tv = tagName.value
    val tagOrHash =
      if (isSnapshot.value) sys.process.Process("git rev-parse HEAD").lineStream_!.head
      else tv
    val a = (baseDirectory in LocalRootProject).value.toURI.toString
    val g = "https://raw.githubusercontent.com/typelevel/cats/" + tagOrHash
    s"-P:scalajs:mapSourceURI:$a->$g/"
  },
  scalaJSStage in Global := FullOptStage,
  parallelExecution := false,
  jsEnv := new org.scalajs.jsenv.nodejs.NodeJSEnv(),
  // batch mode decreases the amount of memory needed to compile Scala.js code
  scalaJSLinkerConfig := scalaJSLinkerConfig.value.withBatchMode(isTravisBuild.value),
  scalaJSLinkerConfig ~= (_.withModuleKind(ModuleKind.CommonJSModule)),
  // currently sbt-doctest doesn't work in JS builds
  // https://github.com/tkawachi/sbt-doctest/issues/52
  doctestGenTests := Seq.empty,
  coverageEnabled := false
)

lazy val commonJvmSettings = Seq(
  testOptions in Test += {
    val flag = if ((isTravisBuild in Global).value) "-oCI" else "-oDF"
    Tests.Argument(TestFrameworks.ScalaTest, flag)
  },
  Test / fork := true,
  Test / javaOptions := Seq("-Xmx3G")
)

lazy val includeGeneratedSrc: Setting[_] = {
  mappings in (Compile, packageSrc) ++= {
    val base = (sourceManaged in Compile).value
    (managedSources in Compile).value.map { file =>
      file -> file.relativeTo(base).get.getPath
    }
  }
}

lazy val disciplineDependencies = Seq(
  libraryDependencies ++= Seq(
    "org.typelevel" %%% "discipline-core" % disciplineVersion
  )
)

lazy val testingDependencies = Seq(
  libraryDependencies ++= Seq(
    "org.scalameta" %%% "munit-scalacheck" % munitVersion % Test,
    "org.typelevel" %%% "discipline-munit" % disciplineMunitVersion % Test
  )
)

lazy val docsMappingsAPIDir = settingKey[String]("Name of subdirectory in site target directory for api docs")

lazy val docSettings = Seq(
  micrositeName := "Cats",
  micrositeDescription := "Lightweight, modular, and extensible library for functional programming",
  micrositeAuthor := "Cats contributors",
  micrositeFooterText := Some(
    """
      |<p>© 2020 <a href="https://github.com/typelevel/cats#maintainers">The Cats Maintainers</a></p>
      |<p style="font-size: 80%; margin-top: 10px">Website built with <a href="https://47deg.github.io/sbt-microsites/">sbt-microsites © 2020 47 Degrees</a></p>
      |""".stripMargin
  ),
  micrositeHighlightTheme := "atom-one-light",
  micrositeHomepage := "http://typelevel.org/cats/",
  micrositeBaseUrl := "cats",
  micrositeDocumentationUrl := "/cats/api/cats/index.html",
  micrositeDocumentationLabelDescription := "API Documentation",
  micrositeGithubOwner := "typelevel",
  micrositeExtraMdFilesOutput := resourceManaged.value / "main" / "jekyll",
  micrositeExtraMdFiles := Map(
    file("CONTRIBUTING.md") -> ExtraMdFileConfig(
      "contributing.md",
      "home",
      Map("title" -> "Contributing", "section" -> "contributing", "position" -> "50")
    ),
    file("README.md") -> ExtraMdFileConfig(
      "index.md",
      "home",
      Map("title" -> "Home", "section" -> "home", "position" -> "0")
    )
  ),
  micrositeGithubRepo := "cats",
  micrositeTheme := "pattern",
  micrositePalette := Map(
    "brand-primary" -> "#5B5988",
    "brand-secondary" -> "#292E53",
    "brand-tertiary" -> "#222749",
    "gray-dark" -> "#49494B",
    "gray" -> "#7B7B7E",
    "gray-light" -> "#E5E5E6",
    "gray-lighter" -> "#F4F3F4",
    "white-color" -> "#FFFFFF"
  ),
  micrositeCompilingDocsTool := WithMdoc,
  autoAPIMappings := true,
  unidocProjectFilter in (ScalaUnidoc, unidoc) := inProjects(kernel.jvm, core.jvm, free.jvm),
  docsMappingsAPIDir := "api",
  addMappingsToSiteDir(mappings in (ScalaUnidoc, packageDoc), docsMappingsAPIDir),
  ghpagesNoJekyll := false,
  fork in mdoc := true,
  fork in (ScalaUnidoc, unidoc) := true,
  scalacOptions in (ScalaUnidoc, unidoc) ++= Seq(
    "-Xfatal-warnings",
    "-groups",
    "-doc-source-url",
    scmInfo.value.get.browseUrl + "/tree/master€{FILE_PATH}.scala",
    "-sourcepath",
    baseDirectory.in(LocalRootProject).value.getAbsolutePath,
    "-diagrams"
  ) ++ (if (priorTo2_13(scalaVersion.value))
          Seq("-Yno-adapted-args")
        else
          Nil),
  scalacOptions ~= (_.filterNot(
    Set("-Ywarn-unused-import", "-Ywarn-unused:imports", "-Ywarn-dead-code", "-Xfatal-warnings")
  )),
  git.remoteRepo := "git@github.com:typelevel/cats.git",
  includeFilter in makeSite := "*.html" | "*.css" | "*.png" | "*.jpg" | "*.gif" | "*.js" | "*.swf" | "*.yml" | "*.md" | "*.svg",
  includeFilter in Jekyll := (includeFilter in makeSite).value,
  mdocIn := baseDirectory.in(LocalRootProject).value / "docs" / "src" / "main" / "mdoc",
  mdocExtraArguments := Seq("--no-link-hygiene")
)

def mimaPrevious(moduleName: String, scalaVer: String, ver: String, includeCats1: Boolean = true): List[ModuleID] = {
  import sbtrelease.Version

  def semverBinCompatVersions(major: Int, minor: Int, patch: Int): List[(Int, Int, Int)] = {
    val majorVersions: List[Int] = List(major)
    val minorVersions: List[Int] =
      if (major >= 1) Range(0, minor).inclusive.toList
      else List(minor)
    def patchVersions(currentMinVersion: Int): List[Int] =
      if (minor == 0 && patch == 0) List.empty[Int]
      else if (currentMinVersion != minor) List(0)
      else Range(0, patch - 1).inclusive.toList

    for {
      maj <- majorVersions
      min <- minorVersions
      pat <- patchVersions(min)
    } yield (maj, min, pat)
  }

  val mimaVersions: List[String] = {
    Version(ver) match {
      case Some(Version(major, Seq(minor, patch), _)) =>
        semverBinCompatVersions(major.toInt, minor.toInt, patch.toInt)
          .map { case (maj, min, pat) => s"$maj.$min.$pat" }
      case _ =>
        List.empty[String]
    }
  }
  // Safety Net For Exclusions
  lazy val excludedVersions: List[String] = List()

  // Safety Net for Inclusions
  lazy val extraVersions: List[String] = List("1.0.1", "1.1.0", "1.2.0", "1.3.1", "1.4.0", "1.5.0", "1.6.1")

  (mimaVersions ++ (if (priorTo2_13(scalaVer) && includeCats1) extraVersions else Nil))
    .filterNot(excludedVersions.contains(_))
    .map(v => "org.typelevel" %% moduleName % v)
}

def mimaSettings(moduleName: String, includeCats1: Boolean = true) =
  Seq(
    mimaPreviousArtifacts := mimaPrevious(moduleName, scalaVersion.value, version.value, includeCats1).toSet,
    mimaBinaryIssueFilters ++= {
      import com.typesafe.tools.mima.core._
      import com.typesafe.tools.mima.core.ProblemFilters._
      //Only sealed abstract classes that provide implicit instances to companion objects are allowed here, since they don't affect usage outside of the file.
      Seq(
        exclude[DirectMissingMethodProblem]("cats.data.OptionTInstances2.catsDataTraverseForOptionT"),
        exclude[DirectMissingMethodProblem]("cats.data.KleisliInstances1.catsDataCommutativeArrowForKleisliId"),
        exclude[DirectMissingMethodProblem]("cats.data.OptionTInstances1.catsDataMonoidKForOptionT"),
        exclude[DirectMissingMethodProblem]("cats.data.OptionTInstances0.catsDataMonoidForOptionT"),
        exclude[DirectMissingMethodProblem]("cats.data.KleisliInstances0.catsDataMonadForKleisliId"),
        exclude[DirectMissingMethodProblem]("cats.data.KleisliInstances1.catsDataCommutativeArrowForKleisli"),
        exclude[DirectMissingMethodProblem]("cats.data.KleisliInstances4.catsDataCommutativeFlatMapForKleisli"),
        exclude[DirectMissingMethodProblem]("cats.data.IRWSTInstances1.catsDataStrongForIRWST"),
        exclude[DirectMissingMethodProblem]("cats.data.OptionTInstances1.catsDataMonadErrorMonadForOptionT"),
        exclude[DirectMissingMethodProblem]("cats.data.OptionTInstances1.catsDataMonadErrorForOptionT")
      ) ++
        //These things are Ops classes that shouldn't have the `value` exposed. These should have never been public because they don't
        //provide any value. Making them private because of issues like #2514 and #2613.
        Seq(
          exclude[DirectMissingMethodProblem]("cats.ApplicativeError#LiftFromOptionPartially.dummy"),
          exclude[DirectMissingMethodProblem]("cats.data.Const#OfPartiallyApplied.dummy"),
          exclude[DirectMissingMethodProblem]("cats.data.EitherT#CondPartiallyApplied.dummy"),
          exclude[DirectMissingMethodProblem]("cats.data.EitherT#FromEitherPartiallyApplied.dummy"),
          exclude[DirectMissingMethodProblem]("cats.data.EitherT#FromOptionPartiallyApplied.dummy"),
          exclude[DirectMissingMethodProblem]("cats.data.EitherT#LeftPartiallyApplied.dummy"),
          exclude[DirectMissingMethodProblem]("cats.data.EitherT#LeftTPartiallyApplied.dummy"),
          exclude[DirectMissingMethodProblem]("cats.data.EitherT#PurePartiallyApplied.dummy"),
          exclude[DirectMissingMethodProblem]("cats.data.EitherT#RightPartiallyApplied.dummy"),
          exclude[DirectMissingMethodProblem]("cats.data.IorT#BothTPartiallyApplied.dummy"),
          exclude[DirectMissingMethodProblem]("cats.data.IorT#CondPartiallyApplied.dummy"),
          exclude[DirectMissingMethodProblem]("cats.data.IorT#FromEitherPartiallyApplied.dummy"),
          exclude[DirectMissingMethodProblem]("cats.data.IorT#FromIorPartiallyApplied.dummy"),
          exclude[DirectMissingMethodProblem]("cats.data.IorT#FromOptionPartiallyApplied.dummy"),
          exclude[DirectMissingMethodProblem]("cats.data.IorT#LeftPartiallyApplied.dummy"),
          exclude[DirectMissingMethodProblem]("cats.data.IorT#LeftTPartiallyApplied.dummy"),
          exclude[DirectMissingMethodProblem]("cats.data.IorT#PurePartiallyApplied.dummy"),
          exclude[DirectMissingMethodProblem]("cats.data.IorT#RightPartiallyApplied.dummy"),
          exclude[DirectMissingMethodProblem]("cats.data.NonEmptyChainOps.value"),
          exclude[DirectMissingMethodProblem]("cats.data.OptionT#FromOptionPartiallyApplied.dummy"),
          exclude[DirectMissingMethodProblem]("cats.data.OptionT#PurePartiallyApplied.dummy"),
          exclude[DirectMissingMethodProblem]("cats.data.Validated#CatchOnlyPartiallyApplied.dummy"),
          exclude[DirectMissingMethodProblem]("cats.free.Free#FreeInjectKPartiallyApplied.dummy"),
          exclude[DirectMissingMethodProblem]("cats.free.Free#FreeLiftInjectKPartiallyApplied.dummy"),
          exclude[DirectMissingMethodProblem]("cats.free.FreeT#FreeTLiftInjectKPartiallyApplied.dummy"),
          exclude[DirectMissingMethodProblem]("cats.syntax.ApplicativeErrorIdOps.e"),
          exclude[DirectMissingMethodProblem]("cats.syntax.ApplicativeErrorOps.fa"),
          exclude[DirectMissingMethodProblem]("cats.syntax.ApplicativeIdOps.a"),
          exclude[DirectMissingMethodProblem]("cats.syntax.ApplicativeOps.fa"),
          exclude[DirectMissingMethodProblem]("cats.syntax.ApplyOps.fa"),
          exclude[DirectMissingMethodProblem]("cats.syntax.BinestedIdOps.value"),
          exclude[DirectMissingMethodProblem]("cats.syntax.BitraverseOps.fab"),
          exclude[DirectMissingMethodProblem]("cats.syntax.DistributiveOps.fa"),
          exclude[DirectMissingMethodProblem]("cats.syntax.EitherIdOps.obj"),
          exclude[DirectMissingMethodProblem]("cats.syntax.EitherIdOpsBinCompat0.value"),
          exclude[DirectMissingMethodProblem]("cats.syntax.EitherSyntax#CatchOnlyPartiallyApplied.dummy"),
          exclude[DirectMissingMethodProblem]("cats.syntax.EitherKOps.fa"),
          exclude[DirectMissingMethodProblem]("cats.syntax.EitherObjectOps.either"),
          exclude[DirectMissingMethodProblem]("cats.syntax.EitherOps.eab"),
          exclude[DirectMissingMethodProblem]("cats.syntax.EitherOpsBinCompat0.value"),
          exclude[DirectMissingMethodProblem]("cats.syntax.FlatMapIdOps.a"),
          exclude[DirectMissingMethodProblem]("cats.syntax.FlatMapOps.fa"),
          exclude[DirectMissingMethodProblem]("cats.syntax.FlatMapOptionOps.fopta"),
          exclude[DirectMissingMethodProblem]("cats.syntax.FlattenOps.ffa"),
          exclude[DirectMissingMethodProblem]("cats.syntax.FoldableOps.fa"),
          exclude[DirectMissingMethodProblem]("cats.syntax.GuardOps.condition"),
          exclude[DirectMissingMethodProblem]("cats.syntax.IfMOps.fa"),
          exclude[DirectMissingMethodProblem]("cats.syntax.IndexOps.fa"),
          exclude[DirectMissingMethodProblem]("cats.syntax.IorIdOps.a"),
          exclude[DirectMissingMethodProblem]("cats.syntax.LeftOps.left"),
          exclude[DirectMissingMethodProblem]("cats.syntax.ListOps.la"),
          exclude[DirectMissingMethodProblem]("cats.syntax.ListOpsBinCompat0.la"),
          exclude[DirectMissingMethodProblem]("cats.syntax.MonadErrorOps.fa"),
          exclude[DirectMissingMethodProblem]("cats.syntax.MonadErrorRethrowOps.fea"),
          exclude[DirectMissingMethodProblem]("cats.syntax.MonadIdOps.a"),
          exclude[DirectMissingMethodProblem]("cats.syntax.MonadOps.fa"),
          exclude[DirectMissingMethodProblem]("cats.syntax.MonoidOps.lhs"),
          exclude[DirectMissingMethodProblem]("cats.syntax.NestedBitraverseOps.fgagb"),
          exclude[DirectMissingMethodProblem]("cats.syntax.NestedFoldableOps.fga"),
          exclude[DirectMissingMethodProblem]("cats.syntax.NestedIdOps.value"),
          exclude[DirectMissingMethodProblem]("cats.syntax.NestedReducibleOps.fga"),
          exclude[DirectMissingMethodProblem]("cats.syntax.OptionIdOps.a"),
          exclude[DirectMissingMethodProblem]("cats.syntax.OptionOps.oa"),
          exclude[DirectMissingMethodProblem]("cats.syntax.ParallelApOps.ma"),
          exclude[DirectMissingMethodProblem]("cats.syntax.ParallelFlatSequenceOps.tmta"),
          exclude[DirectMissingMethodProblem]("cats.syntax.ParallelFlatTraversableOps.ta"),
          exclude[DirectMissingMethodProblem]("cats.syntax.ParallelSequence_Ops.tma"),
          exclude[DirectMissingMethodProblem]("cats.syntax.ParallelSequenceOps.tma"),
          exclude[DirectMissingMethodProblem]("cats.syntax.ParallelTraversable_Ops.ta"),
          exclude[DirectMissingMethodProblem]("cats.syntax.ParallelTraversableOps.ta"),
          exclude[DirectMissingMethodProblem]("cats.syntax.RightOps.right"),
          exclude[DirectMissingMethodProblem]("cats.syntax.SeparateOps.fgab"),
          exclude[DirectMissingMethodProblem]("cats.syntax.SetOps.se"),
          exclude[DirectMissingMethodProblem]("cats.syntax.TabulateOps.f"),
          exclude[DirectMissingMethodProblem]("cats.syntax.TryOps.self"),
          exclude[DirectMissingMethodProblem]("cats.syntax.UniteOps.fga"),
          exclude[DirectMissingMethodProblem]("cats.syntax.ValidatedExtension.self"),
          exclude[DirectMissingMethodProblem]("cats.syntax.ValidatedIdOpsBinCompat0.a"),
          exclude[DirectMissingMethodProblem]("cats.syntax.ValidatedIdSyntax.a"),
          exclude[DirectMissingMethodProblem]("cats.syntax.VectorOps.va"),
          exclude[DirectMissingMethodProblem]("cats.syntax.WriterIdSyntax.a")
        ) ++ // Only compile-time abstractions (macros) allowed here
        Seq(
          exclude[IncompatibleMethTypeProblem]("cats.arrow.FunctionKMacros.lift"),
          exclude[MissingTypesProblem]("cats.arrow.FunctionKMacros$"),
          exclude[IncompatibleMethTypeProblem]("cats.arrow.FunctionKMacros#Lifter.this"),
          exclude[IncompatibleResultTypeProblem]("cats.arrow.FunctionKMacros#Lifter.c"),
          exclude[DirectMissingMethodProblem]("cats.arrow.FunctionKMacros.compatNewTypeName")
        ) ++ //package private classes no longer needed
        Seq(
          exclude[MissingClassProblem]("cats.kernel.compat.scalaVersionMoreSpecific$"),
          exclude[MissingClassProblem]("cats.kernel.compat.scalaVersionMoreSpecific"),
          exclude[MissingClassProblem](
            "cats.kernel.compat.scalaVersionMoreSpecific$suppressUnusedImportWarningForScalaVersionMoreSpecific"
          )
        ) ++ // Only narrowing of types allowed here
        Seq(
          exclude[IncompatibleSignatureProblem]("*")
        )
    }
  )

lazy val docs = project
  .in(file("cats-docs"))
  .enablePlugins(MdocPlugin)
  .enablePlugins(MicrositesPlugin)
  .enablePlugins(ScalaUnidocPlugin)
  .settings(moduleName := "cats-docs")
  .settings(catsSettings)
  .settings(noPublishSettings)
  .settings(docSettings)
  .settings(commonJvmSettings)
  .settings(
    libraryDependencies ++= Seq(
      "org.typelevel" %%% "discipline-scalatest" % disciplineScalatestVersion
    ),
    scalacOptions in (ScalaUnidoc, unidoc) ~= { _.filter(_ != "-Xlint:-unused,_") }
  )
  .dependsOn(core.jvm, free.jvm, kernelLaws.jvm, laws.jvm)

lazy val cats = project
  .in(file("."))
  .settings(moduleName := "root", crossScalaVersions := Nil)
  .settings(publishSettings) // these settings are needed to release all aggregated modules under this root module
  .settings(noPublishSettings) // this is to exclude the root module itself from being published.
  .aggregate(catsJVM, catsJS)
  .dependsOn(catsJVM, catsJS, tests.jvm % "test-internal -> test")

lazy val catsJVM = project
  .in(file(".catsJVM"))
  .settings(moduleName := "cats")
  .settings(noPublishSettings)
  .settings(catsSettings)
  .settings(commonJvmSettings)
  .aggregate(kernel.jvm,
             kernelLaws.jvm,
             core.jvm,
             laws.jvm,
             free.jvm,
             testkit.jvm,
             tests.jvm,
             alleycatsCore.jvm,
             alleycatsLaws.jvm,
             alleycatsTests.jvm,
             jvm,
             docs
  )
  .dependsOn(
    kernel.jvm,
    kernelLaws.jvm,
    core.jvm,
    laws.jvm,
    free.jvm,
    testkit.jvm,
    tests.jvm % "test-internal -> test",
    alleycatsCore.jvm,
    alleycatsLaws.jvm,
    alleycatsTests.jvm % "test-internal -> test",
    jvm
  )

lazy val catsJS = project
  .in(file(".catsJS"))
  .settings(moduleName := "cats")
  .settings(noPublishSettings)
  .settings(catsSettings)
  .settings(commonJsSettings)
  .aggregate(kernel.js,
             kernelLaws.js,
             core.js,
             laws.js,
             free.js,
             testkit.js,
             tests.js,
             alleycatsCore.js,
             alleycatsLaws.js,
             alleycatsTests.js,
             js
  )
  .dependsOn(
    kernel.js,
    kernelLaws.js,
    core.js,
    laws.js,
    free.js,
    testkit.js,
    tests.js % "test-internal -> test",
    alleycatsCore.js,
    alleycatsLaws.js,
    alleycatsTests.js % "test-internal -> test",
    js
  )
  .enablePlugins(ScalaJSPlugin)

lazy val kernel = crossProject(JSPlatform, JVMPlatform)
  .crossType(CrossType.Pure)
  .in(file("kernel"))
  .settings(moduleName := "cats-kernel", name := "Cats kernel")
  .settings(commonSettings)
  .settings(publishSettings)
  .settings(scoverageSettings)
  .settings(sourceGenerators in Compile += (sourceManaged in Compile).map(KernelBoiler.gen).taskValue)
  .settings(includeGeneratedSrc)
  .jsSettings(commonJsSettings)
  .jvmSettings(commonJvmSettings ++ mimaSettings("cats-kernel"))
  .settings(
    libraryDependencies += ("org.scalacheck" %%% "scalacheck" % scalaCheckVersion % Test)
      .withDottyCompat(scalaVersion.value)
  )

lazy val kernelLaws = crossProject(JSPlatform, JVMPlatform)
  .in(file("kernel-laws"))
  .settings(moduleName := "cats-kernel-laws", name := "Cats kernel laws")
  .settings(commonSettings)
  .settings(publishSettings)
  .settings(scoverageSettings)
  .settings(disciplineDependencies)
  .settings(testingDependencies)
  .settings(scalacOptions in Test := (scalacOptions in Test).value.filter(_ != "-Xfatal-warnings"))
  .jsSettings(commonJsSettings)
  .jvmSettings(commonJvmSettings ++ mimaSettings("cats-kernel-laws", includeCats1 = false))
  .jsSettings(coverageEnabled := false)
  .dependsOn(kernel)

lazy val core = crossProject(JSPlatform, JVMPlatform)
  .crossType(CrossType.Pure)
  .dependsOn(kernel)
  .settings(moduleName := "cats-core", name := "Cats core")
  .settings(catsSettings)
  .settings(sourceGenerators in Compile += (sourceManaged in Compile).map(Boilerplate.gen).taskValue)
  .settings(includeGeneratedSrc)
  .settings(
    libraryDependencies += ("org.scalacheck" %%% "scalacheck" % scalaCheckVersion % Test)
      .withDottyCompat(scalaVersion.value),
    doctestGenTests := doctestGenTestsDottyCompat(isDotty.value, doctestGenTests.value)
  )
  .settings(
    scalacOptions in Compile :=
      (scalacOptions in Compile).value.filter {
        case "-Xfatal-warnings" if isDotty.value => false
        case _                                   => true
      }
  )
  .jsSettings(commonJsSettings)
  .jvmSettings(commonJvmSettings ++ mimaSettings("cats-core"))

lazy val laws = crossProject(JSPlatform, JVMPlatform)
  .crossType(CrossType.Pure)
  .dependsOn(kernel, core, kernelLaws)
  .settings(moduleName := "cats-laws", name := "Cats laws")
  .settings(catsSettings)
  .settings(disciplineDependencies)
  .settings(testingDependencies)
  .jsSettings(commonJsSettings)
  .jvmSettings(commonJvmSettings ++ mimaSettings("cats-laws", includeCats1 = false))
  .jsSettings(coverageEnabled := false)

lazy val free = crossProject(JSPlatform, JVMPlatform)
  .crossType(CrossType.Pure)
  .dependsOn(core, tests % "test-internal -> test")
  .settings(moduleName := "cats-free", name := "Cats Free")
  .settings(catsSettings)
  .jsSettings(commonJsSettings)
  .jsSettings(scalaJSStage in Test := FastOptStage)
  .jvmSettings(commonJvmSettings ++ mimaSettings("cats-free"))

lazy val tests = crossProject(JSPlatform, JVMPlatform)
  .crossType(CrossType.Pure)
  .dependsOn(testkit % Test)
  .settings(moduleName := "cats-tests")
  .settings(catsSettings)
  .settings(noPublishSettings)
  .settings(testingDependencies)
  .jsSettings(commonJsSettings)
  .jvmSettings(commonJvmSettings)
  .settings(scalacOptions in Test := (scalacOptions in Test).value.filter(_ != "-Xfatal-warnings"))

lazy val testkit = crossProject(JSPlatform, JVMPlatform)
  .crossType(CrossType.Pure)
  .dependsOn(core, laws)
  .enablePlugins(BuildInfoPlugin)
  .settings(buildInfoKeys := Seq[BuildInfoKey](scalaVersion), buildInfoPackage := "cats.tests")
  .settings(moduleName := "cats-testkit")
  .settings(catsSettings)
  .settings(disciplineDependencies)
  .jsSettings(commonJsSettings)
  .jvmSettings(commonJvmSettings ++ mimaSettings("cats-testkit", includeCats1 = false))
  .settings(scalacOptions := scalacOptions.value.filter(_ != "-Xfatal-warnings"))

lazy val alleycatsCore = crossProject(JSPlatform, JVMPlatform)
  .crossType(CrossType.Pure)
  .in(file("alleycats-core"))
  .dependsOn(core)
  .settings(moduleName := "alleycats-core", name := "Alleycats core")
  .settings(catsSettings)
  .settings(publishSettings)
  .settings(scoverageSettings)
  .settings(includeGeneratedSrc)
  .jsSettings(commonJsSettings)
  .jvmSettings(commonJvmSettings ++ mimaSettings("alleycats-core", includeCats1 = false))

lazy val alleycatsLaws = crossProject(JSPlatform, JVMPlatform)
  .crossType(CrossType.Pure)
  .in(file("alleycats-laws"))
  .dependsOn(alleycatsCore, laws)
  .settings(moduleName := "alleycats-laws", name := "Alleycats laws")
  .settings(catsSettings)
  .settings(publishSettings)
  .settings(scoverageSettings)
  .settings(disciplineDependencies)
  .settings(testingDependencies)
  .jsSettings(commonJsSettings)
  .jvmSettings(commonJvmSettings ++ mimaSettings("alleycats-laws", includeCats1 = false))
  .jsSettings(coverageEnabled := false)

lazy val alleycatsTests = crossProject(JSPlatform, JVMPlatform)
  .in(file("alleycats-tests"))
  .dependsOn(alleycatsLaws, tests % "test-internal -> test")
  .settings(moduleName := "alleycats-tests")
  .settings(catsSettings)
  .settings(noPublishSettings)
  .jsSettings(commonJsSettings)
  .jvmSettings(commonJvmSettings)
  .settings(scalacOptions in Test := (scalacOptions in Test).value.filter(_ != "-Xfatal-warnings"))

// bench is currently JVM-only

lazy val bench = project
  .dependsOn(core.jvm, free.jvm, laws.jvm)
  .settings(moduleName := "cats-bench")
  .settings(catsSettings)
  .settings(noPublishSettings)
  .settings(commonJvmSettings)
  .settings(coverageEnabled := false)
  .settings(
    libraryDependencies ++= {
      if (priorTo2_13(scalaVersion.value))
        Seq(
          "org.scalaz" %% "scalaz-core" % "7.2.23",
          "org.spire-math" %% "chain" % "0.3.0",
          "co.fs2" %% "fs2-core" % "0.10.4"
        )
      else Nil
    }
  )
  .enablePlugins(JmhPlugin)

lazy val binCompatTest = project
  .settings(noPublishSettings)
  .settings(
    // workaround because coursier doesn't understand dependsOn(core.jvm % Test)
    // see https://github.com/typelevel/cats/pull/3079#discussion_r327181584
    // see https://github.com/typelevel/cats/pull/3026#discussion_r321984342
    useCoursier := false,
    commonScalaVersionSettings,
    addCompilerPlugin(("org.typelevel" %% "kind-projector" % kindProjectorVersion).cross(CrossVersion.full)),
    libraryDependencies += mimaPrevious("cats-core", scalaVersion.value, version.value).last % Provided,
    scalacOptions ++= (if (priorTo2_13(scalaVersion.value)) Seq("-Ypartial-unification") else Nil)
  )
  .settings(testingDependencies)
  .dependsOn(core.jvm % Test)

// cats-js is JS-only
lazy val js = project
  .dependsOn(core.js, tests.js % "test-internal -> test")
  .settings(moduleName := "cats-js")
  .settings(catsSettings)
  .settings(commonJsSettings)
  .enablePlugins(ScalaJSPlugin)

// cats-jvm is JVM-only
lazy val jvm = project
  .dependsOn(core.jvm, tests.jvm % "test-internal -> test")
  .settings(moduleName := "cats-jvm")
  .settings(catsSettings)
  .settings(commonJvmSettings)

lazy val publishSettings = Seq(
  homepage := Some(url("https://github.com/typelevel/cats")),
  licenses := Seq("MIT" -> url("http://opensource.org/licenses/MIT")),
  scmInfo := Some(ScmInfo(url("https://github.com/typelevel/cats"), "scm:git:git@github.com:typelevel/cats.git")),
  autoAPIMappings := true,
  apiURL := Some(url("http://typelevel.org/cats/api/")),
  pomExtra :=
    <developers>
      <developer>
        <id>ceedubs</id>
        <name>Cody Allen</name>
        <url>https://github.com/ceedubs/</url>
      </developer>
      <developer>
        <id>rossabaker</id>
        <name>Ross Baker</name>
        <url>https://github.com/rossabaker/</url>
      </developer>
      <developer>
        <id>johnynek</id>
        <name>P. Oscar Boykin</name>
        <url>https://github.com/johnynek/</url>
      </developer>
      <developer>
        <id>travisbrown</id>
        <name>Travis Brown</name>
        <url>https://github.com/travisbrown/</url>
      </developer>
      <developer>
        <id>adelbertc</id>
        <name>Adelbert Chang</name>
        <url>https://github.com/adelbertc/</url>
      </developer>
      <developer>
        <id>peterneyens</id>
        <name>Peter Neyens</name>
        <url>https://github.com/peterneyens/</url>
      </developer>
      <developer>
        <id>tpolecat</id>
        <name>Rob Norris</name>
        <url>https://github.com/tpolecat/</url>
      </developer>
      <developer>
        <id>non</id>
        <name>Erik Osheim</name>
        <url>https://github.com/non/</url>
      </developer>
      <developer>
        <id>LukaJCB</id>
        <name>LukaJCB</name>
        <url>https://github.com/LukaJCB/</url>
      </developer>
      <developer>
        <id>mpilquist</id>
        <name>Michael Pilquist</name>
        <url>https://github.com/mpilquist/</url>
      </developer>
      <developer>
        <id>milessabin</id>
        <name>Miles Sabin</name>
        <url>https://github.com/milessabin/</url>
      </developer>
      <developer>
        <id>djspiewak</id>
        <name>Daniel Spiewak</name>
        <url>https://github.com/djspiewak/</url>
      </developer>
      <developer>
        <id>fthomas</id>
        <name>Frank Thomas</name>
        <url>https://github.com/fthomas/</url>
      </developer>
      <developer>
        <id>julien-truffaut</id>
        <name>Julien Truffaut</name>
        <url>https://github.com/julien-truffaut/</url>
      </developer>
      <developer>
        <id>kailuowang</id>
        <name>Kailuo Wang</name>
        <url>https://github.com/kailuowang/</url>
      </developer>
    </developers>
) ++ credentialSettings ++ sharedPublishSettings ++ sharedReleaseProcess

// Scalafmt
addCommandAlias("fmt", "; compile:scalafmt; test:scalafmt; scalafmtSbt")
addCommandAlias("fmtCheck", "; compile:scalafmtCheck; test:scalafmtCheck; scalafmtSbtCheck")

// These aliases serialise the build for the benefit of Travis-CI.
addCommandAlias("buildKernelJVM", ";kernelJVM/test;kernelLawsJVM/test")
addCommandAlias("buildCoreJVM", ";coreJVM/test")
addCommandAlias("buildTestsJVM", ";lawsJVM/test;testkitJVM/test;testsJVM/test;jvm/test")
addCommandAlias("buildFreeJVM", ";freeJVM/test")
addCommandAlias("buildAlleycatsJVM", ";alleycatsCoreJVM/test;alleycatsLawsJVM/test;alleycatsTestsJVM/test")
addCommandAlias("buildJVM", ";buildKernelJVM;buildCoreJVM;buildTestsJVM;buildFreeJVM;buildAlleycatsJVM")
addCommandAlias("validateBC", ";binCompatTest/test;mimaReportBinaryIssues")
addCommandAlias("validateJVM", ";fmtCheck;buildJVM;bench/test;validateBC;makeMicrosite")
addCommandAlias("validateJS", ";testsJS/test;js/test")
addCommandAlias("validateKernelJS", "kernelLawsJS/test")
addCommandAlias("validateFreeJS", "freeJS/test")
addCommandAlias("validateAlleycatsJS", "alleycatsTestsJS/test")
addCommandAlias("validateAllJS", "all testsJS/test js/test kernelLawsJS/test freeJS/test alleycatsTestsJS/test")
addCommandAlias("validateDotty", ";++0.24.0!;alleycatsLawsJVM/compile")
addCommandAlias("validate", ";clean;validateJS;validateKernelJS;validateFreeJS;validateJVM;validateDotty")

addCommandAlias("prePR", "fmt")

////////////////////////////////////////////////////////////////////////////////////////////////////
// Base Build Settings - Should not need to edit below this line.
// These settings could also come from another file or a plugin.
// The only issue if coming from a plugin is that the Macro lib versions
// are hard coded, so an overided facility would be required.

addCommandAlias("gitSnapshots", ";set version in ThisBuild := git.gitDescribedVersion.value.get + \"-SNAPSHOT\"")

lazy val noPublishSettings = Seq(
  publish := {},
  publishLocal := {},
  publishArtifact := false
)

lazy val crossVersionSharedSources: Seq[Setting[_]] =
  Seq(Compile, Test).map { sc =>
    (unmanagedSourceDirectories in sc) ++= {
      (unmanagedSourceDirectories in sc).value.map { dir: File =>
        new File(dir.getPath + "_" + scalaBinaryVersion.value)
      }
    }
  }

def commonScalacOptions(scalaVersion: String, isDotty: Boolean) =
  Seq(
    "-encoding",
    "UTF-8",
    "-feature",
    "-unchecked",
    "-Xfatal-warnings",
    "-deprecation"
  ) ++ (if (priorTo2_13(scalaVersion))
          Seq(
            "-Yno-adapted-args",
            "-Ypartial-unification",
            "-Xfuture"
          )
        else
          Nil) ++ (if (isDotty)
                     Seq("-language:implicitConversions", "-Ykind-projector", "-Xignore-scala2-macros")
                   else
                     Seq(
                       "-language:existentials",
                       "-language:higherKinds",
                       "-language:implicitConversions",
                       "-Ywarn-dead-code",
                       "-Ywarn-numeric-widen",
                       "-Ywarn-value-discard",
                       "-Xlint:-unused,_"
                     ))

def priorTo2_13(scalaVersion: String): Boolean =
  CrossVersion.partialVersion(scalaVersion) match {
    case Some((2, minor)) if minor < 13 => true
    case _                              => false
  }

lazy val sharedPublishSettings = Seq(
  releaseTagName := tagName.value,
  releaseVcsSign := true,
  publishMavenStyle := true,
  publishArtifact in Test := false,
  pomIncludeRepository := Function.const(false),
  publishTo := {
    val nexus = "https://oss.sonatype.org/"
    if (isSnapshot.value)
      Some("Snapshots".at(nexus + "content/repositories/snapshots"))
    else
      Some("Releases".at(nexus + "service/local/staging/deploy/maven2"))
  }
)

lazy val sharedReleaseProcess = Seq(
  releaseProcess := Seq[ReleaseStep](
    checkSnapshotDependencies,
    inquireVersions,
    runClean,
    runTest, //temporarily only run test in current scala version because docs won't build in 2.13 yet
    setReleaseVersion,
    commitReleaseVersion,
    tagRelease,
    releaseStepCommandAndRemaining("+publishSigned"),
    setNextVersion,
    commitNextVersion,
    releaseStepCommand("sonatypeReleaseAll"),
    pushChanges
  )
)

lazy val warnUnusedImport = Seq(
  scalacOptions ++= (if (isDotty.value) Nil else Seq("-Ywarn-unused:imports")),
  scalacOptions in (Compile, console) ~= { _.filterNot(Set("-Ywarn-unused-import", "-Ywarn-unused:imports")) },
  scalacOptions in (Test, console) := (scalacOptions in (Compile, console)).value
)

lazy val credentialSettings = Seq(
  // For Travis CI - see http://www.cakesolutions.net/teamblogs/publishing-artefacts-to-oss-sonatype-nexus-using-sbt-and-travis-ci
  credentials ++= (for {
    username <- Option(System.getenv().get("SONATYPE_USERNAME"))
    password <- Option(System.getenv().get("SONATYPE_PASSWORD"))
  } yield Credentials("Sonatype Nexus Repository Manager", "oss.sonatype.org", username, password)).toSeq
)<|MERGE_RESOLUTION|>--- conflicted
+++ resolved
@@ -25,12 +25,7 @@
 val disciplineVersion = "1.0.3"
 
 val disciplineScalatestVersion = "2.0.1"
-<<<<<<< HEAD
-
-val disciplineMunitVersion = "0.2.4"
-=======
 val disciplineMunitVersion = "0.3.0"
->>>>>>> 87c5e531
 
 val kindProjectorVersion = "0.11.0"
 
