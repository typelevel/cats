package cats
package syntax

import cats.data._

import scala.reflect.ClassTag
import scala.util.{Failure, Success, Try}
import EitherSyntax._

trait EitherSyntax {
  implicit final def catsSyntaxEither[A, B](eab: Either[A, B]): EitherOps[A, B] = new EitherOps(eab)

  implicit final def catsSyntaxEitherObject(either: Either.type): EitherObjectOps = new EitherObjectOps(either) // scalastyle:off ensure.single.space.after.token

  implicit final def catsSyntaxLeft[A, B](left: Left[A, B]): LeftOps[A, B] = new LeftOps(left)

  implicit final def catsSyntaxRight[A, B](right: Right[A, B]): RightOps[A, B] = new RightOps(right)

  implicit final def catsSyntaxEitherId[A](a: A): EitherIdOps[A] = new EitherIdOps(a)
}

object EitherSyntax {

  /**
   * Uses the [[http://typelevel.org/cats/guidelines.html#partially-applied-type-params Partially Applied Type Params technique]] for ergonomics.
   */
  private[syntax] final class CatchOnlyPartiallyApplied[T](val dummy: Boolean = true ) extends AnyVal {
    def apply[A](f: => A)(implicit CT: ClassTag[T], NT: NotNull[T]): Either[T, A] =
      try {
        Right(f)
      } catch {
        case t if CT.runtimeClass.isInstance(t) =>
          Left(t.asInstanceOf[T])
      }
  }
}

final class EitherOps[A, B](val eab: Either[A, B]) extends AnyVal {
  def foreach(f: B => Unit): Unit = eab match {
    case Left(_)  => ()
    case Right(b) => f(b)
  }

  def getOrElse[BB >: B](default: => BB): BB = eab match {
    case Left(_)  => default
    case Right(b) => b
  }

  def orElse[C, BB >: B](fallback: => Either[C, BB]): Either[C, BB] = eab match {
    case Left(_)      => fallback
    case r @ Right(_) => EitherUtil.leftCast(r)
  }

  def recover[BB >: B](pf: PartialFunction[A, BB]): Either[A, BB] = eab match {
    case Left(a) if pf.isDefinedAt(a) => Right(pf(a))
    case _                            => eab
  }

  def recoverWith[AA >: A, BB >: B](pf: PartialFunction[A, Either[AA, BB]]): Either[AA, BB] = eab match {
    case Left(a) if pf.isDefinedAt(a) => pf(a)
    case _                            => eab
  }

  def valueOr[BB >: B](f: A => BB): BB = eab match {
    case Left(a)  => f(a)
    case Right(b) => b
  }

  def forall(f: B => Boolean): Boolean = eab match {
    case Left(_)  => true
    case Right(b) => f(b)
  }

  def exists(f: B => Boolean): Boolean = eab match {
    case Left(_)  => false
    case Right(b) => f(b)
  }

  def ensure[AA >: A](onFailure: => AA)(f: B => Boolean): Either[AA, B] = eab match {
    case Left(_)  => eab
    case Right(b) => if (f(b)) eab else Left(onFailure)
  }

  def ensureOr[AA >: A](onFailure: B => AA)(f: B => Boolean): Either[AA, B] = eab match {
    case Left(_)  => eab
    case Right(b) => if (f(b)) eab else Left(onFailure(b))
  }

  def toIor: A Ior B = Ior.fromEither(eab)

  def toOption: Option[B] = eab match {
    case Left(_)  => None
    case Right(b) => Some(b)
  }

  def toList: List[B] = eab match {
    case Left(_)  => Nil
    case Right(b) => List(b)
  }

  def toTry(implicit ev: A <:< Throwable): Try[B] = eab match {
    case Left(a)  => Failure(ev(a))
    case Right(b) => Success(b)
  }

  def toValidated: Validated[A, B] = eab match {
    case Left(a)  => Validated.invalid(a)
    case Right(b) => Validated.valid(b)
  }

  /** Returns a [[cats.data.ValidatedNel]] representation of this disjunction with the `Left` value
   * as a single element on the `Invalid` side of the [[cats.data.NonEmptyList]]. */
  def toValidatedNel[AA >: A]: ValidatedNel[AA, B] = eab match {
    case Left(a)  => Validated.invalidNel(a)
    case Right(b) => Validated.valid(b)
  }

  def withValidated[AA, BB](f: Validated[A, B] => Validated[AA, BB]): Either[AA, BB] =
    f(toValidated).toEither

  def to[F[_]](implicit F: Alternative[F]): F[B] = eab match {
    case Left(_)  => F.empty
    case Right(b) => F.pure(b)
  }

  def bimap[C, D](fa: A => C, fb: B => D): Either[C, D] = eab match {
    case Left(a)  => Left(fa(a))
    case Right(b) => Right(fb(b))
  }

  def map[C](f: B => C): Either[A, C] = eab match {
    case l @ Left(_) => EitherUtil.rightCast(l)
    case Right(b)    => Right(f(b))
  }

  def map2Eval[AA >: A, C, Z](fc: Eval[Either[AA, C]])(f: (B, C) => Z): Eval[Either[AA, Z]] =
    eab match {
      case l @ Left(_) => Now(EitherUtil.rightCast(l))
      case Right(b)    => fc.map(either => new EitherOps(either).map(f(b, _)))
    }

  def leftMap[C](f: A => C): Either[C, B] = eab match {
    case Left(a)      => Left(f(a))
    case r @ Right(_) => EitherUtil.leftCast(r)
  }

  def flatMap[AA >: A, D](f: B => Either[AA, D]): Either[AA, D] = eab match {
    case l @ Left(_) => EitherUtil.rightCast(l)
    case Right(b)    => f(b)
  }

  def leftFlatMap[C, BB >: B](f: A => Either[C, BB]): Either[C, BB] = eab match {
    case Left(a)      => f(a)
    case r @ Right(_) => EitherUtil.leftCast(r)
  }

  def compare[AA >: A, BB >: B](that: Either[AA, BB])(implicit AA: Order[AA], BB: Order[BB]): Int = eab match {
    case Left(a1)  =>
      that match {
        case Left(a2) => AA.compare(a1, a2)
        case Right(_) => -1
      }
    case Right(b1) =>
      that match {
        case Left(_)   => 1
        case Right(b2) => BB.compare(b1, b2)
      }
  }

  def partialCompare[AA >: A, BB >: B](that: Either[AA, BB])(implicit AA: PartialOrder[AA], BB: PartialOrder[BB]): Double = eab match {
    case Left(a1)  =>
      that match {
        case Left(a2) => AA.partialCompare(a1, a2)
        case Right(_) => -1
      }
    case Right(b1) =>
      that match {
        case Left(_)   => 1
        case Right(b2) => BB.partialCompare(b1, b2)
      }
  }

  def ===[AA >: A, BB >: B](that: Either[AA, BB])(implicit AA: Eq[AA], BB: Eq[BB]): Boolean = eab match {
    case Left(a1)  =>
      that match {
        case Left(a2) => AA.eqv(a1, a2)
        case Right(_) => false
      }
    case Right(b1) =>
      that match {
        case Left(_)   => false
        case Right(b2) => BB.eqv(b1, b2)
      }
  }

  def traverse[F[_], AA >: A, D](f: B => F[D])(implicit F: Applicative[F]): F[Either[AA, D]] = eab match {
    case l @ Left(_) => F.pure(EitherUtil.rightCast(l))
    case Right(b)    => F.map(f(b))(Right(_))
  }

  def foldLeft[C](c: C)(f: (C, B) => C): C = eab match {
    case Left(_)  => c
    case Right(b) => f(c, b)
  }

  def foldRight[C](lc: Eval[C])(f: (B, Eval[C]) => Eval[C]): Eval[C] = eab match {
    case Left(_)  => lc
    case Right(b) => f(b, lc)
  }

  /**
   * Combine with another `Either` value.
   *
   * If this `Either` is a `Left` then it will be returned as-is.
   * If this `Either` is a `Right` and `that` `Either` is a left, then `that` will be
   * returned.
   * If both `Either`s are `Right`s, then the `Semigroup[BB]` instance will be used
   * to combine both values and return them as a `Right`.
   * Note: If both `Either`s are `Left`s then their values are not combined. Use
   * `Validated` if you prefer to combine `Left` values.
   *
   * Examples:
   * {{{
   * scala> import cats.implicits._
   * scala> val l1: Either[String, Int] = Either.left("error 1")
   * scala> val l2: Either[String, Int] = Either.left("error 2")
   * scala> val r3: Either[String, Int] = Either.right(3)
   * scala> val r4: Either[String, Int] = Either.right(4)
   *
   * scala> l1 combine l2
   * res0: Either[String, Int] = Left(error 1)
   *
   * scala> l1 combine r3
   * res1: Either[String, Int] = Left(error 1)
   *
   * scala> r3 combine l1
   * res2: Either[String, Int] = Left(error 1)
   *
   * scala> r3 combine r4
   * res3: Either[String, Int] = Right(7)
   * }}}
   */
  final def combine[AA >: A, BB >: B](that: Either[AA, BB])(implicit BB: Semigroup[BB]): Either[AA, BB] = eab match {
    case left @ Left(_) => left
    case Right(b1) => that match {
      case left @ Left(_) => left
      case Right(b2) => Right(BB.combine(b1, b2))
    }
  }

  def show[AA >: A, BB >: B](implicit AA: Show[AA], BB: Show[BB]): String = eab match {
    case Left(a)  => s"Left(${AA.show(a)})"
    case Right(b) => s"Right(${BB.show(b)})"
  }

  def ap[AA >: A, BB >: B, C](that: Either[AA, BB => C]): Either[AA, C] = new EitherOps(that).flatMap(this.map)

  /**
   * Transform the `Either` into a [[cats.data.EitherT]] while lifting it into the specified Applicative.
   *
   * {{{
   * scala> import cats.implicits._
   * scala> val e: Either[String, Int] = Right(3)
   * scala> e.toEitherT[Option]
   * res0: cats.data.EitherT[Option, String, Int] = EitherT(Some(Right(3)))
   * }}}
   */
  def toEitherT[F[_]: Applicative]: EitherT[F, A, B] = EitherT.fromEither(eab)

<<<<<<< HEAD


  def toEitherNec[AA >: A]: EitherNec[AA, B] = leftMap(NonEmptyChain.one)

  def toEitherNes[AA >: A](implicit O: Order[AA]): EitherNes[AA, B] = leftMap(NonEmptySet.one(_))
=======
  def toEitherNel[AA >: A]: EitherNel[AA, B] = leftMap(NonEmptyList.one)
>>>>>>> 15f4e59d

  def raiseOrPure[F[_]](implicit ev: ApplicativeError[F, A]): F[B] =
    ev.fromEither(eab)

  /**
    * lift the `Either` into a `F[_]` with `ApplicativeError[F, A]` instance
    *
    * {{{
    * scala> import cats.implicits._
    * scala> import cats.data.EitherT
    * scala> val e: Either[String, Int] = Right(3)
    * scala> e.liftTo[EitherT[Option, CharSequence, ?]]
    * res0: cats.data.EitherT[Option, CharSequence, Int] = EitherT(Some(Right(3)))
    * }}}
    */
  def liftTo[F[_]](implicit F: ApplicativeError[F, _ >: A]): F[B] = F.fromEither(eab)
}


final class EitherObjectOps(val either: Either.type) extends AnyVal { // scalastyle:off ensure.single.space.after.token
  def left[A, B](a: A): Either[A, B] = Left(a)

  def right[A, B](b: B): Either[A, B] = Right(b)

<<<<<<< HEAD


  def leftNec[A, B](a: A): EitherNec[A, B] = Left(NonEmptyChain.one(a))

  def rightNec[A, B](b: B): EitherNec[A, B] = Right(b)

  def leftNes[A, B](a: A)(implicit O: Order[A]): EitherNes[A, B] = Left(NonEmptySet.one(a))

  def rightNes[A, B](b: B)(implicit O: Order[B]): EitherNes[A, B] = Right(b)
=======
  def leftNel[A, B](a: A): EitherNel[A, B] = Left(NonEmptyList.one(a))

  def rightNel[A, B](b: B): EitherNel[A, B] = Right(b)
>>>>>>> 15f4e59d

  /**
   * Evaluates the specified block, catching exceptions of the specified type and returning them on the left side of
   * the resulting `Either`. Uncaught exceptions are propagated.
   *
   * For example:
   * {{{
   * scala> import cats.implicits._ // get syntax for Either
   * scala> Either.catchOnly[NumberFormatException] { "foo".toInt }
   * res0: Either[NumberFormatException, Int] = Left(java.lang.NumberFormatException: For input string: "foo")
   * }}}
   */
  def catchOnly[T >: Null <: Throwable]: CatchOnlyPartiallyApplied[T] =
    new CatchOnlyPartiallyApplied[T]

  def catchNonFatal[A](f: => A): Either[Throwable, A] =
    try {
      right(f)
    } catch {
      case scala.util.control.NonFatal(t) => left(t)
    }

  /**
   * Converts a `Try[A]` to a `Either[Throwable, A]`.
   */
  def fromTry[A](t: Try[A]): Either[Throwable, A] =
    t match {
      case Failure(e) => left(e)
      case Success(v) => right(v)
    }

  /**
   * Converts an `Option[B]` to an `Either[A, B]`, where the provided `ifNone` values is returned on
   * the left of the `Either` when the specified `Option` is `None`.
   */
  def fromOption[A, B](o: Option[B], ifNone: => A): Either[A, B] = o match {
    case None    => left[A, B](ifNone)
    case Some(a) => right(a)
  }
}



final class LeftOps[A, B](val left: Left[A, B]) extends AnyVal {
  /** Cast the right type parameter of the `Left`. */
  def rightCast[C]: Either[A, C] = left.asInstanceOf[Either[A, C]]
}

final class RightOps[A, B](val right: Right[A, B]) extends AnyVal {
  /** Cast the left type parameter of the `Right`. */
  def leftCast[C]: Either[C, B] = right.asInstanceOf[Either[C, B]]
}

final class EitherIdOps[A](val obj: A) extends AnyVal {
  /** Wrap a value in `Left`. */
  def asLeft[B]: Either[A, B] = Left(obj)

  /** Wrap a value in `Right`. */
  def asRight[B]: Either[B, A] = Right(obj)

  /**
   * Wrap a value to a left EitherNel
   *
   * For example:
   * {{{
   * scala> import cats.implicits._, cats.data.NonEmptyList
   * scala> "Err".leftNel[Int]
   * res0: Either[NonEmptyList[String], Int] = Left(NonEmptyList(Err))
   * }}}
   */
  def leftNel[B]: Either[NonEmptyList[A], B] = Left(NonEmptyList.one(obj))

  /**
   * Wrap a value to a right EitherNel
   *
   * For example:
   * {{{
   * scala> import cats.implicits._, cats.data.NonEmptyList
   * scala> 1.rightNel[String]
   * res0: Either[NonEmptyList[String], Int] = Right(1)
   * }}}
   */
  def rightNel[B]: Either[NonEmptyList[B], A] = Right(obj)

}

trait EitherSyntaxBinCompat0 {
  implicit final def catsSyntaxEitherBinCompat0[A, B](eab: Either[A, B]): EitherOpsBinCompat0[A, B] =
    new EitherOpsBinCompat0(eab)

  implicit final def catsSyntaxEitherIdBinCompat0[A](a: A): EitherIdOpsBinCompat0[A] =
    new EitherIdOpsBinCompat0(a)
}

final class EitherIdOpsBinCompat0[A](val value: A) extends AnyVal {
  /**
   * Wrap a value to a left EitherNec
   *
   * For example:
   * {{{
   * scala> import cats.implicits._, cats.data.NonEmptyChain
   * scala> "Err".leftNec[Int]
   * res0: Either[NonEmptyChain[String], Int] = Left(Chain(Err))
   * }}}
   */
  def leftNec[B]: Either[NonEmptyChain[A], B] = Left(NonEmptyChain.one(value))

  /**
   * Wrap a value to a right EitherNec
   *
   * For example:
   * {{{
   * scala> import cats.implicits._, cats.data.NonEmptyChain
   * scala> 1.rightNec[String]
   * res0: Either[NonEmptyChain[String], Int] = Right(1)
   * }}}
   */
  def rightNec[B]: Either[NonEmptyChain[B], A] = Right(value)
}

final class EitherOpsBinCompat0[A, B](val value: Either[A, B]) extends AnyVal {
  /** Returns a [[cats.data.ValidatedNec]] representation of this disjunction with the `Left` value
   * as a single element on the `Invalid` side of the [[cats.data.NonEmptyList]]. */
  def toValidatedNec: ValidatedNec[A, B] = value match {
    case Left(a)  => Validated.invalidNec(a)
    case Right(b) => Validated.valid(b)
  }
}

/** Convenience methods to use `Either` syntax inside `Either` syntax definitions. */
private[cats] object EitherUtil {
  def leftCast[A, B, C](right: Right[A, B]): Either[C, B] =
    right.asInstanceOf[Either[C, B]]
  def rightCast[A, B, C](left: Left[A, B]): Either[A, C] =
    left.asInstanceOf[Either[A, C]]
}<|MERGE_RESOLUTION|>--- conflicted
+++ resolved
@@ -267,15 +267,11 @@
    */
   def toEitherT[F[_]: Applicative]: EitherT[F, A, B] = EitherT.fromEither(eab)
 
-<<<<<<< HEAD
-
-
   def toEitherNec[AA >: A]: EitherNec[AA, B] = leftMap(NonEmptyChain.one)
 
   def toEitherNes[AA >: A](implicit O: Order[AA]): EitherNes[AA, B] = leftMap(NonEmptySet.one(_))
-=======
+
   def toEitherNel[AA >: A]: EitherNel[AA, B] = leftMap(NonEmptyList.one)
->>>>>>> 15f4e59d
 
   def raiseOrPure[F[_]](implicit ev: ApplicativeError[F, A]): F[B] =
     ev.fromEither(eab)
@@ -300,9 +296,6 @@
 
   def right[A, B](b: B): Either[A, B] = Right(b)
 
-<<<<<<< HEAD
-
-
   def leftNec[A, B](a: A): EitherNec[A, B] = Left(NonEmptyChain.one(a))
 
   def rightNec[A, B](b: B): EitherNec[A, B] = Right(b)
@@ -310,11 +303,10 @@
   def leftNes[A, B](a: A)(implicit O: Order[A]): EitherNes[A, B] = Left(NonEmptySet.one(a))
 
   def rightNes[A, B](b: B)(implicit O: Order[B]): EitherNes[A, B] = Right(b)
-=======
+
   def leftNel[A, B](a: A): EitherNel[A, B] = Left(NonEmptyList.one(a))
 
   def rightNel[A, B](b: B): EitherNel[A, B] = Right(b)
->>>>>>> 15f4e59d
 
   /**
    * Evaluates the specified block, catching exceptions of the specified type and returning them on the left side of
