--- conflicted
+++ resolved
@@ -11,11 +11,9 @@
   def ensure(error: => E)(predicate: A => Boolean)(implicit F: MonadError[F, E]): F[A] =
     F.ensure(fa)(error)(predicate)
 
-<<<<<<< HEAD
+  def ensureOr(error: A => E)(predicate: A => Boolean)(implicit F: MonadError[F, E]): F[A] =
+    F.ensureOr(fa)(error)(predicate)
+
   def guarantee(finalizer: F[Unit])(implicit F: MonadError[F, E]): F[A] =
     F.guarantee(fa, finalizer)
-=======
-  def ensureOr(error: A => E)(predicate: A => Boolean)(implicit F: MonadError[F, E]): F[A] =
-    F.ensureOr(fa)(error)(predicate)
->>>>>>> f1b088b1
 }