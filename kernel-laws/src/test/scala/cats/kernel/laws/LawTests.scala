--- conflicted
+++ resolved
@@ -24,9 +24,6 @@
 import java.util.UUID
 import java.util.concurrent.TimeUnit.{DAYS, HOURS, MINUTES, SECONDS, MILLISECONDS, MICROSECONDS, NANOSECONDS}
 
-<<<<<<< HEAD
-object KernelCheck {
-=======
 class LawTests extends FunSuite with Discipline {
 
   // The scalacheck defaults (100,100) are too high for scala-js.
@@ -39,7 +36,6 @@
   implicit def hashLaws[A: Cogen: Eq: Arbitrary]: HashLaws[A] = HashLaws[A]
   implicit def orderLaws[A: Cogen: Eq: Arbitrary]: OrderLaws[A] = OrderLaws[A]
   implicit def groupLaws[A: Cogen: Eq: Arbitrary]: GroupLaws[A] = GroupLaws[A]
->>>>>>> 517bd3c8
 
   implicit val arbitraryBitSet: Arbitrary[BitSet] =
     Arbitrary(arbitrary[List[Short]].map(ns => BitSet(ns.map(_ & 0xffff): _*)))
