package cats.tests

import java.util.concurrent.atomic.AtomicInteger

import cats.Eval
import cats.data.ContT
import cats.kernel.Eq
import cats.laws.discipline._
import cats.laws.discipline.arbitrary._
import org.scalacheck.{Arbitrary, Gen}
import cats.syntax.all._
import org.scalacheck.Prop._
import java.util.concurrent.atomic.AtomicInteger

class ContTSuite extends CatsSuite {

  implicit def arbContT[M[_], A, B](implicit arbFn: Arbitrary[(B => M[A]) => M[A]]): Arbitrary[ContT[M, A, B]] =
    Arbitrary(arbFn.arbitrary.map(ContT[M, A, B](_)))

  implicit def eqContT[M[_], A, B](implicit arbFn: Arbitrary[B => M[A]], eqMA: Eq[M[A]]): Eq[ContT[M, A, B]] = {
    val genItems = Gen.listOfN(100, arbFn.arbitrary)
    val fns = genItems.sample.get
    new Eq[ContT[M, A, B]] {
      def eqv(a: ContT[M, A, B], b: ContT[M, A, B]) =
        fns.forall { fn =>
          eqMA.eqv(a.run(fn), b.run(fn))
        }
    }
  }

  checkAll("ContT[Function0, Int, *]", MonadTests[ContT[Function0, Int, *]].monad[Int, String, Int])
  checkAll("ContT[Eval, Int, *]", MonadTests[ContT[Eval, Int, *]].monad[Int, String, Int])
  checkAll("ContT[Function0, Int, *]", DeferTests[ContT[Function0, Int, *]].defer[Int])

  /**
   * c.mapCont(f).run(g) == f(c.run(g))
   */
  def mapContLaw[M[_], A, B](implicit
    eqma: Eq[M[A]],
    cArb: Arbitrary[ContT[M, A, B]],
    fnArb: Arbitrary[M[A] => M[A]],
    gnArb: Arbitrary[B => M[A]]
  ) =
    forAll { (cont: ContT[M, A, B], fn: M[A] => M[A], gn: B => M[A]) =>
      assert(eqma.eqv(cont.mapCont(fn).run(gn), fn(cont.run(gn))))
    }

  /**
   * cont.withCont(f).run(g) == cont.run(f(g))
   */
  def withContLaw[M[_], A, B, C](implicit
    eqma: Eq[M[A]],
    cArb: Arbitrary[ContT[M, A, B]],
    fnArb: Arbitrary[(C => M[A]) => B => M[A]],
    gnArb: Arbitrary[C => M[A]]
  ) =
    forAll { (cont: ContT[M, A, B], fn: (C => M[A]) => B => M[A], gn: C => M[A]) =>
      assert(eqma.eqv(cont.withCont(fn).run(gn), cont.run(fn(gn))))
    }

  test("ContT.mapContLaw[Function0, Int, String]") {
    mapContLaw[Function0, Int, String]
  }

  test("ContT.mapContLaw[Eval, Int, String]") {
    mapContLaw[Eval, Int, String]
  }

  test("ContT.withContLaw[Function0, Int, String, Int]") {
    withContLaw[Function0, Int, String, Int]
  }

  test("ContT.withContLaw[Eval, Int, String, Int]") {
    withContLaw[Eval, Int, String, Int]
  }

  test("ContT.defer defers evaluation until run is invoked") {
    forAll { (b: Int, cb: Int => Eval[String]) =>
      var didSideEffect = false

      val contT = ContT.defer[Eval, String, Int] {
        didSideEffect = true
        b
      }
      assert(didSideEffect === false)

      contT.run(cb)
      assert(didSideEffect === true)
    }
  }

<<<<<<< HEAD
  test("ContT.resetT and shiftT delimit continuations") {
    forAll { (cb: Unit => Eval[Unit]) =>
      val counter = new AtomicInteger(0)
      var a = 0
      var b = 0
      var c = 0
      var d = 0

      val contT: ContT[Eval, Unit, Unit] = ContT
        .resetT(
          ContT.shiftT { (k: Unit => Eval[Unit]) =>
            ContT.defer[Eval, Unit, Unit] {
              a = counter.incrementAndGet()
            } >>
              ContT.liftF(k(())) >>
              ContT.defer[Eval, Unit, Unit] {
                b = counter.incrementAndGet()
              }
          }
            >> ContT.defer[Eval, Unit, Unit] {
              c = counter.incrementAndGet()
            }
        )
        .flatMap { _ =>
          ContT.defer[Eval, Unit, Unit] {
            d = counter.incrementAndGet()
          }
        }

      contT.run(cb).value
      assert(a == 1)
      assert(b == 3)
      assert(c == 2)
      assert(d == 4)
    }
  }
  test("ContT.shiftT stack safety") {
    var counter = 0
    val maxIters = 50000

    def contT: ContT[Eval, Int, Int] =
      ContT.shiftT { (k: Int => Eval[Int]) =>
        ContT
          .defer[Eval, Int, Int] {
            counter = counter + 1
            counter
          }
          .flatMap { n =>
            if (n === maxIters) ContT.liftF(k(n)) else contT
          }
      }

    assert(contT.run(Eval.now(_)).value === maxIters)
  }

  test("ContT.resetT stack safety") {
    var counter = 0
    val maxIters = 50000

    def contT: ContT[Eval, Int, Int] =
      ContT.resetT(
        ContT
          .defer[Eval, Int, Int] {
            counter = counter + 1
            counter
          }
          .flatMap { n =>
            if (n === maxIters) ContT.pure[Eval, Int, Int](n) else contT
          }
      )

    assert(contT.run(Eval.now(_)).value === maxIters)
  }
=======
  test("ContT.flatMap stack safety") {
    val maxIters = 20000
    var counter = 0

    def contT: ContT[Eval, Int, Int] =
      ContT
        .defer[Eval, Int, Int] {
          counter = counter + 1
          counter
        }
        .flatMap { n =>
          if (n === maxIters) ContT.pure[Eval, Int, Int](n) else contT
        }

    assert(contT.run(Eval.now(_)).value === maxIters)
  }

  test("ContT.callCC short-circuits and invokes the continuation") {
    forAll { (cb: Unit => Eval[Int]) =>
      var shouldNotChange = false
      var shouldChange = false
      var shouldAlsoChange = false

      val contT: ContT[Eval, Int, Unit] = for {
        _ <- ContT.callCC((k: Unit => ContT[Eval, Int, Unit]) =>
          ContT.defer[Eval, Int, Unit] {
            shouldChange = true
          } >>
            k(()) >>
            ContT.defer[Eval, Int, Unit] {
              shouldNotChange = true
            }
        )
        _ <- ContT.defer[Eval, Int, Unit] {
          shouldAlsoChange = true
        }
      } yield ()

      contT.run(cb).value

      assert(shouldNotChange === false)
      assert(shouldChange === true)
      assert(shouldAlsoChange === true)
    }
  }

  test("ContT.callCC stack-safety") {

    val counter = new AtomicInteger(0)
    val maxIters = 10000

    def contT: ContT[Eval, Unit, Int] = ContT
      .callCC { (k: Int => ContT[Eval, Unit, Int]) =>
        ContT
          .defer[Eval, Unit, Int] {
            counter.incrementAndGet()
          }
          .flatMap { n =>
            if (n === maxIters) ContT.pure[Eval, Unit, Int](n) else contT
          }
      }
      .flatMap { n =>
        ContT.pure[Eval, Unit, Int](n)
      }

    contT.run(_ => Eval.now(())).value
  }

>>>>>>> c1b179aa
}<|MERGE_RESOLUTION|>--- conflicted
+++ resolved
@@ -89,7 +89,6 @@
     }
   }
 
-<<<<<<< HEAD
   test("ContT.resetT and shiftT delimit continuations") {
     forAll { (cb: Unit => Eval[Unit]) =>
       val counter = new AtomicInteger(0)
@@ -163,7 +162,7 @@
 
     assert(contT.run(Eval.now(_)).value === maxIters)
   }
-=======
+
   test("ContT.flatMap stack safety") {
     val maxIters = 20000
     var counter = 0
@@ -232,5 +231,4 @@
     contT.run(_ => Eval.now(())).value
   }
 
->>>>>>> c1b179aa
 }