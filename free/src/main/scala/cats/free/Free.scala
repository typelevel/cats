package cats
package free

import scala.annotation.tailrec

import cats.arrow.FunctionK

/**
 * A free operational monad for some functor `S`. Binding is done
 * using the heap instead of the stack, allowing tail-call
 * elimination.
 */
sealed abstract class Free[S[_], A] extends Product with Serializable {

  import Free.{FlatMapped, Pure, Suspend}

  final def map[B](f: A => B): Free[S, B] =
    flatMap(a => Pure(f(a)))

  /**
   * Modify the functor context `S` using transformation `f`.
   *
   * This is effectively compiling your free monad into another
   * language by changing the suspension functor using the given
   * natural transformation `f`.
   *
   * If your natural transformation is effectful, be careful. These
   * effects will be applied by `mapK`.
   */
  final def mapK[T[_]](f: S ~> T): Free[T, A] =
    foldMap[Free[T, ?]] { // this is safe because Free is stack safe
      λ[FunctionK[S, Free[T, ?]]](fa => Suspend(f(fa)))
    }(Free.catsFreeMonadForFree)

  /**
   * Bind the given continuation to the result of this computation.
   * All left-associated binds are reassociated to the right.
   */
  final def flatMap[B](f: A => Free[S, B]): Free[S, B] =
    FlatMapped(this, f)

  /**
   * Catamorphism. Run the first given function if Pure, otherwise,
   * the second given function.
   */
  final def fold[B](r: A => B, s: S[Free[S, A]] => B)(implicit S: Functor[S]): B =
    resume.fold(s, r)

  /** Takes one evaluation step in the Free monad, re-associating left-nested binds in the process. */
  @tailrec
  final def step: Free[S, A] = this match {
    case FlatMapped(FlatMapped(c, f), g) => c.flatMap(cc => f(cc).flatMap(g)).step
    case FlatMapped(Pure(a), f)          => f(a).step
    case x                               => x
  }

  /**
   * Evaluate a single layer of the free monad.
   */
  @tailrec
  final def resume(implicit S: Functor[S]): Either[S[Free[S, A]], A] = this match {
    case Pure(a)    => Right(a)
    case Suspend(t) => Left(S.map(t)(Pure(_)))
    case FlatMapped(c, f) =>
      c match {
        case Pure(a)          => f(a).resume
        case Suspend(t)       => Left(S.map(t)(f))
        case FlatMapped(d, g) => d.flatMap(dd => g(dd).flatMap(f)).resume
      }
  }

  /**
   * A combination of step and fold.
   */
  final private[free] def foldStep[B](
    onPure: A => B,
    onSuspend: S[A] => B,
    onFlatMapped: ((S[X], X => Free[S, A]) forSome { type X }) => B
  ): B = this.step match {
    case Pure(a)                    => onPure(a)
    case Suspend(a)                 => onSuspend(a)
    case FlatMapped(Suspend(fa), f) => onFlatMapped((fa, f))
    case _                          => sys.error("FlatMapped should be right associative after step")
  }

  /**
   * Run to completion, using a function that extracts the resumption
   * from its suspension functor.
   */
  final def go(f: S[Free[S, A]] => Free[S, A])(implicit S: Functor[S]): A = {
    @tailrec def loop(t: Free[S, A]): A =
      t.resume match {
        case Left(s)  => loop(f(s))
        case Right(r) => r
      }
    loop(this)
  }

  /**
   * Run to completion, using the given comonad to extract the
   * resumption.
   */
  final def run(implicit S: Comonad[S]): A =
    go(S.extract)

  /**
   * Run to completion, using a function that maps the resumption
   * from `S` to a monad `M`.
   */
  final def runM[M[_]](f: S[Free[S, A]] => M[Free[S, A]])(implicit S: Functor[S], M: Monad[M]): M[A] = {
    def step(t: S[Free[S, A]]): M[Either[S[Free[S, A]], A]] =
      M.map(f(t))(_.resume)

    resume match {
      case Left(s)  => M.tailRecM(s)(step)
      case Right(r) => M.pure(r)
    }
  }

  /**
   * Run to completion, using monadic recursion to evaluate the
   * resumption in the context of `S`.
   */
  final def runTailRec(implicit S: Monad[S]): S[A] = {
    def step(rma: Free[S, A]): S[Either[Free[S, A], A]] =
      rma match {
        case Pure(a) =>
          S.pure(Right(a))
        case Suspend(ma) =>
          S.map(ma)(Right(_))
        case FlatMapped(curr, f) =>
          curr match {
            case Pure(x) =>
              S.pure(Left(f(x)))
            case Suspend(mx) =>
              S.map(mx)(x => Left(f(x)))
            case FlatMapped(prev, g) =>
              S.pure(Left(prev.flatMap(w => g(w).flatMap(f))))
          }
      }
    S.tailRecM(this)(step)
  }

  /**
   * Catamorphism for `Free`.
   *
   * Run to completion, mapping the suspension with the given
   * transformation at each step and accumulating into the monad `M`.
   *
   * This method uses `tailRecM` to provide stack-safety.
   */
  final def foldMap[M[_]](f: FunctionK[S, M])(implicit M: Monad[M]): M[A] =
    M.tailRecM(this)(_.step match {
      case Pure(a)          => M.pure(Right(a))
      case Suspend(sa)      => M.map(f(sa))(Right(_))
      case FlatMapped(c, g) => M.map(c.foldMap(f))(cc => Left(g(cc)))
    })

  /**
   * Compile your free monad into another language by changing the
   * suspension functor using the given natural transformation `f`.
   *
   * If your natural transformation is effectful, be careful. These
   * effects will be applied by `compile`.
   */
  final def compile[T[_]](f: FunctionK[S, T]): Free[T, A] = mapK(f)

  /**
   * Lift into `G` (typically a `EitherK`) given `InjectK`. Analogous
   * to `Free.inject` but lifts programs rather than constructors.
   *
   *{{{
   *scala> type Lo[A] = cats.data.EitherK[List, Option, A]
   *defined type alias Lo
   *
   *scala> val fo = Free.liftF(Option("foo"))
   *fo: cats.free.Free[Option,String] = Free(...)
   *
   *scala> fo.inject[Lo]
   *res4: cats.free.Free[Lo,String] = Free(...)
   *}}}
   */
  final def inject[G[_]](implicit ev: InjectK[S, G]): Free[G, A] =
    mapK(λ[S ~> G](ev.inj(_)))

  override def toString: String =
    "Free(...)"
}

object Free extends FreeInstances {

  /**
   * Return from the computation with the given value.
   */
  final private[free] case class Pure[S[_], A](a: A) extends Free[S, A]

  /** Suspend the computation with the given suspension. */
  final private[free] case class Suspend[S[_], A](a: S[A]) extends Free[S, A]

  /** Call a subroutine and continue with the given function. */
  final private[free] case class FlatMapped[S[_], B, C](c: Free[S, C], f: C => Free[S, B]) extends Free[S, B]

  /**
   * Lift a pure `A` value into the free monad.
   */
  def pure[S[_], A](a: A): Free[S, A] = Pure(a)

  /**
   * Lift an `F[A]` value into the free monad.
   */
  def liftF[F[_], A](value: F[A]): Free[F, A] = Suspend(value)

  /**
   * Absorb a step into the free monad.
   */
  def roll[F[_], A](value: F[Free[F, A]]): Free[F, A] =
    liftF(value).flatMap(identity)

  /**
   * Suspend the creation of a `Free[F, A]` value.
   */
  @deprecated("Use Free.defer.", "1.0.0-MF")
  def suspend[F[_], A](value: => Free[F, A]): Free[F, A] =
    defer(value)

  /**
   * Defer the creation of a `Free[F, A]` value.
   */
  def defer[F[_], A](value: => Free[F, A]): Free[F, A] =
    pure(()).flatMap(_ => value)

  /**
   * a FunctionK, suitable for composition, which calls mapK
   */
  def mapK[F[_], G[_]](fk: FunctionK[F, G]): FunctionK[Free[F, ?], Free[G, ?]] =
    λ[FunctionK[Free[F, ?], Free[G, ?]]](f => f.mapK(fk))

  /**
   * a FunctionK, suitable for composition, which calls compile
   */
  def compile[F[_], G[_]](fk: FunctionK[F, G]): FunctionK[Free[F, ?], Free[G, ?]] =
    mapK(fk)

  /**
   * a FunctionK, suitable for composition, which calls foldMap
   */
  def foldMap[F[_], M[_]: Monad](fk: FunctionK[F, M]): FunctionK[Free[F, ?], M] =
    λ[FunctionK[Free[F, ?], M]](f => f.foldMap(fk))

  /**
   * This method is used to defer the application of an InjectK[F, G]
   * instance. The actual work happens in
   * `FreeInjectKPartiallyApplied#apply`.
   *
   * This method exists to allow the `F` and `G` parameters to be
   * bound independently of the `A` parameter below.
   */
  // TODO to be deprecated / removed in cats 2.0
  def inject[F[_], G[_]]: FreeInjectKPartiallyApplied[F, G] =
    new FreeInjectKPartiallyApplied

  /**
   * Uses the [[http://typelevel.org/cats/guidelines.html#partially-applied-type-params Partially Applied Type Params technique]] for ergonomics.
   */
  final private[free] class FreeInjectKPartiallyApplied[F[_], G[_]](private val dummy: Boolean = true) extends AnyVal {
    def apply[A](fa: F[A])(implicit I: InjectK[F, G]): Free[G, A] =
      Free.liftF(I.inj(fa))
  }

  /**
<<<<<<< HEAD
    * This method is used to defer the application of an InjectK[F, G]
    * instance. The actual work happens in
    * `FreeLiftInjectKPartiallyApplied#apply`.
    *
    * This method exists to allow the `G` parameter to be
    * bound independently of the `F` and `A` parameters below.
    */
=======
   * This method is used to defer the application of an InjectK[F, G]
   * instance. The actual work happens in
   * `FreeLiftInjectKPartiallyApplied#apply`.
   *
   * This method exists to allow the `G` parameter to be
   * bound independently of the `F` and `A` parameters below.
   */
>>>>>>> 5b6278cd
  def liftInject[G[_]]: FreeLiftInjectKPartiallyApplied[G] =
    new FreeLiftInjectKPartiallyApplied

  /**
<<<<<<< HEAD
    * Uses the [[http://typelevel.org/cats/guidelines.html#partially-applied-type-params Partially Applied Type Params technique]] for ergonomics.
    */
  private[free] final class FreeLiftInjectKPartiallyApplied[G[_]](val dummy: Boolean = true ) extends AnyVal {
=======
   * Uses the [[http://typelevel.org/cats/guidelines.html#partially-applied-type-params Partially Applied Type Params technique]] for ergonomics.
   */
  final private[free] class FreeLiftInjectKPartiallyApplied[G[_]](private val dummy: Boolean = true) extends AnyVal {
>>>>>>> 5b6278cd
    def apply[F[_], A](fa: F[A])(implicit I: InjectK[F, G]): Free[G, A] =
      Free.liftF(I.inj(fa))
  }

  def injectRoll[F[_], G[_], A](ga: G[Free[F, A]])(implicit I: InjectK[G, F]): Free[F, A] =
    Free.roll(I.inj(ga))

  def match_[F[_], G[_], A](fa: Free[F, A])(implicit F: Functor[F], I: InjectK[G, F]): Option[G[Free[F, A]]] =
    fa.resume.fold(I.prj(_), _ => None)

  implicit def catsFreeMonadForId: Monad[Free[Id, ?]] = catsFreeMonadForFree[Id]

  implicit def catsFreeDeferForId: Defer[Free[Id, ?]] = catsFreeDeferForFree[Id]
}

private trait FreeFoldable[F[_]] extends Foldable[Free[F, ?]] {

  implicit def F: Foldable[F]

  final override def foldLeft[A, B](fa: Free[F, A], b: B)(f: (B, A) => B): B =
    fa.foldStep(
      a => f(b, a),
      fa => F.foldLeft(fa, b)(f),
      { case (fx, g) => F.foldLeft(fx, b)((bb, x) => foldLeft(g(x), bb)(f)) }
    )

  final override def foldRight[A, B](fa: Free[F, A], lb: Eval[B])(f: (A, Eval[B]) => Eval[B]): Eval[B] =
    fa.foldStep(
      a => f(a, lb),
      fa => F.foldRight(fa, lb)(f),
      { case (fx, g) => F.foldRight(fx, lb)((a, lbb) => foldRight(g(a), lbb)(f)) }
    )
}

private trait FreeTraverse[F[_]] extends Traverse[Free[F, ?]] with FreeFoldable[F] {
  implicit def TraversableF: Traverse[F]

  def F: Foldable[F] = TraversableF

  final override def traverse[G[_], A, B](fa: Free[F, A])(f: A => G[B])(implicit G: Applicative[G]): G[Free[F, B]] =
    fa.resume match {
      case Right(a)     => G.map(f(a))(Free.pure(_))
      case Left(ffreeA) => G.map(TraversableF.traverse(ffreeA)(traverse(_)(f)))(Free.roll(_))
    }

  // Override Traverse's map to use Free's map for better performance
  final override def map[A, B](fa: Free[F, A])(f: A => B): Free[F, B] = fa.map(f)
}

sealed abstract private[free] class FreeInstances extends FreeInstances1 {

  /**
   * `Free[S, ?]` has a monad for any type constructor `S[_]`.
   */
  implicit def catsFreeMonadForFree[S[_]]: Monad[Free[S, ?]] =
    new Monad[Free[S, ?]] with StackSafeMonad[Free[S, ?]] {
      def pure[A](a: A): Free[S, A] = Free.pure(a)
      override def map[A, B](fa: Free[S, A])(f: A => B): Free[S, B] = fa.map(f)
      def flatMap[A, B](a: Free[S, A])(f: A => Free[S, B]): Free[S, B] = a.flatMap(f)
    }

  implicit def catsFreeDeferForFree[S[_]]: Defer[Free[S, ?]] =
    new Defer[Free[S, ?]] {
      def defer[A](fa: => Free[S, A]): Free[S, A] =
        Free.defer(fa)
    }
}

sealed abstract private[free] class FreeInstances1 {

  implicit def catsFreeFoldableForFree[F[_]](
    implicit
    foldableF: Foldable[F]
  ): Foldable[Free[F, ?]] =
    new FreeFoldable[F] {
      val F = foldableF
    }

  implicit def catsFreeTraverseForFree[F[_]](
    implicit
    traversableF: Traverse[F]
  ): Traverse[Free[F, ?]] =
    new FreeTraverse[F] {
      val TraversableF = traversableF
    }
}<|MERGE_RESOLUTION|>--- conflicted
+++ resolved
@@ -268,15 +268,6 @@
   }
 
   /**
-<<<<<<< HEAD
-    * This method is used to defer the application of an InjectK[F, G]
-    * instance. The actual work happens in
-    * `FreeLiftInjectKPartiallyApplied#apply`.
-    *
-    * This method exists to allow the `G` parameter to be
-    * bound independently of the `F` and `A` parameters below.
-    */
-=======
    * This method is used to defer the application of an InjectK[F, G]
    * instance. The actual work happens in
    * `FreeLiftInjectKPartiallyApplied#apply`.
@@ -284,20 +275,13 @@
    * This method exists to allow the `G` parameter to be
    * bound independently of the `F` and `A` parameters below.
    */
->>>>>>> 5b6278cd
   def liftInject[G[_]]: FreeLiftInjectKPartiallyApplied[G] =
     new FreeLiftInjectKPartiallyApplied
 
   /**
-<<<<<<< HEAD
-    * Uses the [[http://typelevel.org/cats/guidelines.html#partially-applied-type-params Partially Applied Type Params technique]] for ergonomics.
-    */
-  private[free] final class FreeLiftInjectKPartiallyApplied[G[_]](val dummy: Boolean = true ) extends AnyVal {
-=======
    * Uses the [[http://typelevel.org/cats/guidelines.html#partially-applied-type-params Partially Applied Type Params technique]] for ergonomics.
    */
   final private[free] class FreeLiftInjectKPartiallyApplied[G[_]](private val dummy: Boolean = true) extends AnyVal {
->>>>>>> 5b6278cd
     def apply[F[_], A](fa: F[A])(implicit I: InjectK[F, G]): Free[G, A] =
       Free.liftF(I.inj(fa))
   }
