--- conflicted
+++ resolved
@@ -168,14 +168,6 @@
       def combine(x: A Xor B, y: A Xor B): A Xor B = x combine y
     }
 
-<<<<<<< HEAD
-  implicit def xorBifunctor: Copair[Xor] =
-    new Copair[Xor] {
-      def fold[A, B, C](f: Xor[A, B])(fa: (A) => C, fb: (B) => C): C =
-        f match {
-          case Xor.Left(a) => fa(a)
-          case Xor.Right(b) => fb(b)
-=======
   implicit def xorSemigroupK[L]: SemigroupK[Xor[L,?]] =
     new SemigroupK[Xor[L,?]] {
       def combineK[A](x: Xor[L,A], y: Xor[L,A]): Xor[L,A] = x match {
@@ -184,13 +176,13 @@
       }
     }
 
-  implicit val xorBitraverse: Bitraverse[Xor] =
-    new Bitraverse[Xor] {
-      def bitraverse[G[_], A, B, C, D](fab: Xor[A, B])(f: A => G[C], g: B => G[D])(implicit G: Applicative[G]): G[Xor[C, D]] =
-        fab match {
-          case Xor.Left(a) => G.map(f(a))(Xor.left)
-          case Xor.Right(b) => G.map(g(b))(Xor.right)
->>>>>>> 8355a193
+
+  implicit def xorCopair: Copair[Xor] =
+    new Copair[Xor] {
+      def fold[A, B, C](f: Xor[A, B])(fa: (A) => C, fb: (B) => C): C =
+        f match {
+          case Xor.Left(a) => fa(a)
+          case Xor.Right(b) => fb(b)
         }
 
       def left[A, B](a: A): Xor[A, B] = Xor.Left(a)
@@ -233,7 +225,6 @@
 }
 
 private[data] sealed abstract class XorInstances2 {
-
   implicit def xorEq[A: Eq, B: Eq]: Eq[A Xor B] =
     new Eq[A Xor B] {
       def eqv(x: A Xor B, y: A Xor B): Boolean = x === y
