--- conflicted
+++ resolved
@@ -21,13 +21,9 @@
   object invariant       extends InvariantMonoidalInstances
   object list            extends ListInstances with ListInstancesBinCompat0
   object long            extends LongInstances
-<<<<<<< HEAD
-  object map             extends MapInstances
   object option          extends OptionInstances with OptionInstancesBinCompat0
-=======
   object map             extends MapInstances with MapInstancesBinCompat0
   object option          extends OptionInstances
->>>>>>> 7b3d3b9a
   object order           extends OrderInstances
   object ordering        extends OrderingInstances
   object parallel        extends ParallelInstances
