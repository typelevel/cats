--- conflicted
+++ resolved
@@ -102,30 +102,21 @@
   checkAll("Kleisli[Option, MiniInt, Int]", FunctorTests[Kleisli[Option, MiniInt, ?]].functor[Int, Int, Int])
   checkAll("Functor[Kleisli[Option, Int, ?]]", SerializableTests.serializable(Functor[Kleisli[Option, Int, ?]]))
 
-<<<<<<< HEAD
+  {
+    implicit val FF = ListWrapper.functorFilter
+
+    checkAll("Kleisli[ListWrapper, MiniInt, ?]",
+             FunctorFilterTests[Kleisli[ListWrapper, MiniInt, ?]].functorFilter[Int, Int, Int])
+    checkAll("FunctorFilter[Kleisli[ListWrapper, MiniInt, ?]]",
+             SerializableTests.serializable(FunctorFilter[Kleisli[ListWrapper, MiniInt, ?]]))
+
+    FunctorFilter[ReaderT[ListWrapper, Int, ?]]
+  }
+
   checkAll("Kleisli[Function0, MiniInt, ?]",
            DistributiveTests[Kleisli[Function0, MiniInt, ?]].distributive[Int, Int, Int, Option, Id])
   checkAll("Distributive[Kleisli[Function0, Int, ?]]",
            SerializableTests.serializable(Distributive[Kleisli[Function0, Int, ?]]))
-=======
-  {
-    implicit val FF = ListWrapper.functorFilter
-
-    checkAll("Kleisli[ListWrapper, Int, ?]",
-             FunctorFilterTests[Kleisli[ListWrapper, Int, ?]].functorFilter[Int, Int, Int])
-    checkAll("FunctorFilter[Kleisli[ListWrapper, Int, ?]]",
-             SerializableTests.serializable(FunctorFilter[Kleisli[ListWrapper, Int, ?]]))
-
-    FunctorFilter[ReaderT[ListWrapper, Int, ?]]
-  }
-
-  {
-    checkAll("Kleisli[Function0, Int, ?]",
-             DistributiveTests[Kleisli[Function0, Int, ?]].distributive[Int, Int, Int, Option, Id])
-    checkAll("Distributive[Kleisli[Function0, Int, ?]]",
-             SerializableTests.serializable(Distributive[Kleisli[Function0, Int, ?]]))
-  }
->>>>>>> e18523c3
 
   checkAll("Kleisli[Option, MiniInt, String]", MonoidTests[Kleisli[Option, MiniInt, String]].monoid)
   checkAll("Monoid[Kleisli[Option, Int, String]]", SerializableTests.serializable(Monoid[Kleisli[Option, Int, String]]))
