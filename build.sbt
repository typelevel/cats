--- conflicted
+++ resolved
@@ -45,15 +45,11 @@
   parallelExecution in Test := false,
   scalacOptions in (Compile, doc) := (scalacOptions in (Compile, doc)).value.filter(_ != "-Xfatal-warnings"),
   // workaround for https://github.com/scalastyle/scalastyle-sbt-plugin/issues/47
-<<<<<<< HEAD
-  scalastyleSources in Compile ++= (unmanagedSourceDirectories in Compile).value
-) ++ warnUnusedImport ++ update2_12 ++ xlint
-=======
   scalastyleSources in Compile ++= (unmanagedSourceDirectories in Compile).value,
   ivyConfigurations += config("compile-time").hide,
   unmanagedClasspath in Compile ++= update.value.select(configurationFilter("compile-time"))
-) ++ warnUnusedImport ++ update2_12
->>>>>>> f6869842
+) ++ warnUnusedImport ++ update2_12 ++ xlint
+
 
 lazy val tagName = Def.setting{
  s"v${if (releaseUseGlobalVersion.value) (version in ThisBuild).value else version.value}"
