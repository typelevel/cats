--- conflicted
+++ resolved
@@ -49,13 +49,10 @@
   final def pad: (Option[A], Option[B]) = fold(a => (Some(a), None), b => (None, Some(b)), (a, b) => (Some(a), Some(b)))
   final def unwrap: Either[Either[A, B], (A, B)] = fold(a => Left(Left(a)), b => Left(Right(b)), (a, b) => Right((a, b)))
 
-<<<<<<< HEAD
-
   final def toIorNes[AA >: A](implicit O: Order[AA]): IorNes[AA, B] = leftMap(NonEmptySet.one(_))
   final def toIorNec[AA >: A]: IorNec[AA, B] = leftMap(NonEmptyChain.one)
-=======
   final def toIorNel[AA >: A]: IorNel[AA, B] = leftMap(NonEmptyList.one)
->>>>>>> 15f4e59d
+
   final def toEither: Either[A, B] = fold(Left(_), Right(_), (_, b) => Right(b))
   final def toValidated: Validated[A, B] = fold(Invalid(_), Valid(_), (_, b) => Valid(b))
   final def toOption: Option[B] = right
