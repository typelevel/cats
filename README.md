## Cats

[![Build Status](https://api.travis-ci.org/typelevel/cats.svg)](https://travis-ci.org/typelevel/cats)
[![Workflow](https://badge.waffle.io/typelevel/cats.svg?label=ready&title=Ready)](https://waffle.io/typelevel/cats)
[![Chat](https://badges.gitter.im/Join%20Chat.svg)](https://gitter.im/typelevel/cats)
[![codecov.io](http://codecov.io/github/typelevel/cats/coverage.svg?branch=master)](http://codecov.io/github/typelevel/cats?branch=master)
[![Latest version](https://index.scala-lang.org/typelevel/cats/cats-core/latest.svg?color=orange&v=1)](https://index.scala-lang.org/typelevel/cats/cats-core)
[![Scala.js](http://scala-js.org/assets/badges/scalajs-0.6.14.svg)](http://scala-js.org)

### Overview

Cats is a library which provides abstractions for functional programming in Scala.

The name is a playful shortening of the word *category*.

![cats image](http://plastic-idolatry.com/erik/cats2.png)

#### Why?

Scala supports both object-oriented and functional programming, and this is reflected in the hybrid approach of the
standard library. Cats augments the standard library with tools that further enable functional programming such as
`Validated`, `Monad`, and `Traverse`. A broader goal of Cats is to provide a foundation for an
[ecosystem of pure, typeful libraries](https://github.com/typelevel/cats#the-cats-ecosystem).

### Getting Started

Cats is currently available for Scala 2.10, 2.11 and 2.12, and [Scala.js](http://www.scala-js.org/).

To get started with SBT, simply add the following to your `build.sbt`
file:

```scala
libraryDependencies += "org.typelevel" %% "cats-core" % "1.0.0-MF"
```

This will pull in the cats-core module. If you require some other
functionality, you can pick-and-choose from amongst these modules
(used in place of `"cats-core"`):

 * `cats-macros`: Macros used by Cats syntax (*required*).
 * `cats-kernel`: Small set of basic type classes (*required*).
 * `cats-core`: Most core type classes and functionality (*required*).
 * `cats-laws`: Laws for testing type class instances.
 * `cats-free`: Free structures such as the free monad, and supporting type classes.
 * `cats-testkit`: lib for writing tests for typeclass instances using laws. 
 
 There are several other cats modules that are in separate repos so that they can 
 maintain independent release cycles. 
 
 * [`cats-effect`](https://github.com/typelevel/cats-effect): standard `IO` type together with `Sync`, `Async` and `Effect` type classes 
 * [`cats-mtl`](https://github.com/typelevel/cats-mtl): transformer typeclasses for cats' Monads, Applicatives and Functors.
 * [`alleycats`](https://github.com/non/alleycats): cats instances and classes which are not lawful.
 * [`mouse`](https://github.com/benhutchison/mouse): a small companion to cats that provides convenient syntax (aka extension methods) 
 

Release notes for Cats are available in [CHANGES.md](CHANGES.md).

*Cats is still under active development. While we don't anticipate any
 major redesigns, changes that are neither source nor binary
 compatible are to be expected in upcoming cats releases. We will
 update the minor version of cats accordingly for such changes. Once
 cats 1.0 is released (ETA: Q4 2017), there will be an increased focus
 on making changes in compatible ways.*

#### Enhancing type inference

To use cats you'll need sometimes support for improved type inference. To enable it for any supported Scalac version, use this [sbt plugin](https://github.com/fiadliel/sbt-partial-unification#sbt-partial-unification).

### Documentation

Cats information and documentation is available on the
[website](http://typelevel.org/cats).

We also have a Scaladoc [index](http://typelevel.org/cats/api/#package).

Finally, we have a list of
[frequently-asked questions](docs/src/main/tut/faq.md).

Our goal is to have clear and comprehensive documentation. If you
notice problems, omissions, or errors, please
[let us know](CONTRIBUTING.md).

### The cats ecosystem

Many projects integrate with cats. By sharing the same set of
type classes, instances and data types, projects can speak the same "cats
language", and integrate with each other with ease.

#### General purpose libraries to support pure functional programming

 * [Dogs](https://github.com/stew/dogs): pure functional collections and data structures.
 * [Kittens](https://github.com/milessabin/kittens): automatic type class derivation for Cats and generic utility functions
 * [eff](https://github.com/atnos-org/eff): functional effects and effect handlers (alternative to monad transformers).
 * [Freestyle](https://github.com/47deg/freestyle): pure functional framework for Free and Tagless Final apps & libs.
 * [mainecoon](https://github.com/kailuowang/mainecoon): Transform and compose tagless final encoded algebras
 * [iota](https://github.com/frees-io/iota): Fast [co]product types with a clean syntax

#### Libraries with more specific uses

 * [Circe](https://github.com/circe/circe): pure functional JSON library.
 * [Fetch](https://github.com/47deg/fetch): efficient data access to heterogeneous data sources.
 * [Frameless](https://github.com/adelbertc/frameless): Expressive types for Spark.
 * [FS2](https://github.com/functional-streams-for-scala): compositional, streaming I/O library
 * [doobie](https://github.com/tpolecat/doobie): a pure functional JDBC layer for Scala
 * [Monix](https://github.com/monixio/monix): high-performance library for composing asynchronous and event-based programs.
 * [http4s](https://github.com/http4s/http4s): A minimal, idiomatic Scala interface for HTTP
 * [hammock](https://github.com/pepegar/hammock): Purely functional HTTP client
 * [atto](https://github.com/tpolecat/atto): friendly little text parsers
 * [decline](https://github.com/bkirwi/decline): A composable command-line parser
<<<<<<< HEAD
 * [libisabelle](https://github.com/larsrh/libisabelle): A Scala library which talks to Isabelle
 * [finch](https://github.com/finagle/finch): Scala combinator library for building Finagle HTTP services 
 * [grafter](https://github.com/zalando/grafter): dependency injection back to the fundamentals.
=======
 * [seals](https://github.com/durban/seals): tools for schema evolution and language-integrated schemata
>>>>>>> f97df6cc

*Feel free to submit a PR if you want a project you maintain to be added to this list.*


### How can I contribute to Cats?

We welcome contributions to Cats and would love for you to help build
Cats. See our [contributor guide](CONTRIBUTING.md) for more
information about how you can get involved.

### Community

Discussion around Cats is currently happening on Github issue and PR pages
as well as in two Gitter channels: 

[Gitter channel cats](https://gitter.im/typelevel/cats) is for general user 
questions and discussions, and 

[Gitter channel cats-dev](https://gitter.im/typelevel/cats-dev)
is dedicated for cats development related discussions. For people who wants to 
follow closely and/or to participate in the decisions in cats development, 
this is the room to join. 

You can get an overview of who is working on what
via [Waffle.io](https://waffle.io/typelevel/cats).

People are expected to follow the
[Typelevel Code of Conduct](http://typelevel.org/conduct.html) when
discussing Cats on the Github page, Gitter channel, or other
venues.

We hope that our community will be respectful, helpful, and kind. If
you find yourself embroiled in a situation that becomes heated, or
that fails to live up to our expectations, you should disengage and
contact one of the [project maintainers](#maintainers) in private. We
hope to avoid letting minor aggressions and misunderstandings escalate
into larger problems.

If you are being harassed, please contact one of [us](#maintainers)
immediately so that we can support you.

### Maintainers

The current maintainers (people who can merge pull requests) are:

 * [ceedubs](https://github.com/ceedubs) Cody Allen
 * [rossabaker](https://github.com/rossabaker) Ross Baker
 * [johnynek](https://github.com/johnynek) P. Oscar Boykin
 * [travisbrown](https://github.com/travisbrown) Travis Brown
 * [adelbertc](https://github.com/adelbertc) Adelbert Chang
 * [peterneyens](https://github.com/peterneyens) Peter Neyens
 * [edmundnoble](https://github.com/edmundnoble) Edmund Noble
 * [tpolecat](https://github.com/tpolecat) Rob Norris
 * [stew](https://github.com/stew) Mike O'Connor
 * [non](https://github.com/non) Erik Osheim
 * [mpilquist](https://github.com/mpilquist) Michael Pilquist
 * [milessabin](https://github.com/milessabin) Miles Sabin
 * [djspiewak](https://github.com/djspiewak) Daniel Spiewak
 * [fthomas](https://github.com/fthomas) Frank Thomas
 * [julien-truffaut](https://github.com/julien-truffaut) Julien Truffaut
 * [kailuowang](https://github.com/kailuowang) Kailuo Wang

We are currently following a practice of requiring at least two
sign-offs to merge PRs (and for large or contentious issues we may
wait for more). For typos or other small fixes to documentation we
relax this to a single sign-off.


### Copyright and License

All code is available to you under the MIT license, available at
http://opensource.org/licenses/mit-license.php and also in the
[COPYING](COPYING) file. The design is informed by many other
projects, in particular [Scalaz](https://github.com/scalaz/scalaz).

Copyright the maintainers, 2015-2016.<|MERGE_RESOLUTION|>--- conflicted
+++ resolved
@@ -107,13 +107,11 @@
  * [hammock](https://github.com/pepegar/hammock): Purely functional HTTP client
  * [atto](https://github.com/tpolecat/atto): friendly little text parsers
  * [decline](https://github.com/bkirwi/decline): A composable command-line parser
-<<<<<<< HEAD
  * [libisabelle](https://github.com/larsrh/libisabelle): A Scala library which talks to Isabelle
  * [finch](https://github.com/finagle/finch): Scala combinator library for building Finagle HTTP services 
  * [grafter](https://github.com/zalando/grafter): dependency injection back to the fundamentals.
-=======
  * [seals](https://github.com/durban/seals): tools for schema evolution and language-integrated schemata
->>>>>>> f97df6cc
+
 
 *Feel free to submit a PR if you want a project you maintain to be added to this list.*
 
