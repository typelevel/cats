package cats
package syntax

import cats.data._

import scala.reflect.ClassTag
import scala.util.{Failure, Success, Try}
import EitherSyntax._

trait EitherSyntax {
  implicit final def catsSyntaxEither[A, B](eab: Either[A, B]): EitherOps[A, B] = new EitherOps(eab)

  implicit final def catsSyntaxEitherObject(either: Either.type): EitherObjectOps =
    new EitherObjectOps(either)

  implicit final def catsSyntaxLeft[A, B](left: Left[A, B]): LeftOps[A, B] = new LeftOps(left)

  implicit final def catsSyntaxRight[A, B](right: Right[A, B]): RightOps[A, B] = new RightOps(right)

  implicit final def catsSyntaxEitherId[A](a: A): EitherIdOps[A] = new EitherIdOps(a)
}

object EitherSyntax {

  /**
   * Uses the [[http://typelevel.org/cats/guidelines.html#partially-applied-type-params Partially Applied Type Params technique]] for ergonomics.
   */
  final private[syntax] class CatchOnlyPartiallyApplied[T](private val dummy: Boolean = true) extends AnyVal {
    def apply[A](f: => A)(implicit CT: ClassTag[T], NT: NotNull[T]): Either[T, A] =
      try {
        Right(f)
      } catch {
        case t if CT.runtimeClass.isInstance(t) =>
          Left(t.asInstanceOf[T])
      }
  }
}

final class EitherOps[A, B](private val eab: Either[A, B]) extends AnyVal {
  @deprecated("Included in the standard library", "2.1.0-RC1")
  private[syntax] def foreach(f: B => Unit): Unit =
    eab match {
      case Left(_)  => ()
      case Right(b) => f(b)
    }

  @deprecated("Included in the standard library", "2.1.0-RC1")
  private[syntax] def getOrElse[BB >: B](default: => BB): BB =
    eab match {
      case Left(_)  => default
      case Right(b) => b
    }

  def orElse[C, BB >: B](fallback: => Either[C, BB]): Either[C, BB] =
    eab match {
      case Left(_)      => fallback
      case r @ Right(_) => EitherUtil.leftCast(r)
    }

  def recover[BB >: B](pf: PartialFunction[A, BB]): Either[A, BB] =
    eab match {
      case Left(a) if pf.isDefinedAt(a) => Right(pf(a))
      case _                            => eab
    }

  def recoverWith[AA >: A, BB >: B](pf: PartialFunction[A, Either[AA, BB]]): Either[AA, BB] =
    eab match {
      case Left(a) if pf.isDefinedAt(a) => pf(a)
      case _                            => eab
    }

  def valueOr[BB >: B](f: A => BB): BB =
    eab match {
      case Left(a)  => f(a)
      case Right(b) => b
    }

  @deprecated("Included in the standard library", "2.1.0-RC1")
  private[syntax] def forall(f: B => Boolean): Boolean =
    eab match {
      case Left(_)  => true
      case Right(b) => f(b)
    }

  @deprecated("Included in the standard library", "2.1.0-RC1")
  private[syntax] def exists(f: B => Boolean): Boolean =
    eab match {
      case Left(_)  => false
      case Right(b) => f(b)
    }

  def ensure[AA >: A](onFailure: => AA)(f: B => Boolean): Either[AA, B] =
    eab match {
      case Left(_)  => eab
      case Right(b) => if (f(b)) eab else Left(onFailure)
    }

  def ensureOr[AA >: A](onFailure: B => AA)(f: B => Boolean): Either[AA, B] =
    eab match {
      case Left(_)  => eab
      case Right(b) => if (f(b)) eab else Left(onFailure(b))
    }

  def toIor: A Ior B = Ior.fromEither(eab)

  @deprecated("Included in the standard library", "2.1.0-RC1")
  private[syntax] def toOption: Option[B] =
    eab match {
      case Left(_)  => None
      case Right(b) => Some(b)
    }

  def toList: List[B] =
    eab match {
      case Left(_)  => Nil
      case Right(b) => List(b)
    }

  @deprecated("Included in the standard library", "2.1.0-RC1")
  private[syntax] def toTry(implicit ev: A <:< Throwable): Try[B] =
    eab match {
      case Left(a)  => Failure(ev(a))
      case Right(b) => Success(b)
    }

  def toValidated: Validated[A, B] =
    eab match {
      case Left(a)  => Validated.invalid(a)
      case Right(b) => Validated.valid(b)
    }

  /**
   * Returns a [[cats.data.ValidatedNel]] representation of this disjunction with the `Left` value
   * as a single element on the `Invalid` side of the [[cats.data.NonEmptyList]].
   */
  def toValidatedNel[AA >: A]: ValidatedNel[AA, B] =
    eab match {
      case Left(a)  => Validated.invalidNel(a)
      case Right(b) => Validated.valid(b)
    }

  def withValidated[AA, BB](f: Validated[A, B] => Validated[AA, BB]): Either[AA, BB] =
    f(toValidated).toEither

  def to[F[_]](implicit F: Alternative[F]): F[B] =
    eab match {
      case Left(_)  => F.empty
      case Right(b) => F.pure(b)
    }

  def bimap[C, D](fa: A => C, fb: B => D): Either[C, D] =
    eab match {
      case Left(a)  => Left(fa(a))
      case Right(b) => Right(fb(b))
    }

  @deprecated("Included in the standard library", "2.1.0-RC1")
  private[syntax] def map[C](f: B => C): Either[A, C] =
    eab match {
      case l @ Left(_) => EitherUtil.rightCast(l)
      case Right(b)    => Right(f(b))
    }

  def map2Eval[AA >: A, C, Z](fc: Eval[Either[AA, C]])(f: (B, C) => Z): Eval[Either[AA, Z]] =
    eab match {
      case l @ Left(_) => Now(EitherUtil.rightCast(l))
      case Right(b)    => fc.map(_.map(f(b, _)))
    }

  def leftMap[C](f: A => C): Either[C, B] =
    eab match {
      case Left(a)      => Left(f(a))
      case r @ Right(_) => EitherUtil.leftCast(r)
    }

  @deprecated("Included in the standard library", "2.1.0-RC1")
  private[syntax] def flatMap[AA >: A, D](f: B => Either[AA, D]): Either[AA, D] =
    eab match {
      case l @ Left(_) => EitherUtil.rightCast(l)
      case Right(b)    => f(b)
    }

  def leftFlatMap[C, BB >: B](f: A => Either[C, BB]): Either[C, BB] =
    eab match {
      case Left(a)      => f(a)
      case r @ Right(_) => EitherUtil.leftCast(r)
    }

  def compare[AA >: A, BB >: B](that: Either[AA, BB])(implicit AA: Order[AA], BB: Order[BB]): Int =
    eab match {
      case Left(a1) =>
        that match {
          case Left(a2) => AA.compare(a1, a2)
          case Right(_) => -1
        }
      case Right(b1) =>
        that match {
          case Left(_)   => 1
          case Right(b2) => BB.compare(b1, b2)
        }
    }

  def partialCompare[AA >: A, BB >: B](
    that: Either[AA, BB]
  )(implicit AA: PartialOrder[AA], BB: PartialOrder[BB]): Double =
    eab match {
      case Left(a1) =>
        that match {
          case Left(a2) => AA.partialCompare(a1, a2)
          case Right(_) => -1
        }
      case Right(b1) =>
        that match {
          case Left(_)   => 1
          case Right(b2) => BB.partialCompare(b1, b2)
        }
    }

  def ===[AA >: A, BB >: B](that: Either[AA, BB])(implicit AA: Eq[AA], BB: Eq[BB]): Boolean =
    eab match {
      case Left(a1) =>
        that match {
          case Left(a2) => AA.eqv(a1, a2)
          case Right(_) => false
        }
      case Right(b1) =>
        that match {
          case Left(_)   => false
          case Right(b2) => BB.eqv(b1, b2)
        }
    }

  def traverse[F[_], AA >: A, D](f: B => F[D])(implicit F: Applicative[F]): F[Either[AA, D]] =
    eab match {
      case l @ Left(_) => F.pure(EitherUtil.rightCast(l))
      case Right(b)    => F.map(f(b))(Right(_))
    }

  def foldLeft[C](c: C)(f: (C, B) => C): C =
    eab match {
      case Left(_)  => c
      case Right(b) => f(c, b)
    }

  def foldRight[C](lc: Eval[C])(f: (B, Eval[C]) => Eval[C]): Eval[C] =
    eab match {
      case Left(_)  => lc
      case Right(b) => f(b, lc)
    }

  /**
   * Combine with another `Either` value.
   *
   * If this `Either` is a `Left` then it will be returned as-is.
   * If this `Either` is a `Right` and `that` `Either` is a left, then `that` will be
   * returned.
   * If both `Either`s are `Right`s, then the `Semigroup[BB]` instance will be used
   * to combine both values and return them as a `Right`.
   * Note: If both `Either`s are `Left`s then their values are not combined. Use
   * `Validated` if you prefer to combine `Left` values.
   *
   * Examples:
   * {{{
   * scala> import cats.implicits._
   * scala> val l1: Either[String, Int] = Either.left("error 1")
   * scala> val l2: Either[String, Int] = Either.left("error 2")
   * scala> val r3: Either[String, Int] = Either.right(3)
   * scala> val r4: Either[String, Int] = Either.right(4)
   *
   * scala> l1 combine l2
   * res0: Either[String, Int] = Left(error 1)
   *
   * scala> l1 combine r3
   * res1: Either[String, Int] = Left(error 1)
   *
   * scala> r3 combine l1
   * res2: Either[String, Int] = Left(error 1)
   *
   * scala> r3 combine r4
   * res3: Either[String, Int] = Right(7)
   * }}}
   */
  final def combine[AA >: A, BB >: B](that: Either[AA, BB])(implicit BB: Semigroup[BB]): Either[AA, BB] =
    eab match {
      case left @ Left(_) => left
      case Right(b1) =>
        that match {
          case left @ Left(_) => left
          case Right(b2)      => Right(BB.combine(b1, b2))
        }
    }

  def show[AA >: A, BB >: B](implicit AA: Show[AA], BB: Show[BB]): String =
    eab match {
      case Left(a)  => s"Left(${AA.show(a)})"
      case Right(b) => s"Right(${BB.show(b)})"
    }

  def ap[AA >: A, BB >: B, C](that: Either[AA, BB => C]): Either[AA, C] = that.flatMap(eab.map)

  /**
   * Transform the `Either` into a [[cats.data.EitherT]] while lifting it into the specified Applicative.
   *
   * {{{
   * scala> import cats.implicits._
   * scala> val e: Either[String, Int] = Right(3)
   * scala> e.toEitherT[Option]
   * res0: cats.data.EitherT[Option, String, Int] = EitherT(Some(Right(3)))
   * }}}
   */
  def toEitherT[F[_]: Applicative]: EitherT[F, A, B] = EitherT.fromEither(eab)

  def toEitherNec[AA >: A]: EitherNec[AA, B] = leftMap(NonEmptyChain.one)

  def toEitherNes[AA >: A](implicit O: Order[AA]): EitherNes[AA, B] = leftMap(NonEmptySet.one(_))

  def toEitherNel[AA >: A]: EitherNel[AA, B] = leftMap(NonEmptyList.one)

  @deprecated("use liftTo instead", "2.0.0")
  def raiseOrPure[F[_]](implicit ev: ApplicativeError[F, A]): F[B] =
    ev.fromEither(eab)

  /**
   * lift the `Either` into a `F[_]` with `ApplicativeError[F, A]` instance
   *
   * {{{
   * scala> import cats.implicits._
   * scala> import cats.data.EitherT
   * scala> val e: Either[String, Int] = Right(3)
   * scala> e.liftTo[EitherT[Option, CharSequence, *]]
   * res0: cats.data.EitherT[Option, CharSequence, Int] = EitherT(Some(Right(3)))
   * }}}
   */
  def liftTo[F[_]](implicit F: ApplicativeError[F, _ >: A]): F[B] = F.fromEither(eab)
}

final class EitherObjectOps(private val either: Either.type) extends AnyVal {
  def left[A, B](a: A): Either[A, B] = Left(a)

  def right[A, B](b: B): Either[A, B] = Right(b)

  def leftNec[A, B](a: A): EitherNec[A, B] = Left(NonEmptyChain.one(a))

  def rightNec[A, B](b: B): EitherNec[A, B] = Right(b)

  def leftNes[A, B](a: A)(implicit O: Order[A]): EitherNes[A, B] = Left(NonEmptySet.one(a))

  def rightNes[A, B](b: B)(implicit O: Order[B]): EitherNes[A, B] = Right(b)

  def leftNel[A, B](a: A): EitherNel[A, B] = Left(NonEmptyList.one(a))

  def rightNel[A, B](b: B): EitherNel[A, B] = Right(b)

  /**
   * Evaluates the specified block, catching exceptions of the specified type and returning them on the left side of
   * the resulting `Either`. Uncaught exceptions are propagated.
   *
   * For example:
   * {{{
   * scala> import cats.implicits._ // get syntax for Either
   * scala> Either.catchOnly[NumberFormatException] { "foo".toInt }
   * res0: Either[NumberFormatException, Int] = Left(java.lang.NumberFormatException: For input string: "foo")
   * }}}
   */
  def catchOnly[T >: Null <: Throwable]: CatchOnlyPartiallyApplied[T] =
    new CatchOnlyPartiallyApplied[T]

  def catchNonFatal[A](f: => A): Either[Throwable, A] =
    try {
      right(f)
    } catch {
      case scala.util.control.NonFatal(t) => left(t)
    }

  /**
   * Converts a `Try[A]` to a `Either[Throwable, A]`.
   */
  def fromTry[A](t: Try[A]): Either[Throwable, A] =
    t match {
      case Failure(e) => left(e)
      case Success(v) => right(v)
    }

  /**
   * Converts an `Option[B]` to an `Either[A, B]`, where the provided `ifNone` values is returned on
   * the left of the `Either` when the specified `Option` is `None`.
   */
  def fromOption[A, B](o: Option[B], ifNone: => A): Either[A, B] =
    o match {
      case None    => left[A, B](ifNone)
      case Some(a) => right(a)
    }

  /**
   * Cached value of `Right(())` to avoid allocations for a common case.
   */
  def unit[A]: Either[A, Unit] = EitherUtil.unit
}

final class LeftOps[A, B](private val left: Left[A, B]) extends AnyVal {

  /**
   * Cast the right type parameter of the `Left`.
   */
  def rightCast[C]: Either[A, C] = left.asInstanceOf[Either[A, C]]
}

final class RightOps[A, B](private val right: Right[A, B]) extends AnyVal {

  /**
   * Cast the left type parameter of the `Right`.
   */
  def leftCast[C]: Either[C, B] = right.asInstanceOf[Either[C, B]]
}

final class EitherIdOps[A](private val obj: A) extends AnyVal {

  /**
   * Wrap a value in `Left`.
   */
  def asLeft[B]: Either[A, B] = Left(obj)

  /**
   * Wrap a value in `Right`.
   */
  def asRight[B]: Either[B, A] = Right(obj)

  /**
   * Wrap a value to a left EitherNel
   *
   * For example:
   * {{{
   * scala> import cats.implicits._, cats.data.NonEmptyList
   * scala> "Err".leftNel[Int]
   * res0: Either[NonEmptyList[String], Int] = Left(NonEmptyList(Err))
   * }}}
   */
  def leftNel[B]: Either[NonEmptyList[A], B] = Left(NonEmptyList.one(obj))

  /**
   * Wrap a value to a right EitherNel
   *
   * For example:
   * {{{
   * scala> import cats.implicits._, cats.data.NonEmptyList
   * scala> 1.rightNel[String]
   * res0: Either[NonEmptyList[String], Int] = Right(1)
   * }}}
   */
  def rightNel[B]: Either[NonEmptyList[B], A] = Right(obj)

}

private[syntax] trait EitherSyntaxBinCompat0 {
  implicit final def catsSyntaxEitherBinCompat0[A, B](eab: Either[A, B]): EitherOpsBinCompat0[A, B] =
    new EitherOpsBinCompat0(eab)

  implicit final def catsSyntaxEitherIdBinCompat0[A](a: A): EitherIdOpsBinCompat0[A] =
    new EitherIdOpsBinCompat0(a)
}

final private[syntax] class EitherIdOpsBinCompat0[A](private val value: A) extends AnyVal {

  /**
   * Wrap a value to a left EitherNec
   *
   * For example:
   * {{{
   * scala> import cats.implicits._, cats.data.NonEmptyChain
   * scala> "Err".leftNec[Int]
   * res0: Either[NonEmptyChain[String], Int] = Left(Chain(Err))
   * }}}
   */
  def leftNec[B]: Either[NonEmptyChain[A], B] = Left(NonEmptyChain.one(value))

  /**
   * Wrap a value to a right EitherNec
   *
   * For example:
   * {{{
   * scala> import cats.implicits._, cats.data.NonEmptyChain
   * scala> 1.rightNec[String]
   * res0: Either[NonEmptyChain[String], Int] = Right(1)
   * }}}
   */
  def rightNec[B]: Either[NonEmptyChain[B], A] = Right(value)
}

final private[syntax] class EitherOpsBinCompat0[A, B](private val value: Either[A, B]) extends AnyVal {

  /**
   * Returns a [[cats.data.ValidatedNec]] representation of this disjunction with the `Left` value
   * as a single element on the `Invalid` side of the [[cats.data.NonEmptyList]].
   */
  def toValidatedNec: ValidatedNec[A, B] =
    value match {
      case Left(a)  => Validated.invalidNec(a)
      case Right(b) => Validated.valid(b)
    }
}

<<<<<<< HEAD
trait EitherSyntaxBinCompat1 {
  implicit final def catsSyntaxForEffectEither[F[_], A, B](feab: F[Either[A, B]]): EffectEitherOps[F, A, B] =
    new EffectEitherOps(feab)
}
final class EffectEitherOps[F[_], A, B](private val value: F[Either[A, B]]) extends AnyVal {

  /** Converts an `F[Either[A, B]]` to an `EitherT[F, A, B]`
   *
   * For example:
   * {{{
   * scala> import cats.implicits._
   * scala> List(42.asRight[String]).asEitherT
   * res0: cats.data.EitherT[List, String, Int] = EitherT(List(Right(42)))
   * }}}
   */
  def asEitherT: EitherT[F, A, B] = EitherT(value)
}

/** Convenience methods to use `Either` syntax inside `Either` syntax definitions. */
=======
/**
 * Convenience methods to use `Either` syntax inside `Either` syntax definitions.
 */
>>>>>>> 73499745
private[cats] object EitherUtil {
  def leftCast[A, B, C](right: Right[A, B]): Either[C, B] =
    right.asInstanceOf[Either[C, B]]
  def rightCast[A, B, C](left: Left[A, B]): Either[A, C] =
    left.asInstanceOf[Either[A, C]]

  private[cats] val unit = Right(())
}<|MERGE_RESOLUTION|>--- conflicted
+++ resolved
@@ -499,14 +499,14 @@
     }
 }
 
-<<<<<<< HEAD
 trait EitherSyntaxBinCompat1 {
   implicit final def catsSyntaxForEffectEither[F[_], A, B](feab: F[Either[A, B]]): EffectEitherOps[F, A, B] =
     new EffectEitherOps(feab)
 }
 final class EffectEitherOps[F[_], A, B](private val value: F[Either[A, B]]) extends AnyVal {
 
-  /** Converts an `F[Either[A, B]]` to an `EitherT[F, A, B]`
+  /**
+   * Converts an `F[Either[A, B]]` to an `EitherT[F, A, B]`
    *
    * For example:
    * {{{
@@ -518,12 +518,9 @@
   def asEitherT: EitherT[F, A, B] = EitherT(value)
 }
 
-/** Convenience methods to use `Either` syntax inside `Either` syntax definitions. */
-=======
 /**
  * Convenience methods to use `Either` syntax inside `Either` syntax definitions.
  */
->>>>>>> 73499745
 private[cats] object EitherUtil {
   def leftCast[A, B, C](right: Right[A, B]): Either[C, B] =
     right.asInstanceOf[Either[C, B]]
