--- conflicted
+++ resolved
@@ -42,9 +42,9 @@
 
 object Bifoldable extends cats.instances.NTupleBitraverseInstances {
   implicit def catsBitraverseForEither: Bitraverse[Either] = cats.instances.either.catsStdBitraverseForEither
-<<<<<<< HEAD
-=======
-  implicit def catsBitraverseForTuple2: Bitraverse[Tuple2] = cats.instances.tuple.catsStdBitraverseForTuple2
+
+  @deprecated("Use catsStdBitraverseForTuple2 in cats.instances.NTupleBitraverseInstances", "2.3.1")
+  def catsBitraverseForTuple2: Bitraverse[Tuple2] = cats.instances.tuple.catsStdBitraverseForTuple2
 
   /* ======================================================================== */
   /* THE FOLLOWING CODE IS MANAGED BY SIMULACRUM; PLEASE DO NOT EDIT!!!!      */
@@ -95,7 +95,6 @@
   /* END OF SIMULACRUM-MANAGED CODE                                           */
   /* ======================================================================== */
 
->>>>>>> 77b4d9c8
 }
 
 private[cats] trait ComposedBifoldable[F[_, _], G[_, _]] extends Bifoldable[λ[(α, β) => F[G[α, β], G[α, β]]]] {
