--- conflicted
+++ resolved
@@ -1,13 +1,8 @@
 package cats
 package tests
 
-<<<<<<< HEAD
-import cats.functor._
+
 import cats.kernel.laws.discipline.{OrderLawTests}
-=======
-
-import cats.kernel.laws.OrderLaws
->>>>>>> 0997f43a
 
 class OrderTests extends CatsSuite {
   {
