package cats.tests

import cats.platform.Platform
import org.scalactic.anyvals.{PosInt, PosZDouble, PosZInt}
import org.scalatest.funsuite.AnyFunSuiteLike
import org.scalatest.matchers.should.Matchers
import org.scalatest.prop.Configuration
import org.scalatestplus.scalacheck.ScalaCheckDrivenPropertyChecks
import org.typelevel.discipline.scalatest.FunSuiteDiscipline

trait TestSettings extends Configuration with Matchers {

  lazy val checkConfiguration: PropertyCheckConfiguration =
    PropertyCheckConfiguration(
      minSuccessful = if (Platform.isJvm) PosInt(50) else PosInt(5),
      maxDiscardedFactor = if (Platform.isJvm) PosZDouble(5.0) else PosZDouble(50.0),
      minSize = PosZInt(0),
      sizeRange = if (Platform.isJvm) PosZInt(10) else PosZInt(5),
      workers = if (Platform.isJvm) PosInt(2) else PosInt(1)
    )

  lazy val slowCheckConfiguration: PropertyCheckConfiguration =
    if (Platform.isJvm) checkConfiguration
    else PropertyCheckConfiguration(minSuccessful = 1, sizeRange = 1)
}

/**
 * An opinionated stack of traits to improve consistency and reduce
 * boilerplate in Cats tests.
 */
trait CatsSuite
    extends AnyFunSuiteLike
    with Matchers
    with ScalaCheckDrivenPropertyChecks
    with FunSuiteDiscipline
    with TestSettings
<<<<<<< HEAD
    with AllInstances
    with AllInstancesBinCompat0
    with AllInstancesBinCompat1
    with AllInstancesBinCompat2
    with AllInstancesBinCompat3
    with AllInstancesBinCompat4
    with AllInstancesBinCompat5
    with AllInstancesBinCompat6
    with AllSyntax
    with AllSyntaxBinCompat0
    with AllSyntaxBinCompat1
    with AllSyntaxBinCompat2
    with AllSyntaxBinCompat3
    with AllSyntaxBinCompat4
    with AllSyntaxBinCompat5
    with AllSyntaxBinCompat6
    with AllSyntaxBinCompat7
=======
>>>>>>> fc230798
    with StrictCatsEquality {

  implicit override val generatorDrivenConfig: PropertyCheckConfiguration =
    checkConfiguration

  def even(i: Int): Boolean = i % 2 == 0

  val evenPf: PartialFunction[Int, Int] = { case i if even(i) => i }
}

trait SlowCatsSuite extends CatsSuite {
  implicit override val generatorDrivenConfig: PropertyCheckConfiguration =
    slowCheckConfiguration
}<|MERGE_RESOLUTION|>--- conflicted
+++ resolved
@@ -34,26 +34,6 @@
     with ScalaCheckDrivenPropertyChecks
     with FunSuiteDiscipline
     with TestSettings
-<<<<<<< HEAD
-    with AllInstances
-    with AllInstancesBinCompat0
-    with AllInstancesBinCompat1
-    with AllInstancesBinCompat2
-    with AllInstancesBinCompat3
-    with AllInstancesBinCompat4
-    with AllInstancesBinCompat5
-    with AllInstancesBinCompat6
-    with AllSyntax
-    with AllSyntaxBinCompat0
-    with AllSyntaxBinCompat1
-    with AllSyntaxBinCompat2
-    with AllSyntaxBinCompat3
-    with AllSyntaxBinCompat4
-    with AllSyntaxBinCompat5
-    with AllSyntaxBinCompat6
-    with AllSyntaxBinCompat7
-=======
->>>>>>> fc230798
     with StrictCatsEquality {
 
   implicit override val generatorDrivenConfig: PropertyCheckConfiguration =
