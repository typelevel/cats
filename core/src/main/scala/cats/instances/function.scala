package cats
package instances

import cats.Contravariant
import cats.arrow.{Category, Choice, CommutativeArrow}

import annotation.tailrec


trait FunctionInstances extends cats.kernel.instances.FunctionInstances
    with Function0Instances with Function1Instances

<<<<<<< HEAD
private[instances] sealed trait Function0Instances extends Function0Instances1 {

=======
private[instances] sealed trait Function0Instances {
>>>>>>> 620645db
  implicit val catsStdBimonadForFunction0: Bimonad[Function0] =
    new Bimonad[Function0] {
      def extract[A](x: () => A): A = x()

      def coflatMap[A, B](fa: () => A)(f: (() => A) => B): () => B =
        () => f(fa)

      def pure[A](x: A): () => A = () => x

      def flatMap[A, B](fa: () => A)(f: A => () => B): () => B =
        () => f(fa())()

      def tailRecM[A, B](a: A)(fn: A => () => Either[A, B]): () => B =
        () => {
          @tailrec
          def loop(thisA: A): B = fn(thisA)() match {
            case Right(b) => b
            case Left(nextA) => loop(nextA)
          }
          loop(a)
        }
    }
}

<<<<<<< HEAD

trait Function0Instances1 {
   implicit def function0Distributive: Distributive[Function0] = new Distributive[Function0] {
    def distribute[F[_]: Functor, A, B](fa: F[A])(f: A => Function0[B]): Function0[F[B]] = {() => Functor[F].map(fa)(a => f(a)()) }

    def map[A, B](fa: Function0[A])(f: A => B): Function0[B] = () => f(fa())
  }
}

private[instances] sealed trait Function1Instances extends Function1Instances1 {
  implicit def catsStdContravariantForFunction1[R]: Contravariant[? => R] =
    new Contravariant[? => R] {
      def contramap[T1, T0](fa: T1 => R)(f: T0 => T1): T0 => R =
        fa.compose(f)
=======
private[instances] sealed trait Function1Instances extends Function1Instances0 {
  implicit def catsStdContravariantMonoidalForFunction1[R: Monoid]: ContravariantMonoidal[? => R] =
    new ContravariantMonoidal[? => R] {
      def unit[A]: A => R = Function.const(Monoid[R].empty)
      def contramap[A, B](fa: A => R)(f: B => A): B => R =
        fa compose f
      def product[A, B](fa: A => R, fb: B => R): ((A, B)) => R =
        (ab: (A, B)) => ab match {
          case (a, b) => Monoid[R].combine(fa(a), fb(b))
        }
>>>>>>> 620645db
    }

  implicit def catsStdMonadForFunction1[T1]: Monad[T1 => ?] =
    new Monad[T1 => ?] {
      def pure[R](r: R): T1 => R = _ => r

      def flatMap[R1, R2](fa: T1 => R1)(f: R1 => T1 => R2): T1 => R2 =
        t => f(fa(t))(t)

      override def map[R1, R2](fa: T1 => R1)(f: R1 => R2): T1 => R2 =
        f.compose(fa)

      def tailRecM[A, B](a: A)(fn: A => T1 => Either[A, B]): T1 => B =
        (t: T1) => {
          @tailrec
          def step(thisA: A): B = fn(thisA)(t) match {
            case Right(b) => b
            case Left(nextA) => step(nextA)
          }
          step(a)
        }
    }


  implicit val catsStdInstancesForFunction1: Choice[Function1] with CommutativeArrow[Function1] =
    new Choice[Function1] with CommutativeArrow[Function1] {
      def choice[A, B, C](f: A => C, g: B => C): Either[A, B] => C = {
        case Left(a)  => f(a)
        case Right(b) => g(b)
      }

      def lift[A, B](f: A => B): A => B = f

      def first[A, B, C](fa: A => B): ((A, C)) => (B, C) = {
        case (a, c) => (fa(a), c)
      }

      override def split[A, B, C, D](f: A => B, g: C => D): ((A, C)) => (B, D) = {
        case (a, c) => (f(a), g(c))
      }

      def compose[A, B, C](f: B => C, g: A => B): A => C = f.compose(g)
    }

  implicit val catsStdMonoidKForFunction1: MonoidK[λ[α => Function1[α, α]]] =
    Category[Function1].algebraK
}

<<<<<<< HEAD
trait Function1Instances1 {
   implicit def functior1Distributive[T1]: Distributive[T1 => ?] = new Distributive[T1 => ?] {
    def distribute[F[_]: Functor, A, B](fa: F[A])(f: A => (T1 => B)): T1 => F[B] = {t1 => Functor[F].map(fa)(a => f(a)(t1)) }

    def map[A, B](fa: T1 => A)(f: A => B): T1 => B = {t1 => f(fa(t1))}
  }
=======

private[instances] sealed trait Function1Instances0 {
  implicit def catsStdContravariantForFunction1[R]: Contravariant[? => R] =
    new Contravariant[? => R] {
      def contramap[T1, T0](fa: T1 => R)(f: T0 => T1): T0 => R =
        fa.compose(f)
    }
>>>>>>> 620645db
}<|MERGE_RESOLUTION|>--- conflicted
+++ resolved
@@ -10,12 +10,7 @@
 trait FunctionInstances extends cats.kernel.instances.FunctionInstances
     with Function0Instances with Function1Instances
 
-<<<<<<< HEAD
-private[instances] sealed trait Function0Instances extends Function0Instances1 {
-
-=======
-private[instances] sealed trait Function0Instances {
->>>>>>> 620645db
+private[instances] sealed trait Function0Instances extends Function0Instances0 {
   implicit val catsStdBimonadForFunction0: Bimonad[Function0] =
     new Bimonad[Function0] {
       def extract[A](x: () => A): A = x()
@@ -40,9 +35,7 @@
     }
 }
 
-<<<<<<< HEAD
-
-trait Function0Instances1 {
+private[instances] sealed trait Function0Instances0 {
    implicit def function0Distributive: Distributive[Function0] = new Distributive[Function0] {
     def distribute[F[_]: Functor, A, B](fa: F[A])(f: A => Function0[B]): Function0[F[B]] = {() => Functor[F].map(fa)(a => f(a)()) }
 
@@ -50,12 +43,6 @@
   }
 }
 
-private[instances] sealed trait Function1Instances extends Function1Instances1 {
-  implicit def catsStdContravariantForFunction1[R]: Contravariant[? => R] =
-    new Contravariant[? => R] {
-      def contramap[T1, T0](fa: T1 => R)(f: T0 => T1): T0 => R =
-        fa.compose(f)
-=======
 private[instances] sealed trait Function1Instances extends Function1Instances0 {
   implicit def catsStdContravariantMonoidalForFunction1[R: Monoid]: ContravariantMonoidal[? => R] =
     new ContravariantMonoidal[? => R] {
@@ -66,7 +53,6 @@
         (ab: (A, B)) => ab match {
           case (a, b) => Monoid[R].combine(fa(a), fb(b))
         }
->>>>>>> 620645db
     }
 
   implicit def catsStdMonadForFunction1[T1]: Monad[T1 => ?] =
@@ -115,20 +101,16 @@
     Category[Function1].algebraK
 }
 
-<<<<<<< HEAD
-trait Function1Instances1 {
-   implicit def functior1Distributive[T1]: Distributive[T1 => ?] = new Distributive[T1 => ?] {
-    def distribute[F[_]: Functor, A, B](fa: F[A])(f: A => (T1 => B)): T1 => F[B] = {t1 => Functor[F].map(fa)(a => f(a)(t1)) }
-
-    def map[A, B](fa: T1 => A)(f: A => B): T1 => B = {t1 => f(fa(t1))}
-  }
-=======
-
 private[instances] sealed trait Function1Instances0 {
   implicit def catsStdContravariantForFunction1[R]: Contravariant[? => R] =
     new Contravariant[? => R] {
       def contramap[T1, T0](fa: T1 => R)(f: T0 => T1): T0 => R =
         fa.compose(f)
     }
->>>>>>> 620645db
+
+  implicit def functior1Distributive[T1]: Distributive[T1 => ?] = new Distributive[T1 => ?] {
+    def distribute[F[_]: Functor, A, B](fa: F[A])(f: A => (T1 => B)): T1 => F[B] = {t1 => Functor[F].map(fa)(a => f(a)(t1)) }
+
+    def map[A, B](fa: T1 => A)(f: A => B): T1 => B = {t1 => f(fa(t1))}
+  }
 }