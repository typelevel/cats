package cats
package free

import cats.arrow.NaturalTransformation
import cats.data.Const

/** Applicative Functor for Free */
sealed abstract class FreeApplicative[F[_], A] extends Product with Serializable { self =>
  // ap => apply alias needed so we can refer to both
  // FreeApplicative.ap and FreeApplicative#ap
  import FreeApplicative.{FA, Pure, Ap, ap => apply, lift}

  final def ap[B](b: FA[F, A => B]): FA[F, B] =
    b match {
      case Pure(f) =>
        this.map(f)
      case Ap(pivot, fn) =>
        apply(pivot)(self.ap(fn.map(fx => a => p => fx(p)(a))))
    }

  final def map[B](f: A => B): FA[F, B] =
    this match {
      case Pure(a) => Pure(f(a))
      case Ap(pivot, fn) => apply(pivot)(fn.map(f compose _))
    }

  /** Interprets/Runs the sequence of operations using the semantics of Applicative G
    * Tail recursive only if G provides tail recursive interpretation (ie G is FreeMonad)
    */
  final def foldMap[G[_]](f: F ~> G)(implicit G: Applicative[G]): G[A] =
    this match {
      case Pure(a) => G.pure(a)
<<<<<<< HEAD
      case Ap(pivot, fn) => G.ap(fn.foldMap(f))(f(pivot))
=======
      case Ap(pivot, fn) => G.map2(f(pivot), fn.foldMap(f))((a, g) => g(a))
>>>>>>> 722ce051
    }

  /** Interpret/run the operations using the semantics of `Applicative[F]`.
    * Tail recursive only if `F` provides tail recursive interpretation.
    */
  final def fold(implicit F: Applicative[F]): F[A] =
    foldMap(NaturalTransformation.id[F])

  /** Interpret this algebra into another FreeApplicative */
  final def compile[G[_]](f: F ~> G): FA[G, A] =
    foldMap[FA[G, ?]] {
      new NaturalTransformation[F, FA[G, ?]] {
        def apply[B](fa: F[B]): FA[G, B] = lift(f(fa))
      }
    }

  /** Interpret this algebra into a Monoid */
  final def analyze[M:Monoid](f: F ~> λ[α => M]): M =
    foldMap[Const[M, ?]](new (F ~> Const[M, ?]) {
      def apply[X](x: F[X]): Const[M,X] = Const(f(x))
    }).getConst

  /** Compile this FreeApplicative algebra into a Free algebra. */
  final def monad: Free[F, A] =
    foldMap[Free[F, ?]] {
      new NaturalTransformation[F, Free[F, ?]] {
        def apply[B](fa: F[B]): Free[F, B] = Free.liftF(fa)
      }
    }
}

object FreeApplicative {
  type FA[F[_], A] = FreeApplicative[F, A]

  private final case class Pure[F[_], A](a: A) extends FA[F, A]

  private final case class Ap[F[_], P, A](pivot: F[P], fn: FA[F, P => A]) extends FA[F, A]

  final def pure[F[_], A](a: A): FA[F, A] =
    Pure(a)

  final def ap[F[_], P, A](fp: F[P])(f: FA[F, P => A]): FA[F, A] = Ap(fp, f)

  final def lift[F[_], A](fa: F[A]): FA[F, A] =
    ap(fa)(Pure(a => a))

  implicit final def freeApplicative[S[_]]: Applicative[FA[S, ?]] = {
    new Applicative[FA[S, ?]] {
      def product[A, B](fa: FA[S, A], fb: FA[S, B]): FA[S, (A, B)] = ap(fa.map((a: A) => (b: B) => (a, b)))(fb)
      def map[A, B](fa: FA[S, A])(f: A => B): FA[S, B] = fa.map(f)
      override def ap[A, B](f: FA[S, A => B])(fa: FA[S, A]): FA[S, B] = fa.ap(f)
      def pure[A](a: A): FA[S, A] = Pure(a)
    }
  }
}<|MERGE_RESOLUTION|>--- conflicted
+++ resolved
@@ -30,11 +30,7 @@
   final def foldMap[G[_]](f: F ~> G)(implicit G: Applicative[G]): G[A] =
     this match {
       case Pure(a) => G.pure(a)
-<<<<<<< HEAD
-      case Ap(pivot, fn) => G.ap(fn.foldMap(f))(f(pivot))
-=======
       case Ap(pivot, fn) => G.map2(f(pivot), fn.foldMap(f))((a, g) => g(a))
->>>>>>> 722ce051
     }
 
   /** Interpret/run the operations using the semantics of `Applicative[F]`.
