package cats
package instances

abstract class AllInstancesBinCompat
    extends AllInstances
    with AllInstancesBinCompat0
    with AllInstancesBinCompat1
    with AllInstancesBinCompat2
    with AllInstancesBinCompat3
    with AllInstancesBinCompat4
    with AllInstancesBinCompat5
    with AllInstancesBinCompat6
    with AllInstancesBinCompat7

trait AllInstances
    extends AnyValInstances
    with BigIntInstances
    with BigDecimalInstances
    with BitSetInstances
    with EitherInstances
    with EqInstances
    with EquivInstances
    with FunctionInstances
    with FutureInstances
    with HashInstances
    with InvariantMonoidalInstances
    with ListInstances
    with MapInstances
    with OptionInstances
    with OrderInstances
    with OrderingInstances
    with ParallelInstances
    with PartialOrderInstances
    with PartialOrderingInstances
    with QueueInstances
    with SetInstances
    with SortedMapInstances
    with SortedSetInstances
    with StreamInstances
    with StringInstances
    with SymbolInstances
    with TryInstances
    with TupleInstances
    with UUIDInstances
    with VectorInstances

trait AllInstancesBinCompat0 extends FunctionInstancesBinCompat0 with Tuple2InstancesBinCompat0

trait AllInstancesBinCompat1
    extends OptionInstancesBinCompat0
    with ListInstancesBinCompat0
    with VectorInstancesBinCompat0
    with StreamInstancesBinCompat0
    with MapInstancesBinCompat0
    with SortedMapInstancesBinCompat0

trait AllInstancesBinCompat2 extends DurationInstances with FiniteDurationInstances

trait AllInstancesBinCompat3 extends AllCoreDurationInstances

trait AllInstancesBinCompat4 extends SortedMapInstancesBinCompat1 with MapInstancesBinCompat1

trait AllInstancesBinCompat5 extends SortedSetInstancesBinCompat0

trait AllInstancesBinCompat6 extends SortedSetInstancesBinCompat1 with SortedMapInstancesBinCompat2

trait AllInstancesBinCompat7
    extends ListInstancesBinCompat1
    with VectorInstancesBinCompat1
    with EitherInstancesBinCompat0
    with StreamInstancesBinCompat1
<<<<<<< HEAD
    with OptionInstancesBinCompat1
=======
    with QueueInstancesBinCompat0
>>>>>>> f82cd0d5
    with TailRecInstances
    with SortedSetInstancesBinCompat2<|MERGE_RESOLUTION|>--- conflicted
+++ resolved
@@ -69,10 +69,7 @@
     with VectorInstancesBinCompat1
     with EitherInstancesBinCompat0
     with StreamInstancesBinCompat1
-<<<<<<< HEAD
     with OptionInstancesBinCompat1
-=======
     with QueueInstancesBinCompat0
->>>>>>> f82cd0d5
     with TailRecInstances
     with SortedSetInstancesBinCompat2