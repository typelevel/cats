--- conflicted
+++ resolved
@@ -172,17 +172,10 @@
    * {{{
    * scala> import cats.implicits._
    * scala> type Error = String
-<<<<<<< HEAD
    * scala> val v1: Validated[NonEmptyList[Error], Int] = Validated.invalidNel("error 1")
    * scala> val v2: Validated[NonEmptyList[Error], Int] = Validated.invalidNel("error 2")
    * scala> val eithert: EitherT[Option, Error, Int] = EitherT.leftT[Option, Int]("error 3")
-   * scala> eithert.withValidated { v3 => (v1 |@| v2 |@| v3.toValidatedNel).map { case (i, j, k) => i + j + k } }
-=======
-   * scala> val v1: Validated[NonEmptyList[Error], Int] = Validated.Invalid(NonEmptyList.of("error 1"))
-   * scala> val v2: Validated[NonEmptyList[Error], Int] = Validated.Invalid(NonEmptyList.of("error 2"))
-   * scala> val eithert: EitherT[Option, Error, Int] = EitherT(Some(Either.left("error 3")))
    * scala> eithert.withValidated { v3 => (v1, v2, v3.leftMap(NonEmptyList.of(_))).mapN { case (i, j, k) => i + j + k } }
->>>>>>> eefd70b9
    * res0: EitherT[Option, NonEmptyList[Error], Int] = EitherT(Some(Left(NonEmptyList(error 1, error 2, error 3))))
    * }}}
    */
