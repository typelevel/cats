package cats
package free

import cats.arrow.FunctionK
import cats.data.Const

import scala.annotation.tailrec

/**
  * Applicative Functor for Free,
  * implementation inspired by https://github.com/safareli/free/pull/31/
  */
sealed abstract class FreeApplicative[F[_], A] extends Product with Serializable {
  self =>
  // ap => apply alias needed so we can refer to both
  // FreeApplicative.ap and FreeApplicative#ap
  import FreeApplicative.{FA, Pure, Ap, lift}

  final def ap[B](b: FA[F, A => B]): FA[F, B] = {
    b match {
      case Pure(f) =>
        this.map(f)
      case _ =>
        Ap(b, this)
    }
  }

  final def map[B](f: A => B): FA[F, B] = {
    this match {
      case Pure(a) => Pure(f(a))
      case _ => Ap(Pure(f), this)
    }
  }

  /** Interprets/Runs the sequence of operations using the semantics of `Applicative` G[_].
    * Tail recursive.
    */
  // scalastyle:off method.length
  final def foldMap[G[_]](f: F ~> G)(implicit G: Applicative[G]): G[A] = {
    import FreeApplicative._
    // the remaining arguments to G[A => B]'s
    var argsF: List[FA[F, Any]] = this.asInstanceOf[FA[F, Any]] :: Nil
    var argsFLength: Int = 1
    // the remaining stack of G[A => B]'s to be applied to the arguments
    var fns: List[Fn[G, Any, Any]] = Nil
    var fnsLength: Int = 0

    @tailrec
    def loop(): G[Any] = {
      var argF: FA[F, Any] = argsF.head
      argsF = argsF.tail
      argsFLength -= 1

      // rip off every `Ap` in `argF` in function position
      if (argF.isInstanceOf[Ap[F, _, _]]) {
        val lengthInitial = argsFLength
        // reassociate the functions into a single fn,
        // and move the arguments into argsF
        do {
          val ap = argF.asInstanceOf[Ap[F, Any, Any]]
          argsF ::= ap.fp
          argsFLength += 1
          argF = ap.fn.asInstanceOf[FA[F, Any]]
        } while (argF.isInstanceOf[Ap[F, _, _]])
        // consecutive `ap` calls have been queued as operations;
        // argF is no longer an `Ap` node, so the entire topmost left-associated
        // function application branch has been looped through and we've
        // moved (`argsFLength` - `lengthInitial`) arguments to the stack, through
        // (`argsFLength` - `lengthInitial`) `Ap` nodes, so the function on the right
        // which consumes them all must have (`argsFLength` - `lengthInitial`) arguments
        val argc = argsFLength - lengthInitial
        fns ::= Fn[G, Any, Any](foldArg(argF.asInstanceOf[FA[F, Any => Any]], f), argc)
        fnsLength += 1
        loop()
      } else {
        val argT: G[Any] = foldArg(argF, f)
        if (fns ne Nil) {
          // single right-associated function application
          var fn = fns.head
          fns = fns.tail
          fnsLength -= 1
          var res = G.ap(fn.gab)(argT)
          if (fn.argc > 1) {
            // this function has more than 1 argument,
            // bail out of nested right-associated function application
            fns ::= Fn(res.asInstanceOf[G[Any => Any]], fn.argc - 1)
            fnsLength += 1
            loop()
          } else {
            if (fnsLength > 0) {
              // we've got a nested right-associated `Ap` tree,
              // so apply as many functions as possible
              @tailrec
              def innerLoop(): Unit = {
                fn = fns.head
                fns = fns.tail
                fnsLength -= 1
                res = G.ap(fn.gab)(res)
                if (fn.argc > 1) {
                  fns ::= Fn(res.asInstanceOf[G[Any => Any]], fn.argc - 1)
                  fnsLength += 1
                }
                // we have to bail out if fn has more than one argument,
                // because it means we may have more left-associated trees
                // deeper to the right in the application tree
                if (fn.argc == 1 && fnsLength > 0) innerLoop()
              }

              innerLoop()
            }
            if (fnsLength == 0) res
            else loop()
          }
        } else argT
      }
    }

    loop().asInstanceOf[G[A]]
  }
  // scalastyle:on method.length


  /**
    * Interpret/run the operations using the semantics of `Applicative[F]`.
    * Stack-safe.
    */
  final def fold(implicit F: Applicative[F]): F[A] =
    foldMap(FunctionK.id[F])

  /**
    * Interpret this algebra into another algebra.
    * Stack-safe.
    */
  final def compile[G[_]](f: F ~> G): FA[G, A] =
    foldMap[FA[G, ?]] {
      λ[FunctionK[F, FA[G, ?]]](fa => lift(f(fa)))
    }

<<<<<<< HEAD
  /**
    * Interpret this algebra into a FreeApplicative over another algebra.
    * Stack-safe.
    */
  def flatCompile[G[_]](f: F ~> FA[G, ?]): FA[G, A] =
    foldMap(f)

  /**
    * Interpret this algebra into a Monoid
    */
=======
  /** Interpret this algebra into a Monoid */
>>>>>>> 6fefa30b
  final def analyze[M: Monoid](f: FunctionK[F, λ[α => M]]): M =
    foldMap[Const[M, ?]](
      λ[FunctionK[F, Const[M, ?]]](x => Const(f(x)))
    ).getConst

  /** Compile this FreeApplicative algebra into a Free algebra. */
  final def monad: Free[F, A] =
    foldMap[Free[F, ?]] {
      λ[FunctionK[F, Free[F, ?]]](fa => Free.liftF(fa))
    }

  override def toString: String = "FreeApplicative(...)"
}

object FreeApplicative {
  type FA[F[_], A] = FreeApplicative[F, A]

  // Internal helper function for foldMap, it folds only Pure and Lift nodes
  private[free] def foldArg[F[_], G[_], A](node: FA[F, A], f: F ~> G)(implicit G: Applicative[G]): G[A] =
    if (node.isInstanceOf[Pure[F, A]]) {
      val Pure(x) = node
      G.pure(x)
    } else {
      val Lift(fa) = node
      f(fa)
    }

  /** Represents a curried function `F[A => B => C => ...]`
   * that has been constructed with chained `ap` calls.
   * Fn#argc denotes the amount of curried params remaining.
   */
  private final case class Fn[G[_], A, B](gab: G[A => B], argc: Int)

  private final case class Pure[F[_], A](a: A) extends FA[F, A]

  private final case class Lift[F[_], A](fa: F[A]) extends FA[F, A]

  private final case class Ap[F[_], P, A](fn: FA[F, P => A], fp: FA[F, P]) extends FA[F, A]

  final def pure[F[_], A](a: A): FA[F, A] =
    Pure(a)

  final def ap[F[_], P, A](fp: F[P])(f: FA[F, P => A]): FA[F, A] =
    Ap(f, Lift(fp))

  final def lift[F[_], A](fa: F[A]): FA[F, A] =
    Lift(fa)

  implicit final def freeApplicative[S[_]]: Applicative[FA[S, ?]] = {
    new Applicative[FA[S, ?]] {
      override def product[A, B](fa: FA[S, A], fb: FA[S, B]): FA[S, (A, B)] = ap(fa.map((a: A) => (b: B) => (a, b)))(fb)

      override def map[A, B](fa: FA[S, A])(f: A => B): FA[S, B] = fa.map(f)

      override def ap[A, B](f: FA[S, A => B])(fa: FA[S, A]): FA[S, B] = fa.ap(f)

      def pure[A](a: A): FA[S, A] = Pure(a)
    }
  }

}<|MERGE_RESOLUTION|>--- conflicted
+++ resolved
@@ -136,7 +136,7 @@
       λ[FunctionK[F, FA[G, ?]]](fa => lift(f(fa)))
     }
 
-<<<<<<< HEAD
+
   /**
     * Interpret this algebra into a FreeApplicative over another algebra.
     * Stack-safe.
@@ -144,12 +144,7 @@
   def flatCompile[G[_]](f: F ~> FA[G, ?]): FA[G, A] =
     foldMap(f)
 
-  /**
-    * Interpret this algebra into a Monoid
-    */
-=======
-  /** Interpret this algebra into a Monoid */
->>>>>>> 6fefa30b
+  /** Interpret this algebra into a Monoid. */
   final def analyze[M: Monoid](f: FunctionK[F, λ[α => M]]): M =
     foldMap[Const[M, ?]](
       λ[FunctionK[F, Const[M, ?]]](x => Const(f(x)))
