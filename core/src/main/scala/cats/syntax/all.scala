--- conflicted
+++ resolved
@@ -59,10 +59,7 @@
     with ApplicativeErrorExtension
     with TrySyntax
 
-<<<<<<< HEAD
-trait AllSyntaxBinCompat1 extends FlatMapOptionSyntax with ParallelFlatSyntax
-=======
 trait AllSyntaxBinCompat1
-    extends FlatMapOptionSyntax
+  extends FlatMapOptionSyntax
     with NestedSyntax
->>>>>>> 6353e99e
+    with ParallelFlatSyntax