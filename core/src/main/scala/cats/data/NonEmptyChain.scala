/*
 * Copyright (c) 2018 Luka Jacobowitz
 *
 * Licensed under the Apache License, Version 2.0 (the "License");
 * you may not use this file except in compliance with the License.
 * You may obtain a copy of the License at
 *
 *     http://www.apache.org/licenses/LICENSE-2.0
 *
 * Unless required by applicable law or agreed to in writing, software
 * distributed under the License is distributed on an "AS IS" BASIS,
 * WITHOUT WARRANTIES OR CONDITIONS OF ANY KIND, either express or implied.
 * See the License for the specific language governing permissions and
 * limitations under the License.
 */

package cats
package data

import NonEmptyChainImpl.create
import cats.{Order, Semigroup}
import cats.kernel._

import scala.collection.immutable._

private[data] object NonEmptyChainImpl extends NonEmptyChainInstances {
  // The following 3 types are components of a technique to
  // create a no-boxing newtype. It's coped from the
  // newtypes lib by @alexknvl
  // For more detail see https://github.com/alexknvl/newtypes
  private[data] type Base
  private[data] trait Tag extends Any
  /* aliased in data package as NonEmptyChain */
  type Type[+A] <: Base with Tag

  private[data] def create[A](s: Chain[A]): Type[A] =
    s.asInstanceOf[Type[A]]

  private[data] def unwrap[A](s: Type[A]): Chain[A] =
    s.asInstanceOf[Chain[A]]

  def fromChain[A](as: Chain[A]): Option[NonEmptyChain[A]] =
    if (as.nonEmpty) Option(create(as)) else None

  def fromChainUnsafe[A](chain: Chain[A]): NonEmptyChain[A] =
    if (chain.nonEmpty) create(chain)
    else throw new IllegalArgumentException("Cannot create NonEmptyChain from empty chain")

  def fromNonEmptyList[A](as: NonEmptyList[A]): NonEmptyChain[A] =
    create(Chain.fromSeq(as.toList))

  def fromNonEmptyVector[A](as: NonEmptyVector[A]): NonEmptyChain[A] =
    create(Chain.fromSeq(as.toVector))

  def fromSeq[A](as: Seq[A]): Option[NonEmptyChain[A]] =
    if (as.nonEmpty) Option(create(Chain.fromSeq(as))) else None

  def fromChainPrepend[A](a: A, ca: Chain[A]): NonEmptyChain[A] =
    create(a +: ca)

  def fromChainAppend[A](ca: Chain[A], a: A): NonEmptyChain[A] =
    create(ca :+ a)

  def apply[A](a: A, as: A*): NonEmptyChain[A] =
    create(Chain.concat(Chain.one(a), Chain.fromSeq(as)))

  def one[A](a: A): NonEmptyChain[A] = create(Chain.one(a))

  implicit def catsNonEmptyChainOps[A](value: NonEmptyChain[A]): NonEmptyChainOps[A] =
    new NonEmptyChainOps(value)
}

class NonEmptyChainOps[A](private val value: NonEmptyChain[A]) extends AnyVal {

  /**
   * Converts this chain to a `Chain`
   */
  final def toChain: Chain[A] = NonEmptyChainImpl.unwrap(value)

  /**
   * Returns a new NonEmptyChain consisting of `a` followed by this. O(1) runtime.
   */
  final def prepend[A2 >: A](a: A2): NonEmptyChain[A2] =
    create(toChain.prepend(a))

  /**
   * Alias for [[prepend]].
   */
  final def +:[A2 >: A](a: A2): NonEmptyChain[A2] =
    prepend(a)

  /**
   * Returns a new Chain consisting of this followed by `a`. O(1) runtime.
   */
  final def append[A2 >: A](a: A2): NonEmptyChain[A2] =
    create(toChain.append(a))

  /**
   * Alias for [[append]].
   */
  final def :+[A2 >: A](a: A2): NonEmptyChain[A2] =
    append(a)

  /**
   * Concatenates this with `c` in O(1) runtime.
   * {{{
   * scala> import cats.data.NonEmptyChain
   * scala> val nec = NonEmptyChain(1, 2, 4, 5)
   * scala> nec ++ NonEmptyChain(7, 8)
   * res0: cats.data.NonEmptyChain[Int] = Chain(1, 2, 4, 5, 7, 8)
   * }}}
   */
  final def concat[A2 >: A](c: NonEmptyChain[A2]): NonEmptyChain[A2] =
    create(toChain ++ c.toChain)

  /**
   * Alias for concat
   */
  final def ++[A2 >: A](c: NonEmptyChain[A2]): NonEmptyChain[A2] =
    concat(c)

  /**
   * Appends the given chain in O(1) runtime.
   */
  final def appendChain[A2 >: A](c: Chain[A2]): NonEmptyChain[A2] =
    if (c.isEmpty) value
    else create(toChain ++ c)

  /**
   * Alias for `appendChain`
   * {{{
   * scala> import cats.data.NonEmptyChain
   * scala> val nec = NonEmptyChain(1, 2, 4, 5)
   * scala> nec :++ Chain(3, 6, 9)
   * res0: cats.data.NonEmptyChain[Int] = Chain(1, 2, 4, 5, 3, 6, 9)
   * }}}
   */
  final def :++[A2 >: A](c: Chain[A2]): NonEmptyChain[A2] =
    appendChain(c)

  /**
   * Prepends the given chain in O(1) runtime.
   */
  final def prependChain[A2 >: A](c: Chain[A2]): NonEmptyChain[A2] =
    if (c.isEmpty) value
    else create(c ++ toChain)

  /**
   * Alias for `prependChain`
   * {{{
   * scala> import cats.data.NonEmptyChain
   * scala> val nec = NonEmptyChain(4, 5, 6)
   * scala> Chain(1, 2, 3) ++: nec
   * res0: cats.data.NonEmptyChain[Int] = Chain(1, 2, 3, 4, 5, 6)
   * }}}
   */
  final def ++:[A2 >: A](c: Chain[A2]): NonEmptyChain[A2] =
    prependChain(c)

  /**
   * Yields to Some(a, Chain[A]) with `a` removed where `f` holds for the first time,
   * otherwise yields None, if `a` was not found
   * Traverses only until `a` is found.
   */
  final def deleteFirst(f: A => Boolean): Option[(A, Chain[A])] =
    toChain.deleteFirst(f)

  /**
   * Converts this chain to a `NonEmptyList`.
   * {{{
   * scala> import cats.data.NonEmptyChain
   * scala> val nec = NonEmptyChain(1, 2, 3, 4, 5)
   * scala> nec.toNonEmptyList
   * res0: cats.data.NonEmptyList[Int] = NonEmptyList(1, 2, 3, 4, 5)
   * }}}
   */
  final def toNonEmptyList: NonEmptyList[A] = NonEmptyList.fromListUnsafe(toChain.toList)

  /**
   * Converts this chain to a `NonEmptyVector`.
   * {{{
   * scala> import cats.data.NonEmptyChain
   * scala> val nec = NonEmptyChain(1, 2, 3, 4, 5)
   * scala> nec.toNonEmptyVector
   * res0: cats.data.NonEmptyVector[Int] = NonEmptyVector(1, 2, 3, 4, 5)
   * }}}
   */
  final def toNonEmptyVector: NonEmptyVector[A] = NonEmptyVector.fromVectorUnsafe(toChain.toVector)

  /**
   * Returns the head and tail of this NonEmptyChain. Amortized O(1).
   */
  final def uncons: (A, Chain[A]) = toChain.uncons.get

  /**
   * Returns the init and last of this NonEmptyChain. Amortized O(1).
   */
  final def initLast: (Chain[A], A) = toChain.initLast.get

  /**
   * Returns the first element of this NonEmptyChain. Amortized O(1).
   */
  final def head: A = uncons._1

  /**
   * Returns all but the first element of this NonEmptyChain. Amortized O(1).
   */
  final def tail: Chain[A] = uncons._2

  /**
   * Returns all but the last element of this NonEmptyChain. Amortized O(1).
   */
  final def init: Chain[A] = initLast._1

  /**
   * Returns the last element of this NonEmptyChain. Amortized O(1).
   */
  final def last: A = initLast._2

  /**
   * Tests if some element is contained in this chain.
   * {{{
   * scala> import cats.data.NonEmptyChain
   * scala> import cats.implicits._
   * scala> val nec = NonEmptyChain(4, 5, 6)
   * scala> nec.contains(5)
   * res0: Boolean = true
   * }}}
   */
  final def contains(a: A)(implicit A: Eq[A]): Boolean = toChain.contains(a)

  /**
   * Tests whether a predicate holds for all elements of this chain.
   */
  final def forall(p: A => Boolean): Boolean = toChain.forall(p)

  /**
   * Tests whether a predicate holds for at least one element of this chain.
   */
  final def exists(f: A => Boolean): Boolean = toChain.exists(f)

  /**
   * Returns the first value that matches the given predicate.
   */
  final def find(f: A => Boolean): Option[A] = toChain.find(f)

  /**
   * Returns a new `Chain` containing all elements where the result of `pf` is final defined.
   * {{{
   * scala> import cats.data.NonEmptyChain
   * scala> import cats.implicits._
   * scala> val nec = NonEmptyChain(4, 5, 6).map(n => if (n % 2 == 0) Some(n) else None)
   * scala> nec.collect { case Some(n) => n }
   * res0: cats.data.Chain[Int] = Chain(4, 6)
   * }}}
   */
  final def collect[B](pf: PartialFunction[A, B]): Chain[B] = toChain.collect(pf)

  /**
   * Finds the first element of this `NonEmptyChain` for which the given partial
   * function is defined, and applies the partial function to it.
   */
  final def collectFirst[B](pf: PartialFunction[A, B]): Option[B] = toChain.collectFirst(pf)

  /**
   * Like `collectFirst` from `scala.collection.Traversable` but takes `A => Option[B]`
   * instead of `PartialFunction`s.
   */
  final def collectFirstSome[B](f: A => Option[B]): Option[B] = toChain.collectFirstSome(f)

  /**
   * Filters all elements of this chain that do not satisfy the given predicate.
   */
  final def filter(p: A => Boolean): Chain[A] = toChain.filter(p)

  /**
   * Filters all elements of this chain that satisfy the given predicate.
   */
  final def filterNot(p: A => Boolean): Chain[A] = filter(t => !p(t))

  /**
   * Left-associative fold using f.
   */
  final def foldLeft[B](b: B)(f: (B, A) => B): B =
    toChain.foldLeft(b)(f)

  /**
   * Right-associative fold using f.
   */
  final def foldRight[B](z: B)(f: (A, B) => B): B =
    toChain.foldRight(z)(f)

  /**
   * Left-associative reduce using f.
   * {{{
   * scala> import cats.data.NonEmptyChain
   * scala> val nec = NonEmptyChain(4, 5, 6)
   * scala> nec.reduceLeft(_ + _)
   * res0: Int = 15
   * }}}
   */
  final def reduceLeft(f: (A, A) => A): A = {
    val iter = toChain.iterator
    var result = iter.next
    while (iter.hasNext) { result = f(result, iter.next) }
    result
  }

  /**
   * Apply `f` to the "initial element" of this chain and lazily combine it
   * with every other value using the given function `g`.
   * {{{
   * scala> import cats.data.NonEmptyChain
   * scala> val nec = NonEmptyChain(4, 5, 6)
   * scala> nec.reduceLeftTo(_.toString)((acc, cur) => acc + cur.toString)
   * res0: String = 456
   * }}}
   */
  final def reduceLeftTo[B](f: A => B)(g: (B, A) => B): B = {
    val iter = toChain.iterator
    var result = f(iter.next)
    while (iter.hasNext) { result = g(result, iter.next) }
    result
  }

  /**
   * Right-associative reduce using f.
   * {{{
   * scala> import cats.data.NonEmptyChain
   * scala> val nec = NonEmptyChain(4, 5, 6)
   * scala> nec.reduceRight(_ + _)
   * res0: Int = 15
   * }}}
   */
  final def reduceRight(f: (A, A) => A): A = {
    val iter = toChain.reverseIterator
    var result = iter.next
    while (iter.hasNext) { result = f(result, iter.next) }
    result
  }

  /**
   * Apply `f` to the "initial element" of this chain and lazily combine it
   * with every other value using the given function `g`.
   * {{{
   * scala> import cats.data.NonEmptyChain
   * scala> val nec = NonEmptyChain(4, 5, 6)
   * scala> nec.reduceRightTo(_.toString)((cur, acc) => acc + cur.toString)
   * res0: String = 654
   * }}}
   */
  final def reduceRightTo[B](f: A => B)(g: (A, B) => B): B = {
    val iter = toChain.reverseIterator
    var result = f(iter.next)
    while (iter.hasNext) { result = g(iter.next, result) }
    result
  }

  /**
   * Reduce using the Semigroup of A
   */
  final def reduce[AA >: A](implicit S: Semigroup[AA]): AA =
    S.combineAllOption(iterator).get

  /**
   * Applies the supplied function to each element and returns a new NonEmptyChain.
   */
  final def map[B](f: A => B): NonEmptyChain[B] =
    create(toChain.map(f))

  /**
   * Applies the supplied function to each element and returns a new NonEmptyChain from the concatenated results
   */
  final def flatMap[B](f: A => NonEmptyChain[B]): NonEmptyChain[B] =
    create(toChain.flatMap(f.andThen(_.toChain)))

  /**
   * Returns the number of elements in this chain.
   */
  final def length: Long = toChain.size

  /**
   * Zips this `NonEmptyChain` with another `NonEmptyChain` and applies a function for each pair of elements.
   *
   * {{{
   * scala> import cats.data.NonEmptyChain
   * scala> val as = NonEmptyChain(1, 2, 3)
   * scala> val bs = NonEmptyChain("A", "B", "C")
   * scala> as.zipWith(bs)(_ + _)
   * res0: cats.data.NonEmptyChain[String] = Chain(1A, 2B, 3C)
   * }}}
   */
  final def zipWith[B, C](b: NonEmptyChain[B])(f: (A, B) => C): NonEmptyChain[C] =
    create(toChain.zipWith(b.toChain)(f))

  /**
   * Groups elements inside this `NonEmptyChain` according to the `Order`
   * of the keys produced by the given mapping function.
   */
  final def groupBy[B](f: A => B)(implicit B: Order[B]): NonEmptyMap[B, NonEmptyChain[A]] =
    toChain.groupBy(f).asInstanceOf[NonEmptyMap[B, NonEmptyChain[A]]]

  final def iterator: Iterator[A] = toChain.iterator

  final def reverseIterator: Iterator[A] = toChain.reverseIterator

  /** Reverses this `NonEmptyChain` */
  final def reverse: NonEmptyChain[A] =
    create(toChain.reverse)

  /**
   * Remove duplicates. Duplicates are checked using `Order[_]` instance.
   */
  final def distinct[AA >: A](implicit O: Order[AA]): NonEmptyChain[AA] =
    create(toChain.distinct[AA])

}

sealed abstract private[data] class NonEmptyChainInstances extends NonEmptyChainInstances1 {

  implicit val catsDataInstancesForNonEmptyChain
    : SemigroupK[NonEmptyChain] with NonEmptyTraverse[NonEmptyChain] with Bimonad[NonEmptyChain] =
    new AbstractNonEmptyInstances[Chain, NonEmptyChain] {
      def extract[A](fa: NonEmptyChain[A]): A = fa.head

      def nonEmptyTraverse[G[_]: Apply, A, B](fa: NonEmptyChain[A])(f: A => G[B]): G[NonEmptyChain[B]] =
        Foldable[Chain]
          .reduceRightToOption[A, G[Chain[B]]](fa.tail)(a => Apply[G].map(f(a))(Chain.one)) { (a, lglb) =>
            Apply[G].map2Eval(f(a), lglb)(_ +: _)
          }
          .map {
            case None        => Apply[G].map(f(fa.head))(NonEmptyChain.one)
            case Some(gtail) => Apply[G].map2(f(fa.head), gtail)((h, t) => create(Chain.one(h) ++ t))
          }
          .value

<<<<<<< HEAD
      override def map[A, B](fa: NonEmptyChain[A])(f: A => B): NonEmptyChain[B] =
        fa.map(f)

      override def size[A](fa: NonEmptyChain[A]): Long = fa.length

      override def reduceLeft[A](fa: NonEmptyChain[A])(f: (A, A) => A): A =
        fa.reduceLeft(f)

      override def reduce[A](fa: NonEmptyChain[A])(implicit A: Semigroup[A]): A =
        fa.reduce

=======
>>>>>>> 7e94169b
      def reduceLeftTo[A, B](fa: NonEmptyChain[A])(f: A => B)(g: (B, A) => B): B = fa.reduceLeftTo(f)(g)

      def reduceRightTo[A, B](fa: NonEmptyChain[A])(f: A => B)(g: (A, cats.Eval[B]) => cats.Eval[B]): cats.Eval[B] =
        Eval.defer(fa.reduceRightTo(a => Eval.now(f(a))) { (a, b) =>
          Eval.defer(g(a, b))
        })
    }

  implicit def catsDataOrderForNonEmptyChain[A: Order]: Order[NonEmptyChain[A]] =
    Order[Chain[A]].asInstanceOf[Order[NonEmptyChain[A]]]

  implicit def catsDataSemigroupForNonEmptyChain[A]: Semigroup[NonEmptyChain[A]] =
    Semigroup[Chain[A]].asInstanceOf[Semigroup[NonEmptyChain[A]]]

  implicit def catsDataShowForNonEmptyChain[A](implicit A: Show[A]): Show[NonEmptyChain[A]] =
    Show.show[NonEmptyChain[A]](nec => s"NonEmpty${Show[Chain[A]].show(nec.toChain)}")

}

sealed abstract private[data] class NonEmptyChainInstances1 extends NonEmptyChainInstances2 {
  implicit def catsDataHashForNonEmptyChain[A: Hash]: Hash[NonEmptyChain[A]] =
    Hash[Chain[A]].asInstanceOf[Hash[NonEmptyChain[A]]]
}

sealed abstract private[data] class NonEmptyChainInstances2 extends NonEmptyChainInstances3 {
  implicit def catsDataPartialOrderForNonEmptyChain[A: PartialOrder]: PartialOrder[NonEmptyChain[A]] =
    PartialOrder[Chain[A]].asInstanceOf[PartialOrder[NonEmptyChain[A]]]
}

sealed abstract private[data] class NonEmptyChainInstances3 {
  implicit def catsDataEqForNonEmptyChain[A: Eq]: Eq[NonEmptyChain[A]] =
    Eq[Chain[A]].asInstanceOf[Eq[NonEmptyChain[A]]]
}<|MERGE_RESOLUTION|>--- conflicted
+++ resolved
@@ -434,7 +434,6 @@
           }
           .value
 
-<<<<<<< HEAD
       override def map[A, B](fa: NonEmptyChain[A])(f: A => B): NonEmptyChain[B] =
         fa.map(f)
 
@@ -445,9 +444,7 @@
 
       override def reduce[A](fa: NonEmptyChain[A])(implicit A: Semigroup[A]): A =
         fa.reduce
-
-=======
->>>>>>> 7e94169b
+      
       def reduceLeftTo[A, B](fa: NonEmptyChain[A])(f: A => B)(g: (B, A) => B): B = fa.reduceLeftTo(f)(g)
 
       def reduceRightTo[A, B](fa: NonEmptyChain[A])(f: A => B)(g: (A, cats.Eval[B]) => cats.Eval[B]): cats.Eval[B] =
