import microsites._
import ReleaseTransformations._
import sbt.io.Using

import scala.xml.transform.{RewriteRule, RuleTransformer}
import sbtcrossproject.CrossPlugin.autoImport.{crossProject, CrossType}

lazy val scoverageSettings = Seq(
  coverageMinimum := 60,
  coverageFailOnMinimum := false,
  coverageHighlighting := true
)

organization in ThisBuild := "org.typelevel"
scalafixDependencies in ThisBuild += "org.typelevel" %% "simulacrum-scalafix" % "0.5.0"

val isTravisBuild = settingKey[Boolean]("Flag indicating whether the current build is running under Travis")
val crossScalaVersionsFromTravis = settingKey[Seq[String]]("Scala versions set in .travis.yml as scala_version_XXX")
isTravisBuild in Global := sys.env.get("TRAVIS").isDefined

val scalaCheckVersion = "1.14.3"

val scalatestVersion = "3.2.0"
val scalatestplusScalaCheckVersion = "3.2.0.0"

val disciplineVersion = "1.0.2"

val disciplineScalatestVersion = "1.0.1"

val kindProjectorVersion = "0.11.0"

crossScalaVersionsFromTravis in Global := {
  val manifest = (baseDirectory in ThisBuild).value / ".travis.yml"
  import collection.JavaConverters._
  Using.fileInputStream(manifest) { fis =>
    new org.yaml.snakeyaml.Yaml().loadAs(fis, classOf[java.util.Map[_, _]]).asScala.toList.collect {
      case (k: String, v: String) if k.contains("scala_version_") => v
    }
  }
}

def scalaVersionSpecificFolders(srcName: String, srcBaseDir: java.io.File, scalaVersion: String) = {
  def extraDirs(suffix: String) =
    List(CrossType.Pure, CrossType.Full)
      .flatMap(_.sharedSrcDir(srcBaseDir, srcName).toList.map(f => file(f.getPath + suffix)))
  CrossVersion.partialVersion(scalaVersion) match {
    case Some((2, y)) => extraDirs("-2.x") ++ (if (y >= 13) extraDirs("-2.13+") else Nil)
    case Some((0, _)) => extraDirs("-2.13+") ++ extraDirs("-3.x")
    case _            => Nil
  }
}

lazy val commonScalaVersionSettings = Seq(
  crossScalaVersions := (crossScalaVersionsFromTravis in Global).value,
  scalaVersion := crossScalaVersions.value.find(_.contains("2.12")).get
)

commonScalaVersionSettings

ThisBuild / mimaFailOnNoPrevious := false

def doctestGenTestsDottyCompat(isDotty: Boolean, genTests: Seq[File]): Seq[File] =
  if (isDotty) Nil else genTests

lazy val commonSettings = commonScalaVersionSettings ++ Seq(
  scalacOptions ++= commonScalacOptions(scalaVersion.value, isDotty.value),
  Compile / unmanagedSourceDirectories ++= scalaVersionSpecificFolders("main", baseDirectory.value, scalaVersion.value),
  Test / unmanagedSourceDirectories ++= scalaVersionSpecificFolders("test", baseDirectory.value, scalaVersion.value),
  resolvers ++= Seq(Resolver.sonatypeRepo("releases"), Resolver.sonatypeRepo("snapshots")),
  parallelExecution in Test := false,
  scalacOptions in (Compile, doc) := (scalacOptions in (Compile, doc)).value.filter(_ != "-Xfatal-warnings")
) ++ warnUnusedImport

def macroDependencies(scalaVersion: String) =
  if (scalaVersion.startsWith("2")) Seq("org.scala-lang" % "scala-reflect" % scalaVersion % Provided) else Nil

lazy val catsSettings = Seq(
  incOptions := incOptions.value.withLogRecompileOnMacro(false),
  libraryDependencies ++= (
    if (isDotty.value) Nil
    else
      Seq(
        compilerPlugin(("org.typelevel" %% "kind-projector" % kindProjectorVersion).cross(CrossVersion.full))
      )
  ) ++ macroDependencies(scalaVersion.value)
) ++ commonSettings ++ publishSettings ++ scoverageSettings ++ simulacrumSettings

lazy val simulacrumSettings = Seq(
  libraryDependencies ++= (if (isDotty.value) Nil else Seq(compilerPlugin(scalafixSemanticdb))),
  scalacOptions ++= (
    if (isDotty.value) Nil else Seq(s"-P:semanticdb:targetroot:${baseDirectory.value}/target/.semanticdb", "-Yrangepos")
  ),
  libraryDependencies +=
    ("org.typelevel" %% "simulacrum-scalafix-annotations" % "0.5.0" % Provided).withDottyCompat(scalaVersion.value),
  pomPostProcess := { (node: xml.Node) =>
    new RuleTransformer(new RewriteRule {
      override def transform(node: xml.Node): Seq[xml.Node] =
        node match {
          case e: xml.Elem
              if e.label == "dependency" &&
                e.child.exists(child => child.label == "groupId" && child.text == "org.typelevel") &&
                e.child.exists(child => child.label == "artifactId" && child.text.startsWith("simulacrum")) =>
            Nil
          case _ => Seq(node)
        }
    }).transform(node).head
  }
)

lazy val tagName = Def.setting {
  s"v${if (releaseUseGlobalVersion.value) (version in ThisBuild).value else version.value}"
}

lazy val commonJsSettings = Seq(
  scalacOptions += {
    val tv = tagName.value
    val tagOrHash =
      if (isSnapshot.value) sys.process.Process("git rev-parse HEAD").lineStream_!.head
      else tv
    val a = (baseDirectory in LocalRootProject).value.toURI.toString
    val g = "https://raw.githubusercontent.com/typelevel/cats/" + tagOrHash
    s"-P:scalajs:mapSourceURI:$a->$g/"
  },
  scalaJSStage in Global := FullOptStage,
  parallelExecution := false,
  jsEnv := new org.scalajs.jsenv.nodejs.NodeJSEnv(),
  // batch mode decreases the amount of memory needed to compile Scala.js code
  scalaJSLinkerConfig := scalaJSLinkerConfig.value.withBatchMode(isTravisBuild.value),
  // currently sbt-doctest doesn't work in JS builds
  // https://github.com/tkawachi/sbt-doctest/issues/52
  doctestGenTests := Seq.empty,
  coverageEnabled := false
)

lazy val commonJvmSettings = Seq(
  testOptions in Test += {
    val flag = if ((isTravisBuild in Global).value) "-oCI" else "-oDF"
    Tests.Argument(TestFrameworks.ScalaTest, flag)
  },
  Test / fork := true,
  Test / javaOptions := Seq("-Xmx3G")
)

lazy val includeGeneratedSrc: Setting[_] = {
  mappings in (Compile, packageSrc) ++= {
    val base = (sourceManaged in Compile).value
    (managedSources in Compile).value.map { file =>
      file -> file.relativeTo(base).get.getPath
    }
  }
}

lazy val disciplineDependencies = Seq(
  libraryDependencies ++= Seq(
    "org.scalacheck" %%% "scalacheck" % scalaCheckVersion,
    "org.typelevel" %%% "discipline-core" % disciplineVersion
  ).map(_.withDottyCompat(scalaVersion.value))
)

lazy val testingDependencies = Seq(
  libraryDependencies ++= Seq(
    "org.scalatest" %%% "scalatest-shouldmatchers" % scalatestVersion % Test,
    "org.scalatest" %%% "scalatest-funsuite" % scalatestVersion % Test,
    "org.scalatestplus" %%% "scalacheck-1-14" % scalatestplusScalaCheckVersion % Test
  ),
  libraryDependencies ++= Seq(
    ("org.typelevel" %%% "discipline-scalatest" % disciplineScalatestVersion % Test)
  ).map(
    _.exclude("org.scalatestplus", "scalacheck-1-14_2.13")
      .exclude("org.scalactic", "scalactic_2.13")
      .exclude("org.scalatest", "scalatest_2.13")
      .withDottyCompat(scalaVersion.value)
  )
)

lazy val docsMappingsAPIDir = settingKey[String]("Name of subdirectory in site target directory for api docs")

lazy val docSettings = Seq(
  micrositeName := "Cats",
  micrositeDescription := "Lightweight, modular, and extensible library for functional programming",
  micrositeAuthor := "Cats contributors",
  micrositeFooterText := Some(
    """
      |<p>© 2020 <a href="https://github.com/typelevel/cats#maintainers">The Cats Maintainers</a></p>
      |<p style="font-size: 80%; margin-top: 10px">Website built with <a href="https://47deg.github.io/sbt-microsites/">sbt-microsites © 2020 47 Degrees</a></p>
      |""".stripMargin
  ),
  micrositeHighlightTheme := "atom-one-light",
  micrositeHomepage := "http://typelevel.org/cats/",
  micrositeBaseUrl := "cats",
  micrositeDocumentationUrl := "/cats/api/cats/index.html",
  micrositeDocumentationLabelDescription := "API Documentation",
  micrositeGithubOwner := "typelevel",
  micrositeExtraMdFiles := Map(
    file("CONTRIBUTING.md") -> ExtraMdFileConfig(
      "contributing.md",
      "home",
      Map("title" -> "Contributing", "section" -> "contributing", "position" -> "50")
    ),
    file("README.md") -> ExtraMdFileConfig(
      "index.md",
      "home",
      Map("title" -> "Home", "section" -> "home", "position" -> "0")
    )
  ),
  micrositeGithubRepo := "cats",
  micrositeTheme := "pattern",
  micrositePalette := Map(
    "brand-primary" -> "#5B5988",
    "brand-secondary" -> "#292E53",
    "brand-tertiary" -> "#222749",
    "gray-dark" -> "#49494B",
    "gray" -> "#7B7B7E",
    "gray-light" -> "#E5E5E6",
    "gray-lighter" -> "#F4F3F4",
    "white-color" -> "#FFFFFF"
  ),
  micrositeCompilingDocsTool := WithTut,
  autoAPIMappings := true,
  unidocProjectFilter in (ScalaUnidoc, unidoc) := inProjects(kernel.jvm, core.jvm, free.jvm),
  docsMappingsAPIDir := "api",
  addMappingsToSiteDir(mappings in (ScalaUnidoc, packageDoc), docsMappingsAPIDir),
  ghpagesNoJekyll := false,
  fork in tut := true,
  fork in (ScalaUnidoc, unidoc) := true,
  scalacOptions in (ScalaUnidoc, unidoc) ++= Seq(
    "-Xfatal-warnings",
    "-groups",
    "-doc-source-url",
    scmInfo.value.get.browseUrl + "/tree/master€{FILE_PATH}.scala",
    "-sourcepath",
    baseDirectory.in(LocalRootProject).value.getAbsolutePath,
    "-diagrams"
  ) ++ (if (priorTo2_13(scalaVersion.value))
          Seq("-Yno-adapted-args")
        else
          Nil),
  scalacOptions in Tut ~= (_.filterNot(Set("-Ywarn-unused-import", "-Ywarn-unused:imports", "-Ywarn-dead-code"))),
  git.remoteRepo := "git@github.com:typelevel/cats.git",
  includeFilter in makeSite := "*.html" | "*.css" | "*.png" | "*.jpg" | "*.gif" | "*.js" | "*.swf" | "*.yml" | "*.md" | "*.svg",
  includeFilter in Jekyll := (includeFilter in makeSite).value
)

def mimaPrevious(moduleName: String, scalaVer: String, ver: String, includeCats1: Boolean = true): List[ModuleID] = {
  import sbtrelease.Version

  def semverBinCompatVersions(major: Int, minor: Int, patch: Int): List[(Int, Int, Int)] = {
    val majorVersions: List[Int] = List(major)
    val minorVersions: List[Int] =
      if (major >= 1) Range(0, minor).inclusive.toList
      else List(minor)
    def patchVersions(currentMinVersion: Int): List[Int] =
      if (minor == 0 && patch == 0) List.empty[Int]
      else if (currentMinVersion != minor) List(0)
      else Range(0, patch - 1).inclusive.toList

    val versions = for {
      maj <- majorVersions
      min <- minorVersions
      pat <- patchVersions(min)
    } yield (maj, min, pat)
    versions.toList
  }

  val mimaVersions: List[String] = {
    Version(ver) match {
      case Some(Version(major, Seq(minor, patch), _)) =>
        semverBinCompatVersions(major.toInt, minor.toInt, patch.toInt)
          .map { case (maj, min, pat) => s"${maj}.${min}.${pat}" }
      case _ =>
        List.empty[String]
    }
  }
  // Safety Net For Exclusions
  lazy val excludedVersions: List[String] = List()

  // Safety Net for Inclusions
  lazy val extraVersions: List[String] = List("1.0.1", "1.1.0", "1.2.0", "1.3.1", "1.4.0", "1.5.0", "1.6.1")

  (mimaVersions ++ (if (priorTo2_13(scalaVer) && includeCats1) extraVersions else Nil))
    .filterNot(excludedVersions.contains(_))
    .map(v => "org.typelevel" %% moduleName % v)
}

def mimaSettings(moduleName: String, includeCats1: Boolean = true) =
  Seq(
    mimaPreviousArtifacts := mimaPrevious(moduleName, scalaVersion.value, version.value, includeCats1).toSet,
    mimaBinaryIssueFilters ++= {
      import com.typesafe.tools.mima.core._
      import com.typesafe.tools.mima.core.ProblemFilters._
      //Only sealed abstract classes that provide implicit instances to companion objects are allowed here, since they don't affect usage outside of the file.
      Seq(
        exclude[DirectMissingMethodProblem]("cats.data.OptionTInstances2.catsDataTraverseForOptionT"),
        exclude[DirectMissingMethodProblem]("cats.data.KleisliInstances1.catsDataCommutativeArrowForKleisliId"),
        exclude[DirectMissingMethodProblem]("cats.data.OptionTInstances1.catsDataMonoidKForOptionT"),
        exclude[DirectMissingMethodProblem]("cats.data.OptionTInstances0.catsDataMonoidForOptionT"),
        exclude[DirectMissingMethodProblem]("cats.data.KleisliInstances0.catsDataMonadForKleisliId"),
        exclude[DirectMissingMethodProblem]("cats.data.KleisliInstances1.catsDataCommutativeArrowForKleisli"),
        exclude[DirectMissingMethodProblem]("cats.data.KleisliInstances4.catsDataCommutativeFlatMapForKleisli"),
        exclude[DirectMissingMethodProblem]("cats.data.IRWSTInstances1.catsDataStrongForIRWST"),
        exclude[DirectMissingMethodProblem]("cats.data.OptionTInstances1.catsDataMonadErrorMonadForOptionT"),
        exclude[DirectMissingMethodProblem]("cats.data.OptionTInstances1.catsDataMonadErrorForOptionT")
      ) ++
        //These things are Ops classes that shouldn't have the `value` exposed. These should have never been public because they don't
        //provide any value. Making them private because of issues like #2514 and #2613.
        Seq(
          exclude[DirectMissingMethodProblem]("cats.ApplicativeError#LiftFromOptionPartially.dummy"),
          exclude[DirectMissingMethodProblem]("cats.data.Const#OfPartiallyApplied.dummy"),
          exclude[DirectMissingMethodProblem]("cats.data.EitherT#CondPartiallyApplied.dummy"),
          exclude[DirectMissingMethodProblem]("cats.data.EitherT#FromEitherPartiallyApplied.dummy"),
          exclude[DirectMissingMethodProblem]("cats.data.EitherT#FromOptionPartiallyApplied.dummy"),
          exclude[DirectMissingMethodProblem]("cats.data.EitherT#LeftPartiallyApplied.dummy"),
          exclude[DirectMissingMethodProblem]("cats.data.EitherT#LeftTPartiallyApplied.dummy"),
          exclude[DirectMissingMethodProblem]("cats.data.EitherT#PurePartiallyApplied.dummy"),
          exclude[DirectMissingMethodProblem]("cats.data.EitherT#RightPartiallyApplied.dummy"),
          exclude[DirectMissingMethodProblem]("cats.data.IorT#BothTPartiallyApplied.dummy"),
          exclude[DirectMissingMethodProblem]("cats.data.IorT#CondPartiallyApplied.dummy"),
          exclude[DirectMissingMethodProblem]("cats.data.IorT#FromEitherPartiallyApplied.dummy"),
          exclude[DirectMissingMethodProblem]("cats.data.IorT#FromIorPartiallyApplied.dummy"),
          exclude[DirectMissingMethodProblem]("cats.data.IorT#FromOptionPartiallyApplied.dummy"),
          exclude[DirectMissingMethodProblem]("cats.data.IorT#LeftPartiallyApplied.dummy"),
          exclude[DirectMissingMethodProblem]("cats.data.IorT#LeftTPartiallyApplied.dummy"),
          exclude[DirectMissingMethodProblem]("cats.data.IorT#PurePartiallyApplied.dummy"),
          exclude[DirectMissingMethodProblem]("cats.data.IorT#RightPartiallyApplied.dummy"),
          exclude[DirectMissingMethodProblem]("cats.data.NonEmptyChainOps.value"),
          exclude[DirectMissingMethodProblem]("cats.data.OptionT#FromOptionPartiallyApplied.dummy"),
          exclude[DirectMissingMethodProblem]("cats.data.OptionT#PurePartiallyApplied.dummy"),
          exclude[DirectMissingMethodProblem]("cats.data.Validated#CatchOnlyPartiallyApplied.dummy"),
          exclude[DirectMissingMethodProblem]("cats.free.Free#FreeInjectKPartiallyApplied.dummy"),
          exclude[DirectMissingMethodProblem]("cats.free.Free#FreeLiftInjectKPartiallyApplied.dummy"),
          exclude[DirectMissingMethodProblem]("cats.free.FreeT#FreeTLiftInjectKPartiallyApplied.dummy"),
          exclude[DirectMissingMethodProblem]("cats.syntax.ApplicativeErrorIdOps.e"),
          exclude[DirectMissingMethodProblem]("cats.syntax.ApplicativeErrorOps.fa"),
          exclude[DirectMissingMethodProblem]("cats.syntax.ApplicativeIdOps.a"),
          exclude[DirectMissingMethodProblem]("cats.syntax.ApplicativeOps.fa"),
          exclude[DirectMissingMethodProblem]("cats.syntax.ApplyOps.fa"),
          exclude[DirectMissingMethodProblem]("cats.syntax.BinestedIdOps.value"),
          exclude[DirectMissingMethodProblem]("cats.syntax.BitraverseOps.fab"),
          exclude[DirectMissingMethodProblem]("cats.syntax.DistributiveOps.fa"),
          exclude[DirectMissingMethodProblem]("cats.syntax.EitherIdOps.obj"),
          exclude[DirectMissingMethodProblem]("cats.syntax.EitherIdOpsBinCompat0.value"),
          exclude[DirectMissingMethodProblem]("cats.syntax.EitherSyntax#CatchOnlyPartiallyApplied.dummy"),
          exclude[DirectMissingMethodProblem]("cats.syntax.EitherKOps.fa"),
          exclude[DirectMissingMethodProblem]("cats.syntax.EitherObjectOps.either"),
          exclude[DirectMissingMethodProblem]("cats.syntax.EitherOps.eab"),
          exclude[DirectMissingMethodProblem]("cats.syntax.EitherOpsBinCompat0.value"),
          exclude[DirectMissingMethodProblem]("cats.syntax.FlatMapIdOps.a"),
          exclude[DirectMissingMethodProblem]("cats.syntax.FlatMapOps.fa"),
          exclude[DirectMissingMethodProblem]("cats.syntax.FlatMapOptionOps.fopta"),
          exclude[DirectMissingMethodProblem]("cats.syntax.FlattenOps.ffa"),
          exclude[DirectMissingMethodProblem]("cats.syntax.FoldableOps.fa"),
          exclude[DirectMissingMethodProblem]("cats.syntax.GuardOps.condition"),
          exclude[DirectMissingMethodProblem]("cats.syntax.IfMOps.fa"),
          exclude[DirectMissingMethodProblem]("cats.syntax.IndexOps.fa"),
          exclude[DirectMissingMethodProblem]("cats.syntax.IorIdOps.a"),
          exclude[DirectMissingMethodProblem]("cats.syntax.LeftOps.left"),
          exclude[DirectMissingMethodProblem]("cats.syntax.ListOps.la"),
          exclude[DirectMissingMethodProblem]("cats.syntax.ListOpsBinCompat0.la"),
          exclude[DirectMissingMethodProblem]("cats.syntax.MonadErrorOps.fa"),
          exclude[DirectMissingMethodProblem]("cats.syntax.MonadErrorRethrowOps.fea"),
          exclude[DirectMissingMethodProblem]("cats.syntax.MonadIdOps.a"),
          exclude[DirectMissingMethodProblem]("cats.syntax.MonadOps.fa"),
          exclude[DirectMissingMethodProblem]("cats.syntax.MonoidOps.lhs"),
          exclude[DirectMissingMethodProblem]("cats.syntax.NestedBitraverseOps.fgagb"),
          exclude[DirectMissingMethodProblem]("cats.syntax.NestedFoldableOps.fga"),
          exclude[DirectMissingMethodProblem]("cats.syntax.NestedIdOps.value"),
          exclude[DirectMissingMethodProblem]("cats.syntax.NestedReducibleOps.fga"),
          exclude[DirectMissingMethodProblem]("cats.syntax.OptionIdOps.a"),
          exclude[DirectMissingMethodProblem]("cats.syntax.OptionOps.oa"),
          exclude[DirectMissingMethodProblem]("cats.syntax.ParallelApOps.ma"),
          exclude[DirectMissingMethodProblem]("cats.syntax.ParallelFlatSequenceOps.tmta"),
          exclude[DirectMissingMethodProblem]("cats.syntax.ParallelFlatTraversableOps.ta"),
          exclude[DirectMissingMethodProblem]("cats.syntax.ParallelSequence_Ops.tma"),
          exclude[DirectMissingMethodProblem]("cats.syntax.ParallelSequenceOps.tma"),
          exclude[DirectMissingMethodProblem]("cats.syntax.ParallelTraversable_Ops.ta"),
          exclude[DirectMissingMethodProblem]("cats.syntax.ParallelTraversableOps.ta"),
          exclude[DirectMissingMethodProblem]("cats.syntax.RightOps.right"),
          exclude[DirectMissingMethodProblem]("cats.syntax.SeparateOps.fgab"),
          exclude[DirectMissingMethodProblem]("cats.syntax.SetOps.se"),
          exclude[DirectMissingMethodProblem]("cats.syntax.TabulateOps.f"),
          exclude[DirectMissingMethodProblem]("cats.syntax.TryOps.self"),
          exclude[DirectMissingMethodProblem]("cats.syntax.UniteOps.fga"),
          exclude[DirectMissingMethodProblem]("cats.syntax.ValidatedExtension.self"),
          exclude[DirectMissingMethodProblem]("cats.syntax.ValidatedIdOpsBinCompat0.a"),
          exclude[DirectMissingMethodProblem]("cats.syntax.ValidatedIdSyntax.a"),
          exclude[DirectMissingMethodProblem]("cats.syntax.VectorOps.va"),
          exclude[DirectMissingMethodProblem]("cats.syntax.WriterIdSyntax.a")
        ) ++ // Only compile-time abstractions (macros) allowed here
        Seq(
          exclude[IncompatibleMethTypeProblem]("cats.arrow.FunctionKMacros.lift"),
          exclude[MissingTypesProblem]("cats.arrow.FunctionKMacros$"),
          exclude[IncompatibleMethTypeProblem]("cats.arrow.FunctionKMacros#Lifter.this"),
          exclude[IncompatibleResultTypeProblem]("cats.arrow.FunctionKMacros#Lifter.c"),
          exclude[DirectMissingMethodProblem]("cats.arrow.FunctionKMacros.compatNewTypeName")
        ) ++ //package private classes no longer needed
        Seq(
          exclude[MissingClassProblem]("cats.kernel.compat.scalaVersionMoreSpecific$"),
          exclude[MissingClassProblem]("cats.kernel.compat.scalaVersionMoreSpecific"),
          exclude[MissingClassProblem](
            "cats.kernel.compat.scalaVersionMoreSpecific$suppressUnusedImportWarningForScalaVersionMoreSpecific"
          )
        ) ++ // Only narrowing of types allowed here
        Seq(
          exclude[IncompatibleSignatureProblem]("*")
        )
    }
  )

lazy val docs = project
  .enablePlugins(MicrositesPlugin)
  .enablePlugins(ScalaUnidocPlugin)
  .settings(moduleName := "cats-docs")
  .settings(catsSettings)
  .settings(noPublishSettings)
  .settings(docSettings)
  .settings(commonJvmSettings)
  .settings(
    libraryDependencies ++= Seq(
      "org.typelevel" %%% "discipline-scalatest" % disciplineScalatestVersion
    ),
    scalacOptions in (ScalaUnidoc, unidoc) ~= { _.filter(_ != "-Xlint:-unused,_") }
  )
  .dependsOn(core.jvm, free.jvm, kernelLaws.jvm, laws.jvm)

lazy val cats = project
  .in(file("."))
  .settings(moduleName := "root", crossScalaVersions := Nil)
  .settings(publishSettings) // these settings are needed to release all aggregated modules under this root module
  .settings(noPublishSettings) // this is to exclude the root module itself from being published.
  .aggregate(catsJVM, catsJS)
  .dependsOn(catsJVM, catsJS, tests.jvm % "test-internal -> test")

lazy val catsJVM = project
  .in(file(".catsJVM"))
  .settings(moduleName := "cats")
  .settings(noPublishSettings)
  .settings(catsSettings)
  .settings(commonJvmSettings)
  .aggregate(kernel.jvm,
             kernelLaws.jvm,
             core.jvm,
             laws.jvm,
             free.jvm,
             testkit.jvm,
             tests.jvm,
             alleycatsCore.jvm,
             alleycatsLaws.jvm,
             alleycatsTests.jvm,
             jvm,
             docs
  )
  .dependsOn(
    kernel.jvm,
    kernelLaws.jvm,
    core.jvm,
    laws.jvm,
    free.jvm,
    testkit.jvm,
    tests.jvm % "test-internal -> test",
    alleycatsCore.jvm,
    alleycatsLaws.jvm,
    alleycatsTests.jvm % "test-internal -> test",
    jvm
  )

lazy val catsJS = project
  .in(file(".catsJS"))
  .settings(moduleName := "cats")
  .settings(noPublishSettings)
  .settings(catsSettings)
  .settings(commonJsSettings)
  .aggregate(kernel.js,
             kernelLaws.js,
             core.js,
             laws.js,
             free.js,
             testkit.js,
             tests.js,
             alleycatsCore.js,
             alleycatsLaws.js,
             alleycatsTests.js,
             js
  )
  .dependsOn(
    kernel.js,
    kernelLaws.js,
    core.js,
    laws.js,
    free.js,
    testkit.js,
    tests.js % "test-internal -> test",
    alleycatsCore.js,
    alleycatsLaws.js,
    alleycatsTests.js % "test-internal -> test",
    js
  )
  .enablePlugins(ScalaJSPlugin)

lazy val kernel = crossProject(JSPlatform, JVMPlatform)
  .crossType(CrossType.Pure)
  .in(file("kernel"))
  .settings(moduleName := "cats-kernel", name := "Cats kernel")
  .settings(commonSettings)
  .settings(publishSettings)
  .settings(scoverageSettings)
  .settings(sourceGenerators in Compile += (sourceManaged in Compile).map(KernelBoiler.gen).taskValue)
  .settings(includeGeneratedSrc)
  .jsSettings(commonJsSettings)
  .jvmSettings(commonJvmSettings ++ mimaSettings("cats-kernel"))
  .settings(
    libraryDependencies += ("org.scalacheck" %%% "scalacheck" % scalaCheckVersion % Test)
      .withDottyCompat(scalaVersion.value)
  )

lazy val kernelLaws = crossProject(JSPlatform, JVMPlatform)
  .in(file("kernel-laws"))
  .settings(moduleName := "cats-kernel-laws", name := "Cats kernel laws")
  .settings(commonSettings)
  .settings(publishSettings)
  .settings(scoverageSettings)
  .settings(disciplineDependencies)
  .settings(testingDependencies)
  .settings(scalacOptions in Test := (scalacOptions in Test).value.filter(_ != "-Xfatal-warnings"))
  .jsSettings(commonJsSettings)
  .jvmSettings(commonJvmSettings ++ mimaSettings("cats-kernel-laws", includeCats1 = false))
  .jsSettings(coverageEnabled := false)
  .dependsOn(kernel)

lazy val core = crossProject(JSPlatform, JVMPlatform)
  .crossType(CrossType.Pure)
  .dependsOn(kernel)
  .settings(moduleName := "cats-core", name := "Cats core")
  .settings(catsSettings)
  .settings(sourceGenerators in Compile += (sourceManaged in Compile).map(Boilerplate.gen).taskValue)
  .settings(includeGeneratedSrc)
  .settings(
    libraryDependencies += ("org.scalacheck" %%% "scalacheck" % scalaCheckVersion % Test)
      .withDottyCompat(scalaVersion.value),
    doctestGenTests := doctestGenTestsDottyCompat(isDotty.value, doctestGenTests.value)
  )
  .settings(
    scalacOptions in Compile :=
      (scalacOptions in Compile).value.filter {
        case "-Xfatal-warnings" if isDotty.value => false
        case _                                   => true
      }
  )
  .jsSettings(commonJsSettings)
  .jvmSettings(commonJvmSettings ++ mimaSettings("cats-core"))

lazy val laws = crossProject(JSPlatform, JVMPlatform)
  .crossType(CrossType.Pure)
  .dependsOn(kernel, core, kernelLaws)
  .settings(moduleName := "cats-laws", name := "Cats laws")
  .settings(catsSettings)
  .settings(disciplineDependencies)
  .settings(testingDependencies)
  .jsSettings(commonJsSettings)
  .jvmSettings(commonJvmSettings ++ mimaSettings("cats-laws", includeCats1 = false))
  .jsSettings(coverageEnabled := false)

lazy val free = crossProject(JSPlatform, JVMPlatform)
  .crossType(CrossType.Pure)
  .dependsOn(core, tests % "test-internal -> test")
  .settings(moduleName := "cats-free", name := "Cats Free")
  .settings(catsSettings)
  .jsSettings(commonJsSettings)
  .jvmSettings(commonJvmSettings ++ mimaSettings("cats-free"))

lazy val tests = crossProject(JSPlatform, JVMPlatform)
  .crossType(CrossType.Pure)
  .dependsOn(testkit % Test)
  .settings(moduleName := "cats-tests")
  .settings(catsSettings)
  .settings(noPublishSettings)
  .settings(testingDependencies)
  .jsSettings(commonJsSettings)
  .jvmSettings(commonJvmSettings)
  .settings(scalacOptions in Test := (scalacOptions in Test).value.filter(_ != "-Xfatal-warnings"))

lazy val testkit = crossProject(JSPlatform, JVMPlatform)
  .crossType(CrossType.Pure)
  .dependsOn(core, laws)
  .enablePlugins(BuildInfoPlugin)
  .settings(buildInfoKeys := Seq[BuildInfoKey](scalaVersion), buildInfoPackage := "cats.tests")
  .settings(moduleName := "cats-testkit")
  .settings(catsSettings)
  .settings(disciplineDependencies)
  .jsSettings(commonJsSettings)
  .jvmSettings(commonJvmSettings ++ mimaSettings("cats-testkit", includeCats1 = false))
  .settings(scalacOptions := scalacOptions.value.filter(_ != "-Xfatal-warnings"))

lazy val alleycatsCore = crossProject(JSPlatform, JVMPlatform)
  .crossType(CrossType.Pure)
  .in(file("alleycats-core"))
  .dependsOn(core)
  .settings(moduleName := "alleycats-core", name := "Alleycats core")
  .settings(catsSettings)
  .settings(publishSettings)
  .settings(scoverageSettings)
  .settings(includeGeneratedSrc)
  .jsSettings(commonJsSettings)
  .jvmSettings(commonJvmSettings ++ mimaSettings("alleycats-core", includeCats1 = false))

lazy val alleycatsLaws = crossProject(JSPlatform, JVMPlatform)
  .crossType(CrossType.Pure)
  .in(file("alleycats-laws"))
  .dependsOn(alleycatsCore, laws)
  .settings(moduleName := "alleycats-laws", name := "Alleycats laws")
  .settings(catsSettings)
  .settings(publishSettings)
  .settings(scoverageSettings)
  .settings(disciplineDependencies)
  .settings(testingDependencies)
  .jsSettings(commonJsSettings)
  .jvmSettings(commonJvmSettings ++ mimaSettings("alleycats-laws", includeCats1 = false))
  .jsSettings(coverageEnabled := false)

lazy val alleycatsTests = crossProject(JSPlatform, JVMPlatform)
  .in(file("alleycats-tests"))
  .dependsOn(alleycatsLaws, tests % "test-internal -> test")
  .settings(moduleName := "alleycats-tests")
  .settings(catsSettings)
  .settings(noPublishSettings)
  .jsSettings(commonJsSettings)
  .jvmSettings(commonJvmSettings)
  .settings(scalacOptions in Test := (scalacOptions in Test).value.filter(_ != "-Xfatal-warnings"))

// bench is currently JVM-only

lazy val bench = project
  .dependsOn(core.jvm, free.jvm, laws.jvm)
  .settings(moduleName := "cats-bench")
  .settings(catsSettings)
  .settings(noPublishSettings)
  .settings(commonJvmSettings)
  .settings(coverageEnabled := false)
  .settings(
    libraryDependencies ++= {
      if (priorTo2_13(scalaVersion.value))
        Seq(
          "org.scalaz" %% "scalaz-core" % "7.2.23",
          "org.spire-math" %% "chain" % "0.3.0",
          "co.fs2" %% "fs2-core" % "0.10.4"
        )
      else Nil
    }
  )
  .enablePlugins(JmhPlugin)

lazy val binCompatTest = project
  .settings(noPublishSettings)
  .settings(
    // workaround because coursier doesn't understand dependsOn(core.jvm % Test)
    // see https://github.com/typelevel/cats/pull/3079#discussion_r327181584
    // see https://github.com/typelevel/cats/pull/3026#discussion_r321984342
    useCoursier := false,
    commonScalaVersionSettings,
    addCompilerPlugin(("org.typelevel" %% "kind-projector" % kindProjectorVersion).cross(CrossVersion.full)),
    libraryDependencies += mimaPrevious("cats-core", scalaVersion.value, version.value).last % Provided,
    scalacOptions ++= (if (priorTo2_13(scalaVersion.value)) Seq("-Ypartial-unification") else Nil)
  )
  .settings(testingDependencies)
  .dependsOn(core.jvm % Test)

// cats-js is JS-only
lazy val js = project
  .dependsOn(core.js, tests.js % "test-internal -> test")
  .settings(moduleName := "cats-js")
  .settings(catsSettings)
  .settings(commonJsSettings)
  .enablePlugins(ScalaJSPlugin)

// cats-jvm is JVM-only
lazy val jvm = project
  .dependsOn(core.jvm, tests.jvm % "test-internal -> test")
  .settings(moduleName := "cats-jvm")
  .settings(catsSettings)
  .settings(commonJvmSettings)

lazy val publishSettings = Seq(
  homepage := Some(url("https://github.com/typelevel/cats")),
  licenses := Seq("MIT" -> url("http://opensource.org/licenses/MIT")),
  scmInfo := Some(ScmInfo(url("https://github.com/typelevel/cats"), "scm:git:git@github.com:typelevel/cats.git")),
  autoAPIMappings := true,
  apiURL := Some(url("http://typelevel.org/cats/api/")),
  pomExtra := (
    <developers>
      <developer>
        <id>ceedubs</id>
        <name>Cody Allen</name>
        <url>https://github.com/ceedubs/</url>
      </developer>
      <developer>
        <id>rossabaker</id>
        <name>Ross Baker</name>
        <url>https://github.com/rossabaker/</url>
      </developer>
      <developer>
        <id>johnynek</id>
        <name>P. Oscar Boykin</name>
        <url>https://github.com/johnynek/</url>
      </developer>
      <developer>
        <id>travisbrown</id>
        <name>Travis Brown</name>
        <url>https://github.com/travisbrown/</url>
      </developer>
      <developer>
        <id>adelbertc</id>
        <name>Adelbert Chang</name>
        <url>https://github.com/adelbertc/</url>
      </developer>
      <developer>
        <id>peterneyens</id>
        <name>Peter Neyens</name>
        <url>https://github.com/peterneyens/</url>
      </developer>
      <developer>
        <id>tpolecat</id>
        <name>Rob Norris</name>
        <url>https://github.com/tpolecat/</url>
      </developer>
      <developer>
        <id>non</id>
        <name>Erik Osheim</name>
        <url>https://github.com/non/</url>
      </developer>
      <developer>
        <id>LukaJCB</id>
        <name>LukaJCB</name>
        <url>https://github.com/LukaJCB/</url>
      </developer>
      <developer>
        <id>mpilquist</id>
        <name>Michael Pilquist</name>
        <url>https://github.com/mpilquist/</url>
      </developer>
      <developer>
        <id>milessabin</id>
        <name>Miles Sabin</name>
        <url>https://github.com/milessabin/</url>
      </developer>
      <developer>
        <id>djspiewak</id>
        <name>Daniel Spiewak</name>
        <url>https://github.com/djspiewak/</url>
      </developer>
      <developer>
        <id>fthomas</id>
        <name>Frank Thomas</name>
        <url>https://github.com/fthomas/</url>
      </developer>
      <developer>
        <id>julien-truffaut</id>
        <name>Julien Truffaut</name>
        <url>https://github.com/julien-truffaut/</url>
      </developer>
      <developer>
        <id>kailuowang</id>
        <name>Kailuo Wang</name>
        <url>https://github.com/kailuowang/</url>
      </developer>
    </developers>
  )
) ++ credentialSettings ++ sharedPublishSettings ++ sharedReleaseProcess

// Scalafmt
addCommandAlias("fmt", "; compile:scalafmt; test:scalafmt; scalafmtSbt")
addCommandAlias("fmtCheck", "; compile:scalafmtCheck; test:scalafmtCheck; scalafmtSbtCheck")

// These aliases serialise the build for the benefit of Travis-CI.
addCommandAlias("buildKernelJVM", ";kernelJVM/test;kernelLawsJVM/test")
addCommandAlias("buildCoreJVM", ";coreJVM/test")
addCommandAlias("buildTestsJVM", ";lawsJVM/test;testkitJVM/test;testsJVM/test;jvm/test")
addCommandAlias("buildFreeJVM", ";freeJVM/test")
addCommandAlias("buildAlleycatsJVM", ";alleycatsCoreJVM/test;alleycatsLawsJVM/test;alleycatsTestsJVM/test")
addCommandAlias("buildJVM", ";buildKernelJVM;buildCoreJVM;buildTestsJVM;buildFreeJVM;buildAlleycatsJVM")
addCommandAlias("validateBC", ";binCompatTest/test;mimaReportBinaryIssues")
addCommandAlias("validateJVM", ";fmtCheck;buildJVM;bench/test;validateBC;makeMicrosite")
addCommandAlias("validateJS", ";catsJS/compile;testsJS/test;js/test")
addCommandAlias("validateKernelJS", "kernelLawsJS/test")
addCommandAlias("validateFreeJS", "freeJS/test") //separated due to memory constraint on travis
addCommandAlias("validateDotty", ";++0.24.0!;alleycatsLawsJVM/compile")
addCommandAlias("validate", ";clean;validateJS;validateKernelJS;validateFreeJS;validateJVM;validateDotty")

addCommandAlias("prePR", "fmt")

////////////////////////////////////////////////////////////////////////////////////////////////////
// Base Build Settings - Should not need to edit below this line.
// These settings could also come from another file or a plugin.
// The only issue if coming from a plugin is that the Macro lib versions
// are hard coded, so an overided facility would be required.

addCommandAlias("gitSnapshots", ";set version in ThisBuild := git.gitDescribedVersion.value.get + \"-SNAPSHOT\"")

lazy val noPublishSettings = Seq(
  publish := {},
  publishLocal := {},
  publishArtifact := false
)

lazy val crossVersionSharedSources: Seq[Setting[_]] =
  Seq(Compile, Test).map { sc =>
    (unmanagedSourceDirectories in sc) ++= {
      (unmanagedSourceDirectories in sc).value.map { dir: File =>
        new File(dir.getPath + "_" + scalaBinaryVersion.value)
      }
    }
  }

def commonScalacOptions(scalaVersion: String, isDotty: Boolean) =
  Seq(
    "-encoding",
    "UTF-8",
    "-feature",
    "-unchecked",
<<<<<<< HEAD
    //"-Ywarn-dead-code",
    "-Ywarn-numeric-widen",
    "-Ywarn-value-discard",
=======
>>>>>>> 2838d3b4
    "-Xfatal-warnings",
    "-deprecation"
  ) ++ (if (priorTo2_13(scalaVersion))
          Seq(
            "-Yno-adapted-args",
            "-Ypartial-unification",
            "-Xfuture"
          )
        else
          Nil) ++ (if (isDotty)
                     Seq("-language:implicitConversions", "-Ykind-projector", "-Xignore-scala2-macros")
                   else
                     Seq(
                       "-language:existentials",
                       "-language:higherKinds",
                       "-language:implicitConversions",
                       "-Ywarn-dead-code",
                       "-Ywarn-numeric-widen",
                       "-Ywarn-value-discard",
                       "-Xlint:-unused,_"
                     ))

def priorTo2_13(scalaVersion: String): Boolean =
  CrossVersion.partialVersion(scalaVersion) match {
    case Some((2, minor)) if minor < 13 => true
    case _                              => false
  }

lazy val sharedPublishSettings = Seq(
  releaseTagName := tagName.value,
  releaseVcsSign := true,
  publishMavenStyle := true,
  publishArtifact in Test := false,
  pomIncludeRepository := Function.const(false),
  publishTo := {
    val nexus = "https://oss.sonatype.org/"
    if (isSnapshot.value)
      Some("Snapshots".at(nexus + "content/repositories/snapshots"))
    else
      Some("Releases".at(nexus + "service/local/staging/deploy/maven2"))
  }
)

lazy val sharedReleaseProcess = Seq(
  releaseProcess := Seq[ReleaseStep](
    checkSnapshotDependencies,
    inquireVersions,
    runClean,
    runTest, //temporarily only run test in current scala version because docs won't build in 2.13 yet
    setReleaseVersion,
    commitReleaseVersion,
    tagRelease,
    releaseStepCommandAndRemaining("+publishSigned"),
    setNextVersion,
    commitNextVersion,
    releaseStepCommand("sonatypeReleaseAll"),
    pushChanges
  )
)

lazy val warnUnusedImport = Seq(
  scalacOptions ++= (if (isDotty.value) Nil else Seq("-Ywarn-unused:imports")),
  scalacOptions in (Compile, console) ~= { _.filterNot(Set("-Ywarn-unused-import", "-Ywarn-unused:imports")) },
  scalacOptions in (Test, console) := (scalacOptions in (Compile, console)).value
)

lazy val credentialSettings = Seq(
  // For Travis CI - see http://www.cakesolutions.net/teamblogs/publishing-artefacts-to-oss-sonatype-nexus-using-sbt-and-travis-ci
  credentials ++= (for {
    username <- Option(System.getenv().get("SONATYPE_USERNAME"))
    password <- Option(System.getenv().get("SONATYPE_PASSWORD"))
  } yield Credentials("Sonatype Nexus Repository Manager", "oss.sonatype.org", username, password)).toSeq
)<|MERGE_RESOLUTION|>--- conflicted
+++ resolved
@@ -815,12 +815,6 @@
     "UTF-8",
     "-feature",
     "-unchecked",
-<<<<<<< HEAD
-    //"-Ywarn-dead-code",
-    "-Ywarn-numeric-widen",
-    "-Ywarn-value-discard",
-=======
->>>>>>> 2838d3b4
     "-Xfatal-warnings",
     "-deprecation"
   ) ++ (if (priorTo2_13(scalaVersion))
@@ -837,7 +831,7 @@
                        "-language:existentials",
                        "-language:higherKinds",
                        "-language:implicitConversions",
-                       "-Ywarn-dead-code",
+//                       "-Ywarn-dead-code",
                        "-Ywarn-numeric-widen",
                        "-Ywarn-value-discard",
                        "-Xlint:-unused,_"
