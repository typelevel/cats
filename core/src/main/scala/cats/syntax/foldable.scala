package cats
package syntax

trait FoldableSyntax extends Foldable.ToFoldableOps with UnorderedFoldable.ToUnorderedFoldableOps {
  implicit final def catsSyntaxNestedFoldable[F[_]: Foldable, G[_], A](fga: F[G[A]]): NestedFoldableOps[F, G, A] =
    new NestedFoldableOps[F, G, A](fga)

  implicit final def catsSyntaxFoldOps[F[_]: Foldable, A](fa: F[A]): FoldableOps[F, A] =
    new FoldableOps[F, A](fa)
}

final class NestedFoldableOps[F[_], G[_], A](val fga: F[G[A]]) extends AnyVal {
  def sequence_(implicit F: Foldable[F], G: Applicative[G]): G[Unit] = F.sequence_(fga)

  /**
   * @see [[Foldable.foldK]].
   *
   * Example:
   * {{{
   * scala> import cats.implicits._
   *
   * scala> val l: List[Set[Int]] = List(Set(1, 2), Set(2, 3), Set(3, 4))
   * scala> l.foldK
   * res0: Set[Int] = Set(1, 2, 3, 4)
   * }}}
   */
  def foldK(implicit F: Foldable[F], G: MonoidK[G]): G[A] = F.foldK(fga)
}

final class FoldableOps[F[_], A](val fa: F[A]) extends AnyVal {
  def foldl[B](b: B)(f: (B, A) => B)(implicit F: Foldable[F]): B =
    F.foldLeft(fa, b)(f)

  def foldr[B](b: Eval[B])(f: (A, Eval[B]) => Eval[B])(implicit F: Foldable[F]): Eval[B] =
    F.foldRight(fa, b)(f)

   /**
   * test if `F[A]` contains an `A`, named contains_ to avoid conflict with existing contains which uses universal equality
   *
   * Example:
   * {{{
   * scala> import cats.implicits._
   *
   * scala> val l: List[Int] = List(1, 2, 3, 4)
   * scala> l.contains_(1)
   * res0: Boolean = true
   * scala> l.contains_(5)
   * res1: Boolean = false
   * }}}
   */
  def contains_(v: A)(implicit ev: Eq[A], F: Foldable[F]): Boolean =
    F.exists(fa)(ev.eqv(_, v))

   /**
   * Intercalate with a prefix and a suffix
   *
   * Example:
   * {{{
   * scala> import cats.implicits._
   *
   * scala> val l: List[String] = List("1", "2", "3")
   * scala> l.foldSmash("List(", ",", ")")
   * res0: String = List(1,2,3)
   * }}}
   */
  def foldSmash(prefix: A, delim: A, suffix: A)(implicit A: Monoid[A], F: Foldable[F]): A =
    A.combine(prefix, A.combine(F.intercalate(fa, delim), suffix))

   /**
   * Make a string using `Show`, named as `mkString_` to avoid conflict
   *
   * Example:
   * {{{
   * scala> import cats.implicits._
   *
   * scala> val l: List[Int] = List(1, 2, 3)
   * scala> l.mkString_("L[", ";", "]")
   * res0: String = L[1;2;3]
   * scala> val el: List[Int] = List()
   * scala> el.mkString_("L[", ";", "]")
   * res1: String = L[]
   * }}}
   */
  def mkString_(prefix: String, delim: String, suffix: String)(implicit A: Show[A], F: Foldable[F]): String = {
    val b = F.foldLeft(fa, new StringBuilder){ (builder, a) =>
      builder append A.show(a) append delim
    }
    prefix + {
      if (b.isEmpty)
        ""
      else
        b.toString.dropRight(delim.length)
    } + suffix
  }

  /**
    * Monadic version of `collectFirstSome`.
    *
    * If there are no elements, the result is `None`. `collectFirstSomeM` short-circuits,
    * i.e. once a Some element is found, no further effects are produced.
    *
    * For example:
    * {{{
    * scala> import cats.implicits._
    * scala> def parseInt(s: String): Either[String, Int] = Either.catchOnly[NumberFormatException](s.toInt).leftMap(_.getMessage)
    * scala> val keys1 = List("1", "2", "4", "5")
    * scala> val map1 = Map(4 -> "Four", 5 -> "Five")
    * scala> keys1.collectFirstSomeM(parseInt(_) map map1.get)
    * res0: scala.util.Either[String,Option[String]] = Right(Some(Four))
    *
    * scala> val map2 = Map(6 -> "Six", 7 -> "Seven")
    * scala> keys1.collectFirstSomeM(parseInt(_) map map2.get)
    * res1: scala.util.Either[String,Option[String]] = Right(None)
    *
    * scala> val keys2 = List("1", "x", "4", "5")
    * scala> keys2.collectFirstSomeM(parseInt(_) map map1.get)
    * res2: scala.util.Either[String,Option[String]] = Left(For input string: "x")
    *
    * scala> val keys3 = List("1", "2", "4", "x")
    * scala> keys3.collectFirstSomeM(parseInt(_) map map1.get)
    * res3: scala.util.Either[String,Option[String]] = Right(Some(Four))
    * }}}
    */
  def collectFirstSomeM[G[_], B](f: A => G[Option[B]])(implicit F: Foldable[F], G: Monad[G]): G[Option[B]] =
    G.tailRecM(Foldable.Source.fromFoldable(fa))(_.uncons match {
      case Some((a, src)) => G.map(f(a)) {
        case None => Left(src.value)
        case s => Right(s)
      }
      case None => G.pure(Right(None))
    })

  /**
    * Find the first element matching the effectful predicate, if one exists.
    *
    * If there are no elements, the result is `None`. `findM` short-circuits,
    * i.e. once an element is found, no further effects are produced.
    *
    * For example:
    * {{{
    * scala> import cats.implicits._
    * scala> val list = List(1,2,3,4)
    * scala> list.findM(n => (n >= 2).asRight[String])
    * res0: Either[String,Option[Int]] = Right(Some(2))
    *
    * scala> list.findM(n => (n > 4).asRight[String])
    * res1: Either[String,Option[Int]] = Right(None)
    *
    * scala> list.findM(n => Either.cond(n < 3, n >= 2, "error"))
    * res2: Either[String,Option[Int]] = Right(Some(2))
    *
    * scala> list.findM(n => Either.cond(n < 3, false, "error"))
    * res3: Either[String,Option[Int]] = Left(error)
    * }}}
    */
  def findM[G[_]](p: A => G[Boolean])(implicit F: Foldable[F], G: Monad[G]): G[Option[A]] =
    G.tailRecM(Foldable.Source.fromFoldable(fa))(_.uncons match {
      case Some((a, src)) => G.map(p(a))(if (_) Right(Some(a)) else Left(src.value))
      case None => G.pure(Right(None))
    })

  /**
<<<<<<< HEAD
    * Find the maximum item in this structure according to the given function.
    *
    * If there are no elements, the result is `None`.
    *
    * For example:
    * {{{
    * scala> import cats.syntax.foldable._
    * scala> import cats.instances.all._
    * scala> val list1 = List[String]()
    * scala> list1.maxByOption(_.length)
    * res0: Option[String] = None
    *
    * scala> val list2 = List[String]("Two", "Three", "Four")
    * scala> list2.maxByOption(_.length)
    * res1: Option[String] = Some(Three)
    *
    * scala> val list3 = List[Int](41, 32, 23)
    * scala> list3.maxByOption(_ % 10)
    * res2: Option[Int] = Some(23)
    * }}}
    */
  def maxByOption[B](f: A => B)(implicit F: Foldable[F], B: Order[B]): Option[A] =
    F.reduceLeftOption[A](fa)((a1, a2) => if (B.gteqv(f(a1), f(a2))) a1 else a2)

  /**
    * Find the minimum item in this structure according to the given function.
    *
    * If there are no elements, the result is `None`.
    *
    * For example:
    * {{{
    * scala> import cats.syntax.foldable._
    * scala> import cats.instances.all._
    * scala> val list1 = List[String]()
    * scala> list1.minByOption(_.length)
    * res0: Option[String] = None
    *
    * scala> val list2 = List[String]("Two", "Three", "Four")
    * scala> list2.minByOption(_.length)
    * res1: Option[String] = Some(Two)
    *
    * scala> val list3 = List[Int](41, 32, 23)
    * scala> list3.minByOption(_ % 10)
    * res2: Option[Int] = Some(41)
    * }}}
    */
  def minByOption[B](f: A => B)(implicit F: Foldable[F], B: Order[B]): Option[A] =
    F.reduceLeftOption[A](fa)((a1, a2) => if (B.lteqv(f(a1), f(a2))) a1 else a2)
=======
    * Tear down a subset of this structure using a `PartialFunction`.
    *{{{
    * scala> import cats.implicits._
    * scala> val xs = List(1, 2, 3, 4)
    * scala> xs.collectFold { case n if n % 2 == 0 => n }
    * res0: Int = 6
    *}}}
    */
  def collectFold[M](f: PartialFunction[A, M])(implicit F: Foldable[F], M: Monoid[M]): M =
    F.foldLeft(fa, M.empty)((acc, a) ⇒ M.combine(acc, f.applyOrElse(a, (_: A) ⇒ M.empty)))

  /**
    * Tear down a subset of this structure using a `A => Option[M]`.
    *{{{
    * scala> import cats.implicits._
    * scala> val xs = List(1, 2, 3, 4)
    * scala> def f(n: Int): Option[Int] = if (n % 2 == 0) Some(n) else None
    * scala> xs.collectSomeFold(f)
    * res0: Int = 6
    *}}}
    */
  def collectSomeFold[M](f: A ⇒ Option[M])(implicit F: Foldable[F], M: Monoid[M]): M =
    F.foldLeft(fa, M.empty)((acc, a) ⇒ f(a) match {
      case Some(x) ⇒ M.combine(acc, x)
      case None    ⇒ acc
    })

>>>>>>> 98bf9380
}<|MERGE_RESOLUTION|>--- conflicted
+++ resolved
@@ -159,8 +159,8 @@
       case None => G.pure(Right(None))
     })
 
-  /**
-<<<<<<< HEAD
+
+  /**
     * Find the maximum item in this structure according to the given function.
     *
     * If there are no elements, the result is `None`.
@@ -209,7 +209,8 @@
     */
   def minByOption[B](f: A => B)(implicit F: Foldable[F], B: Order[B]): Option[A] =
     F.reduceLeftOption[A](fa)((a1, a2) => if (B.lteqv(f(a1), f(a2))) a1 else a2)
-=======
+  
+  /**
     * Tear down a subset of this structure using a `PartialFunction`.
     *{{{
     * scala> import cats.implicits._
@@ -236,6 +237,4 @@
       case Some(x) ⇒ M.combine(acc, x)
       case None    ⇒ acc
     })
-
->>>>>>> 98bf9380
 }