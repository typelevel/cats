--- conflicted
+++ resolved
@@ -159,14 +159,11 @@
   implicit def catsLawArbitraryForReader[A: Arbitrary: Cogen, B: Arbitrary]: Arbitrary[Reader[A, B]] =
     catsLawsArbitraryForKleisli[Id, A, B]
 
-<<<<<<< HEAD
+
   implicit def catsLawArbitraryForCokleisliId[A: Arbitrary: Cogen, B: Arbitrary]: Arbitrary[Cokleisli[Id, A, B]] =
     catsLawsArbitraryForCokleisli[Id, A, B]
 
-  implicit def catsLawsAribtraryForReaderWriterStateT[F[_]: Applicative, E, S, L, A](implicit F: Arbitrary[(E, S) => F[(L, S, A)]]): Arbitrary[ReaderWriterStateT[F, E, S, L, A]] =
-=======
   implicit def catsLawsArbitraryForReaderWriterStateT[F[_]: Applicative, E, L, S, A](implicit F: Arbitrary[(E, S) => F[(L, S, A)]]): Arbitrary[ReaderWriterStateT[F, E, L, S, A]] =
->>>>>>> 8e38d9dc
     Arbitrary(F.arbitrary.map(ReaderWriterStateT(_)))
 }
 
