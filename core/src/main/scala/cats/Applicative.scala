--- conflicted
+++ resolved
@@ -179,10 +179,7 @@
 
 object Applicative {
   def monoid[F[_], A](implicit f: Applicative[F], monoid: Monoid[A]): Monoid[F[A]] =
-<<<<<<< HEAD
     f.monoid
-=======
-    new ApplicativeMonoid[F, A](f, monoid)
 
   /**
    * Creates an applicative functor for `F`, holding domain fixed and combining
@@ -201,7 +198,6 @@
    */
   implicit def catsApplicativeForArrow[F[_, _], A](implicit F: Arrow[F]): Applicative[F[A, ?]] =
     new ArrowApplicative[F, A](F)
->>>>>>> 31b565b9
 }
 
 private[cats] class ApplicativeMonoid[F[_], A](f: Applicative[F], monoid: Monoid[A]) extends ApplySemigroup(f, monoid) with Monoid[F[A]] {
