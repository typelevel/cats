--- conflicted
+++ resolved
@@ -145,7 +145,6 @@
   def tupleRight[A, B](fa: F[A], b: B): F[(A, B)] = map(fa)(a => (a, b))
 
   /**
-<<<<<<< HEAD
    * Uncozip pushes an `Either` inside of an `F`
    */
   def uncozip[A, B](feither: Either[F[A], F[B]]): F[Either[A, B]] =
@@ -153,7 +152,8 @@
       lift(Left.apply[A, B]),
       lift(Right.apply[A, B])
     )
-=======
+
+  /**
    * Un-zips an `F[(A, B)]` consisting of element pairs or Tuple2 into two separate F's tupled.
    *
    * NOTE: Check for effect duplication, possibly memoize before
@@ -183,7 +183,6 @@
    * }}}
    */
   def ifF[A](fb: F[Boolean])(ifTrue: => A, ifFalse: => A): F[A] = map(fb)(x => if (x) ifTrue else ifFalse)
->>>>>>> bb7a180a
 
   def compose[G[_]: Functor]: Functor[λ[α => F[G[α]]]] =
     new ComposedFunctor[F, G] {
