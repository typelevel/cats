package cats

package object data {
<<<<<<< HEAD
  type NonEmptyVector[A] = OneAnd[Vector, A]
  type NonEmptyStream[A] = OneAnd[Stream, A]
  type ValidatedNel[E, A] = Validated[NonEmptyList[E], A]

  def NonEmptyVector[A](head: A, tail: Vector[A] = Vector.empty): NonEmptyVector[A] =
    OneAnd(head, tail)
  def NonEmptyVector[A](head: A, tail: A*): NonEmptyVector[A] =
    OneAnd(head, tail.toVector)
=======
  type NonEmptyList[A] = OneAnd[List, A]
  type NonEmptyStream[A] = OneAnd[Stream, A]
  type ValidatedNel[E, A] = Validated[NonEmptyList[E], A]

  def NonEmptyList[A](head: A, tail: List[A] = Nil): NonEmptyList[A] =
    OneAnd(head, tail)
  def NonEmptyList[A](head: A, tail: A*): NonEmptyList[A] =
    OneAnd[List, A](head, tail.toList)
>>>>>>> 0965afe8

  def NonEmptyStream[A](head: A, tail: Stream[A] = Stream.empty): NonEmptyStream[A] =
    OneAnd(head, tail)
  def NonEmptyStream[A](head: A, tail: A*): NonEmptyStream[A] =
    OneAnd(head, tail.toStream)

  type ReaderT[F[_], A, B] = Kleisli[F, A, B]
  val ReaderT = Kleisli

  type Reader[A, B] = ReaderT[Id, A, B]
  object Reader {
    def apply[A, B](f: A => B): Reader[A, B] = ReaderT[Id, A, B](f)
  }

  type Writer[L, V] = WriterT[Id, L, V]
  object Writer {
    def apply[L, V](l: L, v: V): WriterT[Id, L, V] = WriterT[Id, L, V]((l, v))

    def value[L:Monoid, V](v: V): Writer[L, V] = WriterT.value(v)

    def tell[L](l: L): Writer[L, Unit] = WriterT.tell(l)
  }

  type State[S, A] = StateT[Eval, S, A]
  object State extends StateFunctions
}<|MERGE_RESOLUTION|>--- conflicted
+++ resolved
@@ -1,25 +1,8 @@
 package cats
 
 package object data {
-<<<<<<< HEAD
-  type NonEmptyVector[A] = OneAnd[Vector, A]
   type NonEmptyStream[A] = OneAnd[Stream, A]
   type ValidatedNel[E, A] = Validated[NonEmptyList[E], A]
-
-  def NonEmptyVector[A](head: A, tail: Vector[A] = Vector.empty): NonEmptyVector[A] =
-    OneAnd(head, tail)
-  def NonEmptyVector[A](head: A, tail: A*): NonEmptyVector[A] =
-    OneAnd(head, tail.toVector)
-=======
-  type NonEmptyList[A] = OneAnd[List, A]
-  type NonEmptyStream[A] = OneAnd[Stream, A]
-  type ValidatedNel[E, A] = Validated[NonEmptyList[E], A]
-
-  def NonEmptyList[A](head: A, tail: List[A] = Nil): NonEmptyList[A] =
-    OneAnd(head, tail)
-  def NonEmptyList[A](head: A, tail: A*): NonEmptyList[A] =
-    OneAnd[List, A](head, tail.toList)
->>>>>>> 0965afe8
 
   def NonEmptyStream[A](head: A, tail: Stream[A] = Stream.empty): NonEmptyStream[A] =
     OneAnd(head, tail)
