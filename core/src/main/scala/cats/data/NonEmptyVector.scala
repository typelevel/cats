--- conflicted
+++ resolved
@@ -238,21 +238,14 @@
 @suppressUnusedImportWarningForScalaVersionSpecific
 sealed abstract private[data] class NonEmptyVectorInstances {
 
-<<<<<<< HEAD
+
   implicit val catsDataInstancesForNonEmptyVector: SemigroupK[NonEmptyVector]
     with Bimonad[NonEmptyVector]
     with NonEmptyTraverse[NonEmptyVector]
     with Align[NonEmptyVector] =
     new NonEmptyReducible[NonEmptyVector, Vector] with SemigroupK[NonEmptyVector] with Bimonad[NonEmptyVector]
     with NonEmptyTraverse[NonEmptyVector] with Align[NonEmptyVector] {
-=======
-  implicit val catsDataInstancesForNonEmptyVector
-    : SemigroupK[NonEmptyVector] with Bimonad[NonEmptyVector] with NonEmptyTraverse[NonEmptyVector] =
-    new NonEmptyReducible[NonEmptyVector, Vector]
-      with SemigroupK[NonEmptyVector]
-      with Bimonad[NonEmptyVector]
-      with NonEmptyTraverse[NonEmptyVector] {
->>>>>>> dc44c3b2
+
 
       def combineK[A](a: NonEmptyVector[A], b: NonEmptyVector[A]): NonEmptyVector[A] =
         a.concatNev(b)
