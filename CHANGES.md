<<<<<<< HEAD
## Version 1.6.1

> 2019 June 3

Cats 1.6.1 is binary compatible with all previous 1.x Cats releases.

### 2 API/Feature enhancements

* [#2784](https://github.com/typelevel/cats/pull/2784) Make WrappedMutableMapBase extend Serializable  by @ceedubs
* [#2728](https://github.com/typelevel/cats/pull/2728) Optimize productR in Apply  by @maphi

### 1 documentation addition/fix

* [#2842](https://github.com/typelevel/cats/pull/2842) Fix Order.max and Oder.min description comments  by @orvi

### 1 bug fixes
=======
## Version 2.0.0-M3

> 2019 June 1

Cats 2.0.0-M3 is a milestone release for Cats 2.0 that's available on Scala 2.11, 2.12, 2.13.0-RC3 and Scala.js 0.6.
Cats 2.0.0-M3 (like the upcoming 2.0.0 release) maintains binary compatibility with Cats 1.x.x in the cats-kernel, cats-core and cats-free modules, but not cats-laws, cats-kernel-laws, cats-testkit, or alleycats.

### 1 breaking change

* [#2830](https://github.com/typelevel/cats/pull/2830) Remove deprecated `cats.laws.discipline.eq` methods (by @kailuowang).

### 1 source-breaking change

* [#2843](https://github.com/typelevel/cats/pull/2843) `Kleisli` is now covariant in the input type (by @jcouyang).

### 1 documentation fix

* [#2842](https://github.com/typelevel/cats/pull/2842) Fixes for API docs for `Order` methods (by @orvi).

### 3 build improvements

* [#2869](https://github.com/typelevel/cats/pull/2869) Updates for 2.13.0-RC3 (by @travisbrown).
* [#2865](https://github.com/typelevel/cats/pull/2865) Update sbt-hydra plugin (by @scala-steward).
* [#2871](https://github.com/typelevel/cats/pull/2871) Remove closed-source sbt-hydra plugin (by @travisbrown).

## Version 2.0.0-M2

> 2019 May 25

Cats 2.0.0-M2 is a milestone release for Cats 2.0. It's available on Scala 2.11, Scala 2.12, Scala 2.13.0-RC2 and Scala.js 0.6.
Cats 2.0.0-M2 maintains binary compatibility on cats-kernel, cats-core and cats-free with Cats 1.x.x.
Their 2.0.0-M2 jars are drop-in replacements for 1.0.1, 1.1.0, 1.2.0, 1.3.1, 1.4.0, 1.5.0, 1.6.0, and 2.0.0-M1 jars.
cats-kernel, cats-core and cats-free 2.0.0 will remain binary compatible with 1.x.
Cats 2.0.0-M2 breaks binary compatibility on cats-laws, cats-kernel-laws, cats-testkit and alleycats.

### 1 breaking change in cats-laws

* [#2817](https://github.com/typelevel/cats/pull/2817) Added a new foldRight lazy law, move forallLazy and existLazy laws  by @kailuowang


### 6 documentation additions/fixes

* [#2855](https://github.com/typelevel/cats/pull/2855) Edit example in Parallel docs  by @Jasper-M
* [#2850](https://github.com/typelevel/cats/pull/2850) Small Readme fix  by @dispalt
* [#2819](https://github.com/typelevel/cats/pull/2819) added FreeT basic example  by @mtsokol
* [#2815](https://github.com/typelevel/cats/pull/2815) added navigation links to readme  by @kailuowang
* [#2813](https://github.com/typelevel/cats/pull/2813) Remove 'cats experimental' clause from README.md.  by @kamilkloch
* [#2811](https://github.com/typelevel/cats/pull/2811) added availability information  by @kailuowang
        

### 3 API/Feature enhancements

* [#2840](https://github.com/typelevel/cats/pull/2840) 2708 sorted set semigroupal  by @vladislavGutov
* [#2837](https://github.com/typelevel/cats/pull/2837) Delete unnecessary restriction on biFlatMap  by @AdrianRaFo
* [#2796](https://github.com/typelevel/cats/pull/2796) Added collectFirst to Chain and NonEmptyChain  by @LMnet
        

### 5 build improvements

* [#2858](https://github.com/typelevel/cats/pull/2858) Don't create the hydra.license if $HydraLicense is empty  by @dotta
* [#2857](https://github.com/typelevel/cats/pull/2857) Updates for 2.13.0-RC2  by @travisbrown
* [#2856](https://github.com/typelevel/cats/pull/2856) Update sbt-scalajs to 0.6.28  by @scala-steward
* [#2848](https://github.com/typelevel/cats/pull/2848) Enables Hydra on cats build  by @kailuowang
* [#2821](https://github.com/typelevel/cats/pull/2821) removing unused resolver  by @kailuowang
        

### 2 test improvements

* [#2831](https://github.com/typelevel/cats/pull/2831) fixed applicative monoid test  by @kailuowang
* [#2827](https://github.com/typelevel/cats/pull/2827) In Apply.semigroup test replace ` ListWrapper` with `Option`  by @kailuowang
        

### 1 bug fix
>>>>>>> 1745ea1b

* [#2810](https://github.com/typelevel/cats/pull/2810) Change MonadErrorOps#reject so it no longer runs effects twice  by @bplommer

## Version 2.0.0-M1

> 2019 April 24

Cats 2.0.0-M1 is a milestone release for Cats 2.0. It's available on Scala 2.11, Scala 2.12, Scala 2.13.0-RC1 and Scala.js 0.6.
Cats 2.0.0-M1 maintains binary compatibility on cats-kernel, cats-core and cats-free with Cats 1.x.x.
Their 2.0.0-M1 jars are drop-in replacements for 1.0.1, 1.1.0, 1.2.0, 1.3.1, 1.4.0, 1.5.0 and 1.6.0 jars.
cats-kernel, cats-core and cats-free 2.0.0 will remain binary compatible with 1.x.
Cats 2.0.0-M1 breaks binary compatibility on cats-laws, cats-kernel-laws, cats-testkit and alleycats.

### Breaking changes 

* cats-laws and cats-kernel-laws now depend on Scalacheck 1.14.0 which is not binary compatible with Scalacheck 1.13.
* cats-testkit now depends on Scalatest 3.1.0-SNAP9 whics is not backward compatible with Scalatest 3.0.x.
* alleycats no longer supports export-hook.
* [#2672](https://github.com/typelevel/cats/pull/2672) Alter from Reflexitivity to Reflexivity   by @mattkohl
* [#2640](https://github.com/typelevel/cats/pull/2640) Strong profunctor laws based on category theory  by @lemastero


### 4 documentation additions/fixes

* [#2803](https://github.com/typelevel/cats/pull/2803) Fix repetition in NonEmptyChain scala docs  by @Obarros
* [#2753](https://github.com/typelevel/cats/pull/2753) fix typo in faq.md  by @xuwei-k
* [#2736](https://github.com/typelevel/cats/pull/2736) Fix minor typo in parse-test-durations.awk example  by @ceedubs
* [#2722](https://github.com/typelevel/cats/pull/2722) Add more doctests to Kleisli  by @nasadorian
        

### 18 API/Feature enhancements

* [#2794](https://github.com/typelevel/cats/pull/2794) removed export hook  by @kailuowang
* [#2791](https://github.com/typelevel/cats/pull/2791) Remove catalysts dependency  by @travisbrown
* [#2785](https://github.com/typelevel/cats/pull/2785) Fix unconventional package objects in kernel  by @denisrosca
* [#2780](https://github.com/typelevel/cats/pull/2780) added `foldF` to `EitherT`  by @kailuowang
* [#2775](https://github.com/typelevel/cats/pull/2775) Distributive instance for Representable Functor  by @catostrophe
* [#2765](https://github.com/typelevel/cats/pull/2765) Define OptionT.mapFilter in terms of OptionT.subflatMap  by @morgen-peschke
* [#2760](https://github.com/typelevel/cats/pull/2760) Make MonoidK[Endo] stack safe on combineK  by @denisrosca
* [#2759](https://github.com/typelevel/cats/pull/2759) Category[Is] and related tests  by @ctongfei
* [#2750](https://github.com/typelevel/cats/pull/2750) Par functions for Bitraverse  by @catostrophe
* [#2747](https://github.com/typelevel/cats/pull/2747) add method on `object CommutativeApplicative` to get `CommutativeMonoid`  by @alexeygorobets
* [#2744](https://github.com/typelevel/cats/pull/2744) MonoidK instances for Map and SortedMap  by @alexeygorobets
* [#2728](https://github.com/typelevel/cats/pull/2728) Optimize productR in Apply  by @maphi
* [#2726](https://github.com/typelevel/cats/pull/2726) Add `TraverseFilter` instance for `Set` to alleycats  by @dcastro
* [#2724](https://github.com/typelevel/cats/pull/2724) adding helper method `toFreeT` to `Free`  by @jcouyang
* [#2711](https://github.com/typelevel/cats/pull/2711) Fixes #2631 Fix InvariantMonoidal Laws  by @wojciechUrbanski
* [#2709](https://github.com/typelevel/cats/pull/2709) Adds version of mkString_ with no prefix/suffix, matching the std lib.  by @matthughes
* [#2698](https://github.com/typelevel/cats/pull/2698) Add `adaptErr` to `ApplicativeErrorOps`  by @bplommer
* [#2696](https://github.com/typelevel/cats/pull/2696) Add a `defer` factory method to `ContT`  by @cb372
        

### 15 build improvements

* [#2806](https://github.com/typelevel/cats/pull/2806) update scalatest and discipline.  by @kailuowang
* [#2804](https://github.com/typelevel/cats/pull/2804) Update sbt-scala-native to 0.3.9  by @scala-steward
* [#2797](https://github.com/typelevel/cats/pull/2797) Tuning JVM options for throughput  by @DavidGregory084
* [#2793](https://github.com/typelevel/cats/pull/2793) Update sbt-jmh to 0.3.6  by @scala-steward
* [#2792](https://github.com/typelevel/cats/pull/2792) 2.13.0-RC1  by @travisbrown
* [#2786](https://github.com/typelevel/cats/pull/2786) Update tut-plugin to 0.6.11  by @scala-steward
* [#2773](https://github.com/typelevel/cats/pull/2773) Update sbt-scalajs, scalajs-compiler to 0.6.27  by @scala-steward
* [#2771](https://github.com/typelevel/cats/pull/2771) Fix our crossScalaVersions since the last change to travis.yml  by @kailuowang
* [#2764](https://github.com/typelevel/cats/pull/2764) Update sbt-jmh to 0.3.5  by @scala-steward
* [#2762](https://github.com/typelevel/cats/pull/2762) Update sbt-travisci to 1.2.0  by @scala-steward
* [#2752](https://github.com/typelevel/cats/pull/2752) added a styling stage to check the styles first  by @kailuowang
* [#2740](https://github.com/typelevel/cats/pull/2740) Update paradise to 2.1.1  by @scala-steward
* [#2737](https://github.com/typelevel/cats/pull/2737) Experiment with modularizing Travis jobs  by @ceedubs
* [#2734](https://github.com/typelevel/cats/pull/2734) upgrade to scalacheck 1.14  by @kailuowang
* [#2732](https://github.com/typelevel/cats/pull/2732) new better release settings  by @kailuowang
        

### 3 test improvments

* [#2672](https://github.com/typelevel/cats/pull/2672) Alter from Reflexitivity to Reflexivity   by @mattkohl
* [#2640](https://github.com/typelevel/cats/pull/2640) Strong profunctor laws based on category theory  by @lemastero
* [#2577](https://github.com/typelevel/cats/pull/2577) Don't depend on random sampling to determine function equivalence  by @ceedubs
        

### 2 bug fixes

* [#2784](https://github.com/typelevel/cats/pull/2784) Make WrappedMutableMapBase extend Serializable  by @ceedubs
* [#2735](https://github.com/typelevel/cats/pull/2735) Fix failing doctests  by @ceedubs



## Version 1.6.0

> 2019 Jan 31

Cats 1.6.0 is binary compatible with all previous 1.x Cats releases, i.e. its jar is a drop-in replacement for 1.0.1, 1.1.0, 1.2.0, 1.3.1, 1.4.0 and 1.5.0 jars. 
1.6.0 is mostly identical to 1.6.0-RC1 except one additional feature enhancement.

* [#2709](https://github.com/typelevel/cats/pull/2709) Adds version of mkString_ with no prefix/suffix, matching the std lib.  by @matthughes

## Version 1.6.0-RC1

> 2019 Jan 22

Cats 1.6.0-RC1 is binary compatible with all previous 1.x Cats releases, i.e. its jar is a drop-in replacement for 1.0.1, 1.1.0, 1.2.0, 1.3.1, 1.4.0 and 1.5.0 jars.

It brought you:

### 12 API/Feature enhancements

* [#2641](https://github.com/typelevel/cats/pull/2641) Adding partitionEitherM  by @blast-hardcheese
* [#2609](https://github.com/typelevel/cats/pull/2609) Add an If-Then-Else operation to the Apply.  by @diesalbla
* [#2606](https://github.com/typelevel/cats/pull/2606) Add syntax for Bitraverse to allow traversal and sequencing of the left side  by @andimiller
* [#2600](https://github.com/typelevel/cats/pull/2600) Add `sequenceFilter` syntax  by @kubukoz
* [#2563](https://github.com/typelevel/cats/pull/2563) Add an `applyK` function to `Kleisli`.  by @diesalbla
* [#2450](https://github.com/typelevel/cats/pull/2450) Add Kleisli#mapK equivalent returning FunctionK  by @kubukoz
* [#2292](https://github.com/typelevel/cats/pull/2292) Add foldMapK, reduceMapK  by @kubukoz
* [#2693](https://github.com/typelevel/cats/pull/2693) Add IndexedState alias (#2686)  by @valydia
* [#2690](https://github.com/typelevel/cats/pull/2690) Override equals and hashCode on Chain  by @ceedubs
* [#2671](https://github.com/typelevel/cats/pull/2671) add syntax <&> for parallel  by @jcouyang
* [#2655](https://github.com/typelevel/cats/pull/2655) Add `rethrowT` method to EitherT  by @bplommer
* [#2647](https://github.com/typelevel/cats/pull/2647) Move cats.tests.ListWrapper to cats-testkit  by @ArturGajowy
        

### 3 bug fixes

* [#2702](https://github.com/typelevel/cats/pull/2702) Reverted binary incompatible changes to generated parallel syntax  by @barambani
* [#2692](https://github.com/typelevel/cats/pull/2692) Private val in value classes (Resolve TODO since 2.10 is dropped)  by @barambani
* [#2670](https://github.com/typelevel/cats/pull/2670) Issue 2657 - Ambiguous duration instances  by @barambani
        

### 17 documentation additions/fixes

* [#2642](https://github.com/typelevel/cats/pull/2642) Update table headers and clarify method signature for `flatTap`  by @mtomko
* [#2636](https://github.com/typelevel/cats/pull/2636) Some changes to glossary.  by @diesalbla
* [#2630](https://github.com/typelevel/cats/pull/2630) Fix a typo in Chain's doc  by @satansk
* [#2627](https://github.com/typelevel/cats/pull/2627) A bit clarification on PULL Request template  by @kailuowang
* [#2625](https://github.com/typelevel/cats/pull/2625) Fix type signature of `productL` in cats glossary  by @mtomko
* [#2622](https://github.com/typelevel/cats/pull/2622) Fix documented constraint on B param in foldMapM  by @ksonj
* [#2574](https://github.com/typelevel/cats/pull/2574) Remove duplicate menu item in docs  by @petern-sc
* [#2277](https://github.com/typelevel/cats/pull/2277) Add an explanation for the missing Applicative instances for monad transformers  by @kubukoz
* [#2700](https://github.com/typelevel/cats/pull/2700) update the copyright  by @RafalSladek
* [#2699](https://github.com/typelevel/cats/pull/2699) typo in Comanad[Try]  by @philipschwarz
* [#2684](https://github.com/typelevel/cats/pull/2684) Fix FAQ formatting error  by @ceedubs
* [#2677](https://github.com/typelevel/cats/pull/2677) Write documentation for ContT  by @cb372
* [#2668](https://github.com/typelevel/cats/pull/2668) Fix broken link to Arrow.scala  by @DieBauer
* [#2665](https://github.com/typelevel/cats/pull/2665) minor fix  by @kailuowang
* [#2664](https://github.com/typelevel/cats/pull/2664) Cleaning up docs to no longer use fine grained imports  by @calvinbrown085
* [#2659](https://github.com/typelevel/cats/pull/2659) change prePR to run BC test on Scala 2.11  build by @kailuowang
* [#2656](https://github.com/typelevel/cats/pull/2656) Fix instructions for checking binary compatibility  by @bplommer
        

### 10 build improvements

* [#2637](https://github.com/typelevel/cats/pull/2637) Update kind-projector to 0.9.9  by @scala-steward
* [#2619](https://github.com/typelevel/cats/pull/2619) Use composite projects  by @Alistair-Johnson
* [#2703](https://github.com/typelevel/cats/pull/2703) Update simulacrum to 0.15.0  by @scala-steward
* [#2691](https://github.com/typelevel/cats/pull/2691) Don't send Gitter notifications for fork builds  by @ceedubs
* [#2681](https://github.com/typelevel/cats/pull/2681) Update sbt-release to 1.0.11  by @scala-steward
* [#2674](https://github.com/typelevel/cats/pull/2674) minor fix to build  by @kailuowang
* [#2660](https://github.com/typelevel/cats/pull/2660) Update tut-plugin to 0.6.10  by @scala-steward
* [#2654](https://github.com/typelevel/cats/pull/2654) Add a shell.nix and instructions for using it  by @ceedubs
* [#2652](https://github.com/typelevel/cats/pull/2652) Update SBT 1.2.7  by @ChristopherDavenport
* [#2643](https://github.com/typelevel/cats/pull/2643) Update sbt-scalajs, scalajs-compiler, scalajs-library... to 0.6.26  by @scala-steward


## Version 1.5.0

> 2018 Nov 30

Cats 1.5.0 is binary compatible with all previous 1.x Cats releases, i.e. its jar is a drop-in replacement for 1.0.1, 1.1.0, 1.2.0, 1.3.1 and 1.4.0 jars.

The artifacts are identical to Cats 1.5.0-RC1. For changes since 1.4.0 please check release notes of [Cats 1.5.0-RC0](https://github.com/typelevel/cats/releases/tag/v1.5.0-RC0) and [Cats 1.5.0-RC1](https://github.com/typelevel/cats/releases/tag/v1.5.0-RC1). 


## Version 1.5.0-RC1

> 2018 Nov 19

Cats 1.5.0-RC1 is binary compatible with all previous 1.x Cats releases, i.e. its jar is a drop-in replacement for 1.0.1, 1.1.0, 1.2.0, 1.3.1 and 1.4.0 jars.

It brought you:

### 5 API/Feature enhancements

* [#2610](https://github.com/typelevel/cats/pull/2610) Expose headOption for Chain  by @ChristopherDavenport
* [#2596](https://github.com/typelevel/cats/pull/2596) Add standalone Try syntax import  by @kubukoz
* [#2594](https://github.com/typelevel/cats/pull/2594) Get FunctorFilter on par with the other MTL typeclasses  by @barambani
* [#2588](https://github.com/typelevel/cats/pull/2588) Add flap function to Apply  by @ssanj
* [#2506](https://github.com/typelevel/cats/pull/2506) Add ContT monad  by @johnynek
        

### 1 test improvment

* [#2578](https://github.com/typelevel/cats/pull/2578) Add awk script to parse test durations  by @ceedubs
        

### 5 bug fixes

* [#2618](https://github.com/typelevel/cats/pull/2618) Issue 2608 - Ambiguous implicit values for Functor[Kleisli[F, A, ?]]  by @barambani
* [#2617](https://github.com/typelevel/cats/pull/2617) Make the vals inside all 'Ops' style classes private  by @coltfred
* [#2615](https://github.com/typelevel/cats/pull/2615) 2611 - MonadError syntax for OptionT uses incorrect instance  by @barambani
* [#2614](https://github.com/typelevel/cats/pull/2614) Make the value of the class private  by @coltfred
* [#2603](https://github.com/typelevel/cats/pull/2603) Rename EitherT.biflatMap  by @ochrons
        

### 1 build improvement

* [#2605](https://github.com/typelevel/cats/pull/2605) Reduce Xmx in .jvmopts and build.sbt  by @Alistair-Johnson



## Version 1.5.0-RC0

> 2018 Nov 8

Cats 1.5.0-RC0 is binary compatible with all previous 1.x Cats releases, i.e. its jar is a drop-in replacement for 1.0.1, 1.1.0, 1.2.0, 1.3.1 and 1.4.0 jars. 
 

1.5.0-RC0 brought


### 23 API/Feature enhancements

* [#2597](https://github.com/typelevel/cats/pull/2597) Optimize `Apply` methods in `FlatMap`  by @kailuowang
* [#2592](https://github.com/typelevel/cats/pull/2592) Add `updateWith` method to NonEmptyMap  by @nasadorian
* [#2579](https://github.com/typelevel/cats/pull/2579) Added `Chain#distinct` and `NonEmptyChain#distinct` to match `List#distinct` and `NonEmptyList#distinct`  by @fmsbeekmans
* [#2573](https://github.com/typelevel/cats/pull/2573) Add biFlatMap to EitherT  by @agajek
* [#2557](https://github.com/typelevel/cats/pull/2557) Add NonEmptyList#toNes (issue #2346)  by @CucumisSativus
* [#2555](https://github.com/typelevel/cats/pull/2555) Add OptionOps.toInvalidNec and OptionOps.toValidNec  by @ybasket
* [#2552](https://github.com/typelevel/cats/pull/2552) Optimize the foldM implementation for Vector  by @ceedubs
* [#2548](https://github.com/typelevel/cats/pull/2548) Missing Contravariant instance for OptionT  by @barambani
* [#2544](https://github.com/typelevel/cats/pull/2544) Adding FiniteDuration instances  by @calvinbrown085
* [#2543](https://github.com/typelevel/cats/pull/2543) Adding Nes and Nec equivalents of Nel functions  by @calvinbrown085
* [#2541](https://github.com/typelevel/cats/pull/2541) Add NonEmptyList#toNem (issue #2346)  by @CucumisSativus
* [#2535](https://github.com/typelevel/cats/pull/2535) Add NonEmptyMap#toNonEmptyList (issue #2346)  by @CucumisSativus
* [#2534](https://github.com/typelevel/cats/pull/2534) avoid deprecated macro APIs post 2.10  by @larsrh
* [#2533](https://github.com/typelevel/cats/pull/2533) Add empty to State and StateT objects  by @larsrh
* [#2527](https://github.com/typelevel/cats/pull/2527) align type parameter of smart constructor with Validated (#2525)  by @thoefer
* [#2522](https://github.com/typelevel/cats/pull/2522) added Convenience functions for Ior NonEmptyChain  by @binkabir
* [#2521](https://github.com/typelevel/cats/pull/2521) fixed eqv alias issue #2513:  by @binkabir
* [#2520](https://github.com/typelevel/cats/pull/2520) Add count as syntax to UnorderedFoldable  by @leusgalvan
* [#2515](https://github.com/typelevel/cats/pull/2515) Add Duration Instances to cats.instances.all and cats.implicits  by @LukaJCB
* [#2511](https://github.com/typelevel/cats/pull/2511) .raiseError syntax allows an error subtype  by @guersam
* [#2510](https://github.com/typelevel/cats/pull/2510) Add Pure instance for Future  by @danslapman
* [#2487](https://github.com/typelevel/cats/pull/2487) Add toValidatedNec to Validated  by @satansk
* [#2475](https://github.com/typelevel/cats/pull/2475) Add Either#toEitherNel extension and friends  by @kubukoz
        
        
### 1 bug fix

* [#2586](https://github.com/typelevel/cats/pull/2586) UnorderedFoldable#isEmpty default implementation is incorrect  by @barambani


### 16 documentation additions/fixes

* [#2576](https://github.com/typelevel/cats/pull/2576) Contributing guidelines link  by @fmsbeekmans
* [#2572](https://github.com/typelevel/cats/pull/2572) Add Alternative docs  by @stephen-lazaro
* [#2566](https://github.com/typelevel/cats/pull/2566) Add Tuple2 Example for Bifunctor  by @stephen-lazaro
* [#2564](https://github.com/typelevel/cats/pull/2564) Fixed typo in the docs  by @barambani
* [#2558](https://github.com/typelevel/cats/pull/2558) Add Nomenclature / Cheatsheet page  by @diesalbla
* [#2554](https://github.com/typelevel/cats/pull/2554) Adding the cats friendly badge link to README  by @calvinbrown085
* [#2550](https://github.com/typelevel/cats/pull/2550) Proposal: add `cats-collections` as an external cats module  by @kailuowang
* [#2549](https://github.com/typelevel/cats/pull/2549) Add FAQ for monad transformer variance  by @ceedubs
* [#2547](https://github.com/typelevel/cats/pull/2547) Fix link for contributing documentation  by @ceedubs
* [#2537](https://github.com/typelevel/cats/pull/2537) Updating Year.  by @shankarshastri
* [#2528](https://github.com/typelevel/cats/pull/2528) fix typo in validated documentation  by @ssanj
* [#2524](https://github.com/typelevel/cats/pull/2524) cats logo as svg and new "cats friendly" badge  by @thoefer
* [#2512](https://github.com/typelevel/cats/pull/2512) Add definition of point-wise to README  by @AaronDelaplane
* [#2505](https://github.com/typelevel/cats/pull/2505) Add Chain docs  by @LukaJCB
* [#2472](https://github.com/typelevel/cats/pull/2472) Replace List with Chain in Validated's docs  by @satansk
* [#2459](https://github.com/typelevel/cats/pull/2459) Add documentation for FlatMap and Bifunctor  by @asoltysik
        

### 20 build improvements

* [#2591](https://github.com/typelevel/cats/pull/2591) Update tut-plugin to 0.6.9  by @scala-steward
* [#2590](https://github.com/typelevel/cats/pull/2590) Update sbt-release to 1.0.10  by @scala-steward
* [#2589](https://github.com/typelevel/cats/pull/2589) updated to 2.13-M5 by @kailuowang
* [#2583](https://github.com/typelevel/cats/pull/2583) added a prePR command and PR template to remind people to run it  by @kailuowang
* [#2581](https://github.com/typelevel/cats/pull/2581) Fix test fork settings I think  by @ceedubs
* [#2568](https://github.com/typelevel/cats/pull/2568) give test more memory  by @kailuowang
* [#2565](https://github.com/typelevel/cats/pull/2565) Disable Scala Native build for kernel  by @agajek
* [#2562](https://github.com/typelevel/cats/pull/2562) Introduce Scalafmt  by @joan38
* [#2507](https://github.com/typelevel/cats/pull/2507) Update sbt to 1.2.3  by @fthomas
* [#2503](https://github.com/typelevel/cats/pull/2503) Update sbt-jmh to 0.3.4  by @scala-steward
* [#2502](https://github.com/typelevel/cats/pull/2502) Update tut-core to 0.6.7  by @scala-steward
* [#2501](https://github.com/typelevel/cats/pull/2501) Update sbt-scala-native to 0.3.8  by @scala-steward
* [#2499](https://github.com/typelevel/cats/pull/2499) Update sbt-crossproject to 0.6.0  by @scala-steward
* [#2497](https://github.com/typelevel/cats/pull/2497) Update partial-unification to 1.1.2  by @scala-steward
* [#2496](https://github.com/typelevel/cats/pull/2496) Update sbt-git to 1.0.0  by @scala-steward
* [#2495](https://github.com/typelevel/cats/pull/2495) Update sbt-pgp to 1.1.2  by @scala-steward
* [#2494](https://github.com/typelevel/cats/pull/2494) Update sbt-release to 1.0.9  by @scala-steward
* [#2493](https://github.com/typelevel/cats/pull/2493) Update sbt-unidoc to 0.4.2  by @scala-steward
* [#2492](https://github.com/typelevel/cats/pull/2492) Update sbt-travisci to 1.1.3  by @scala-steward
* [#2382](https://github.com/typelevel/cats/pull/2382) Removed not used sbt-scala-native plugin and fixed importing the project into intellij by @LukaszMarchewka
        

### 2 test improvments

* [#2523](https://github.com/typelevel/cats/pull/2523) Add doctests for Semigroup, Group, and Monoid  enhancement by @DennisVDB
* [#2509](https://github.com/typelevel/cats/pull/2509) Adding tests for binary compat that can't be tested by Mima  by @kailuowang
        



## Version 1.4.0

> 2018 Sep 12

Cats 1.4.0 is binary compatible with all previous 1.x Cats releases, i.e. its jar is a drop-in replacement for 1.0.1, 1.1.0, 1.2.0, and 1.3.1 jars. 
Cats 1.3.1 introduced an unnecessary runtime dependency (scala-collection-compat), this 1.4.0 release removes it. 


1.4.0 also brought you:
 
### 2 Bug fixes 

* [#2488](https://github.com/typelevel/cats/pull/2488) Kill scala-collection-compat  by @travisbrown 
* [#2423](https://github.com/typelevel/cats/pull/2423) Fix NestedIdOps.value leaking to types of shapes `F[G[A]]`  by @zarthross 


### 4 API Enhancements
* [#2480](https://github.com/typelevel/cats/pull/2480) improve interaction with subtyping in OptionOps#liftTo  by @mberndt123 
* [#2452](https://github.com/typelevel/cats/pull/2452) Add filterFold and collectFold to Foldable  by @satansk 
* [#2426](https://github.com/typelevel/cats/pull/2426) Enrich return type for Representable.apply and add doctests  by @ceedubs 
* [#2477](https://github.com/typelevel/cats/pull/2477) Add Order#fromLessThan by @vlovgr 


### 7 Documentation Additions/Fixes

* [#2485](https://github.com/typelevel/cats/pull/2485) Proposal - add cats-tagless as an external module  by @kailuowang 
* [#2483](https://github.com/typelevel/cats/pull/2483) Add examples to Functor and verify with docstyle  by @YuvalItzchakov 
* [#2481](https://github.com/typelevel/cats/pull/2481) moved a couple of ecosystem project to more accurate section  by @kailuowang 
* [#2478](https://github.com/typelevel/cats/pull/2478) Made it slightly easier to add a Cats ecosystem project  by @kailuowang 
* [#2476](https://github.com/typelevel/cats/pull/2476) add nezasa to adopters list  by @rethab 
* [#2461](https://github.com/typelevel/cats/pull/2461) Fix typo in CHANGES  by @asakaev 
* [#2234](https://github.com/typelevel/cats/pull/2234) Fix CONTRIBUTING docs  by @asakaev 



## Version 1.3.1

> 2018 Sep 5

Cats 1.3.1 is binary compatible with all previous 1.x Cats releases, i.e. its jar is a drop-in replacement for 1.0.1, 1.1.0 and 1.2.0 jars. 
Cats 1.3.1 does not support Scala 2.10.

This is a bug fix release that fixed the binary compatibility breakage when summoning `Monad[OptionT[F, ?]]` in 1.3.0

## Version 1.3.0

> 2018 Sep 4

~Cats 1.3.0 is binary compatible with all previous 1.x Cats releases, i.e. its jar is a drop-in replacement for 1.0.1, 1.1.0 and 1.2.0 jars.~ There is a bug in this release that breaks binary compatibility when summoning `Monad[OptionT[F, ?]]`.
Cats 1.3.0 does not support Scala 2.10.


1.3.0 brought you:


### 12 API Enhancements

* [#2431](https://github.com/typelevel/cats/pull/2431) Give NonEmptyChain more presence by @LukaJCB
* [#2421](https://github.com/typelevel/cats/pull/2421) Add/fix Foldable extensions: findM and collectFirstSomeM by @catostrophe
* [#2416](https://github.com/typelevel/cats/pull/2416) add append method to NEL by @julien-truffaut
* [#2406](https://github.com/typelevel/cats/pull/2406) Add NonEmptyChain by @LukaJCB
* [#2405](https://github.com/typelevel/cats/pull/2405) Add FunctorFilter and TraverseFilter by @LukaJCB
* [#2402](https://github.com/typelevel/cats/pull/2402) Add Compose instance for Map by @denisrosca
* [#2371](https://github.com/typelevel/cats/pull/2371) Add Chain by @LukaJCB
* [#2367](https://github.com/typelevel/cats/pull/2367) add Tuple2K#swap by @aoiroaoino
* [#2366](https://github.com/typelevel/cats/pull/2366) Add Foldable extension collectFirstSomeM by @catostrophe
* [#2351](https://github.com/typelevel/cats/pull/2351) Add parTraverse_ and parSequence_ syntax by @denisrosca
* [#2345](https://github.com/typelevel/cats/pull/2345) Add one off object for importing lawless Map instances by @andyscott
* [#2314](https://github.com/typelevel/cats/pull/2314) Adding on flatTransform to OptionT as suggested.  by @abhishek7

### 1 Bug fix:

* [#2383](https://github.com/typelevel/cats/pull/2383) Monad[Free[Id, ?]] cannot be found by @barambani


### 3 Code Cleanups

* [#2451](https://github.com/typelevel/cats/pull/2451) Remove unnecessary semicolons by @satansk
* [#2425](https://github.com/typelevel/cats/pull/2425) Override size in Chain instance by @ceedubs
* [#2403](https://github.com/typelevel/cats/pull/2403) use as and void instead of map(_ => ) by @julien-truffaut

### 13 Documentation Additions/Fixes

* [#2427](https://github.com/typelevel/cats/pull/2427) Add scaladoc example for Semigroupal.product by @ceedubs
* [#2378](https://github.com/typelevel/cats/pull/2378) Fix typos detected by github.com/client9/misspell by @seratch
* [#2377](https://github.com/typelevel/cats/pull/2377) Fix minor typos in typeclasses docs by @ksonj
* [#2374](https://github.com/typelevel/cats/pull/2374) proofread: remove extra word by @jarrodu
* [#2373](https://github.com/typelevel/cats/pull/2373) add new nested to menu by @kailuowang
* [#2372](https://github.com/typelevel/cats/pull/2372) Add initial adopters list by @kubukoz
* [#2369](https://github.com/typelevel/cats/pull/2369) Add a documentation page for Nested by @cb372
* [#2368](https://github.com/typelevel/cats/pull/2368) fix typo by @letusfly85
* [#2361](https://github.com/typelevel/cats/pull/2361) Make kittens officially a Cats module (still separate repo) by @kailuowang
* [#2337](https://github.com/typelevel/cats/pull/2337) Update the outdated FAQ on IO/Task by @ceedubs
* [#2344](https://github.com/typelevel/cats/pull/2344) Use sbt-doctest for Defer example by @ceedubs
* [#2429](https://github.com/typelevel/cats/pull/2429) Replace all usage of the list Monoid in the docs with the chain Monoid by @jan0sch
* [#2465](https://github.com/typelevel/cats/pull/2465) fix laws link in CONTRIBUTING by @melrief


### 7 Build and Tests Improvements:

* [#2430](https://github.com/typelevel/cats/pull/2430) Make Chain Arbitraries recursively build concatenations by @johnynek
* [#2420](https://github.com/typelevel/cats/pull/2420) Better Chain Arbitrary by @LukaJCB
* [#2359](https://github.com/typelevel/cats/pull/2359) tweak a test to compile on latest Scala 2.13 nightlies by @SethTisue
* [#2354](https://github.com/typelevel/cats/pull/2354) temporarily disable scaladoc on 2.13 by @kailuowang
* [#2335](https://github.com/typelevel/cats/pull/2335) Updating to scala 2.13-M4 by @kailuowang
* [#2306](https://github.com/typelevel/cats/pull/2306) Drop 2.10 support / update to 2.13-M4 by @larsrh
* [##2466](https://github.com/typelevel/cats/pull/#2466) remove bench from release by @kailuowang



## Version 1.2.0

Cats 1.2.0 is binary compatible with all previous 1.x Cats releases, i.e. its jar is a drop-in replacement for 1.0.1 and 1.1.0 jars.

Cats 1.2.0 is also the last non-patch release that supports Scala 2.10. Farewell Scala 2.10. 
 
1.2.0 brought you:

### 24 API Enhancements

* [#2329](https://github.com/typelevel/cats/pull/2329) Add Representable instance for Eval. by @denisrosca
* [#2325](https://github.com/typelevel/cats/pull/2325) Add Cofree.ana and Cofree.anaEval. by @andyscott
* [#2315](https://github.com/typelevel/cats/pull/2315) Add choice syntax. by @catostrophe
* [#2299](https://github.com/typelevel/cats/pull/2299) 2228-add MonadError instance for optionT where F is a Monad. by @heyrutvik
* [#2297](https://github.com/typelevel/cats/pull/2297) Make cats.data.AndThen public. by @alexandru
* [#2293](https://github.com/typelevel/cats/pull/2293) added `liftTo` syntax to `Validated`. by @kailuowang
* [#2285](https://github.com/typelevel/cats/pull/2285) Add groupBy for NonEmptySet. by @Obarros
* [#2284](https://github.com/typelevel/cats/pull/2284) Add Representable Functor  enhancemen. by @eli
* [#2279](https://github.com/typelevel/cats/pull/2279) Add Defer typeclass, laws and implementations. by @johnynek
* [#2274](https://github.com/typelevel/cats/pull/2274) Adding biSemiflatMap to EitherT (#2269). by @ericaovo
* [#2262](https://github.com/typelevel/cats/pull/2262) Add `.nested` syntax.. by @danielkarch
* [#2259](https://github.com/typelevel/cats/pull/2259) Add a Binested data type. by @iravid
* [#2258](https://github.com/typelevel/cats/pull/2258) updated trait ComposedFoldable in Composed.scala. by @Zhen
* [#2256](https://github.com/typelevel/cats/pull/2256) Add .parFlatTraverse and .parFlatSequence syntax. by @Avasil
* [#2253](https://github.com/typelevel/cats/pull/2253) Add .toOptionT to option syntax. by @marcodippy
* [#2252](https://github.com/typelevel/cats/pull/2252) Add tapWithF to Kleisli. by @marcodippy
* [#2249](https://github.com/typelevel/cats/pull/2249) Add some FlatMap loops useful for State and Effects. by @johnynek
* [#2246](https://github.com/typelevel/cats/pull/2246) Use unit from Applicative. by @johnynek
* [#2243](https://github.com/typelevel/cats/pull/2243) Add `orElse` to ApplicativeError. by @barambani
* [#2232](https://github.com/typelevel/cats/pull/2232) Change override of neqv in Order. by @ceedubs
* [#2219](https://github.com/typelevel/cats/pull/2219) Add Bimonad instance to NEL and NEV. by @LukaJCB
* [#2217](https://github.com/typelevel/cats/pull/2217) Add dual categories.. by @sellout
* [#2204](https://github.com/typelevel/cats/pull/2204) Added commutative apply and applicative to Const. by @barambani
* [#2191](https://github.com/typelevel/cats/pull/2191) Extend Functor implementation in the Traverse instance of EitherT, OptionT and Tuple2K. by @barambani


### 22 Documentation Additions/Fixes

* [#2330](https://github.com/typelevel/cats/pull/2330) Add droste to project list. by @andyscott
* [#2311](https://github.com/typelevel/cats/pull/2311) Add Rainier to the cats library list. by @andyscott
* [#2307](https://github.com/typelevel/cats/pull/2307) Specify the source of the autogenerated boilerplate. by @dadepo
* [#2303](https://github.com/typelevel/cats/pull/2303) Change scaladoc link title to "API Documentation". by @Obarros
* [#2291](https://github.com/typelevel/cats/pull/2291) Update Bitraverse docs. by @Zelenya
* [#2280](https://github.com/typelevel/cats/pull/2280) add editor setup tips to contrib guide. by @eli
* [#2278](https://github.com/typelevel/cats/pull/2278) Elaborate on Foldable#collectFirst comment. by @kubukoz
* [#2270](https://github.com/typelevel/cats/pull/2270) markdown improvements. by @martijnhoekstra
* [#2266](https://github.com/typelevel/cats/pull/2266) Update 'Scala with Cats' reference in docs. by @guersam
* [#2251](https://github.com/typelevel/cats/pull/2251) Be more precise about left vs right in Foldable doc. by @ceedubs
* [#2248](https://github.com/typelevel/cats/pull/2248) Update state.md. by @rsekulski
* [#2247](https://github.com/typelevel/cats/pull/2247) Add fastparse-cats to the list of projects. by @johnynek
* [#2245](https://github.com/typelevel/cats/pull/2245) clarify law testing's dependency on cats-testkit and scalates. by @kailuowang
* [#2241](https://github.com/typelevel/cats/pull/2241) Added shims to the ecosystem list. by @djspiewak
* [#2226](https://github.com/typelevel/cats/pull/2226) Slight clean up of State docs. by @ceedubs
* [#2225](https://github.com/typelevel/cats/pull/2225) Add doctest example for groupByNel. by @ceedubs
* [#2223](https://github.com/typelevel/cats/pull/2223) replace cats with Cats for consistency in README.md. by @satansk
* [#2222](https://github.com/typelevel/cats/pull/2222) Port alleycats README.md from the defunct repo. by @longcao
* [#2221](https://github.com/typelevel/cats/pull/2221) Update contributors guide. by @AlejandroME
* [#2218](https://github.com/typelevel/cats/pull/2218) Remove extra 'a' in eithert.md. by @donaldosalas
* [#2211](https://github.com/typelevel/cats/pull/2211) 2.12.x no longer needs future-tense. by @mattkohl
* [#2178](https://github.com/typelevel/cats/pull/2178) Add jump start guide. by @PawelLipski

### 12 Build and Tests Improvements:

* [#2302](https://github.com/typelevel/cats/pull/2302) Update sbt-partial-unification with support for 2.13.0-M4. by @kailuowang
* [#2301](https://github.com/typelevel/cats/pull/2301) sbt 1.1.6. by @sullis
* [#2298](https://github.com/typelevel/cats/pull/2298) Replace to new jvm flag. by @jiminhsieh
* [#2265](https://github.com/typelevel/cats/pull/2265) Add Function To Check All Relevant MiMa Versions. by @ChristopherDavenport
* [#2264](https://github.com/typelevel/cats/pull/2264) update bin compat versions to 1.0.0 and 1.1.0. by @kailuowang
* [#2260](https://github.com/typelevel/cats/pull/2260) Update Scala, sbt, and sbt plugins. by @fthomas
* [#2206](https://github.com/typelevel/cats/pull/2206) upgraded scala 2.12.5. by @kailuowang
* [#2205](https://github.com/typelevel/cats/pull/2205) Use helper addSbtCoursier in project/plugins.sbt. by @BennyHill
* [#2203](https://github.com/typelevel/cats/pull/2203) Add support for 2.13.0-M3. by @BennyHill
* [#2215](https://github.com/typelevel/cats/pull/2215) Test Show instance for Duration. by @ceedubs
* [#2214](https://github.com/typelevel/cats/pull/2214) Check MonadTests for Vector and List. by @ceedubs
* [#2213](https://github.com/typelevel/cats/pull/2213) Use poly lambda syntax in FreeApplicative test. @ceedubs


## Version 1.1.0

Cats 1.1.0 is binary compatible with 1.0.1, i.e. its jar is a drop-in replacement for the 1.0.1 jar.

1.1.0 brought you:

### 15 API Enhancements

* [#2194](https://github.com/typelevel/cats/pull/2194) Add `reject` (partial function) method to MonadError  by @Wogan
* [#2192](https://github.com/typelevel/cats/pull/2192) Add valueOrF to EitherT  by @denisrosca
* [#2183](https://github.com/typelevel/cats/pull/2183) Add parTuple  by @barambani
* [#2182](https://github.com/typelevel/cats/pull/2182) Add `Foldable`, `Traverse` and `Comonad` instances to `WriterT`  by @barambani
* [#2179](https://github.com/typelevel/cats/pull/2179) added `liftTo` to `Try`, `Either` and `Option`  by @kailuowang
* [#2169](https://github.com/typelevel/cats/pull/2169) Add FreeT.inject helper function (#1534)  by @valydia
* [#2159](https://github.com/typelevel/cats/pull/2159) Added Bitraverse for Ior (#2144)  by @V-Lamp
* [#2150](https://github.com/typelevel/cats/pull/2150) contravariant coyoneda  by @tpolecat
* [#2149](https://github.com/typelevel/cats/pull/2149) Add leftFlatMap to Either  by @rohanshah
* [#2146](https://github.com/typelevel/cats/pull/2146) added `leftNel` and `rightNel` syntax  by @kailuowang
* [#2143](https://github.com/typelevel/cats/pull/2143) Add NonEmptySet  by @LukaJCB
* [#2141](https://github.com/typelevel/cats/pull/2141) Add NonEmptyMap  by @LukaJCB
* [#2123](https://github.com/typelevel/cats/pull/2123) Add `contains_`, `foldSmash` and `mkString_` to `FoldableOps`  by @rsoeldner
* [#2119](https://github.com/typelevel/cats/pull/2119) Fixes type params for OptionT.getOrElse(F)  by @fcanedo
* [#2076](https://github.com/typelevel/cats/pull/2076) Add `Endo` type alias for (`A => A`)  by @kailuowang

### 4 Bug Fixes

* [#2188](https://github.com/typelevel/cats/pull/2188) Remove calls to PartialFunction.apply, deprecated in 2.12.5  by @BennyHill
* [#2187](https://github.com/typelevel/cats/pull/2187) Fix #2186: make IndexedStateT stack safe  by @alexandru
* [#2185](https://github.com/typelevel/cats/pull/2185) Fix #1733: make Kleisli.flatMap stack safe  by @alexandru
* [#2148](https://github.com/typelevel/cats/pull/2148) Add missing UnorderedTraverse syntax  by @andyscott

### 16 Documentation Additions/Fixes

* [#2196](https://github.com/typelevel/cats/pull/2196) Add "Law Testing" to side menu to increase visiblity.  by @wjlow
* [#2190](https://github.com/typelevel/cats/pull/2190) Add Ciris to list of projects in readme  by @vlovgr
* [#2184](https://github.com/typelevel/cats/pull/2184) Add Dsl.scala in the cats ecosystem  by @Atry
* [#2177](https://github.com/typelevel/cats/pull/2177) Docs: Updated typeclass instances table  by @battermann
* [#2171](https://github.com/typelevel/cats/pull/2171) adding validation video  by @Andrea
* [#2165](https://github.com/typelevel/cats/pull/2165) Add types in the Kleisli code sample for composition  by @jcranky
* [#2156](https://github.com/typelevel/cats/pull/2156) Fix Spooky scaladoc typo  by @jcranky
* [#2155](https://github.com/typelevel/cats/pull/2155) Fix broken link in parallel documentation  by @allantl
* [#2154](https://github.com/typelevel/cats/pull/2154) contravariant.md [reversing roles of A and B in commentary to match the code] by @phderome
* [#2153](https://github.com/typelevel/cats/pull/2153) added ammonite instructions to faq  by @kailuowang
* [#2145](https://github.com/typelevel/cats/pull/2145) Update version in lawtesting docs  by @LukaJCB
* [#2140](https://github.com/typelevel/cats/pull/2140) Set micrositeDocumentationUrl as root-relative  by @calvellido
* [#2134](https://github.com/typelevel/cats/pull/2134) Minor scaladoc fix for :::  by @jcranky
* [#2125](https://github.com/typelevel/cats/pull/2125) Wrong link in Eval doc  by @gruggiero
* [#2122](https://github.com/typelevel/cats/pull/2122) Add doctest example for ApplicativeError.raiseError  by @ceedubs
* [#1720](https://github.com/typelevel/cats/pull/1720) type classes with only defined laws to guideline  by @kailuowang


### 4 Build Improvements:

* [#2189](https://github.com/typelevel/cats/pull/2189) split build jvm,add workers to kernel  by @BennyHill
* [#2164](https://github.com/typelevel/cats/pull/2164) remove java 7 build  by @xuwe
* [#2158](https://github.com/typelevel/cats/pull/2158) update travis cache settings  by @kailuowang
* [#1919](https://github.com/typelevel/cats/pull/1919) update to sbt 1.0  by @kailuowang


## Version 1.0.1

> 2017 Dec 31

There is zero code change since 1.0.0. This is a release to fix the 1.0.0-MF issue that on Maven 1.0.0-MF is deemed later than 1.0.0. 
For details see [#2131](https://github.com/typelevel/cats/issues/2131)


## Version 1.0.0

> 2017 Dec 25

### Documentation Improvements/Additions:

* [#2121](https://github.com/typelevel/cats/pull/2121) Update deprecations to `product{L,R}` instead of `ap{L,R}`  by @rossabaker
* [#2086](https://github.com/typelevel/cats/pull/2086) Add doctest examples for `Apply` by @ceedubs
* [#2080](https://github.com/typelevel/cats/pull/2080) Add grouping to scaladoc for arity methods by @ceedubs  



## Version 1.0.0-RC2

> 2017 Dec 18


### Breaking changes and migration

* [#2039](https://github.com/typelevel/cats/pull/2039) Remove `Applicative#traverse` and `Applicative#sequence` by @kubukoz
* [#2033](https://github.com/typelevel/cats/pull/2033) standardise on `liftF` and add `liftK` to transformers by @SystemFw
* [#2083](https://github.com/typelevel/cats/pull/2083) Change forEffect/followedBy to productL/productR by @Jacoby6000
* [#2088](https://github.com/typelevel/cats/pull/2088) Add `InvariantSemigroupal` and `ability` to turn `Monoidal`s to `Monoid`s by @LukaJCB

### New features / enhancements (API, instances, data types, etc.):

* [#1949](https://github.com/typelevel/cats/pull/1949) Add ::: to NonEmptyList by @jcranky
* [#2020](https://github.com/typelevel/cats/pull/2020) Add `foldl` and `foldr` aliases to `Foldable` by @felixmulder
* [#2024](https://github.com/typelevel/cats/pull/2024) Optimize foldMap implementations with combineAll by @carymrobbins
* [#1938](https://github.com/typelevel/cats/pull/1938) Add more Parallel instances by @LukaJCB
* [#2030](https://github.com/typelevel/cats/pull/2030) added `collectFirst` and `collectFirstSome` to `Foldable` by @kailuowang
* [#1977](https://github.com/typelevel/cats/pull/1977) Add Ior Monad Transformer by @frroliveira
* [#2038](https://github.com/typelevel/cats/pull/2038) Add &> and <& as syntax for Parallel by @LukaJCB
* [#1981](https://github.com/typelevel/cats/pull/1981) Add UnorderedFoldable and UnorderedTraverse by @LukaJCB
* [#2047](https://github.com/typelevel/cats/pull/2047) CommutativeMonoid instance for SortedMap by @alonsodomin
* [#2043](https://github.com/typelevel/cats/pull/2043) Removed deprecation of >> and changed its param to be a by-name by @mpilquist
* [#2034](https://github.com/typelevel/cats/pull/2034) Add ContravariantMonoidal by @stephen-lazaro
* [#2057](https://github.com/typelevel/cats/pull/2057) Add `Ior.fromEither` by @markus1189
* [#2056](https://github.com/typelevel/cats/pull/2056) Functor.fmap by @fosskers
* [#2059](https://github.com/typelevel/cats/pull/2059) Add Parallel instance for Ior by @andyscott
* [#2061](https://github.com/typelevel/cats/pull/2061) Add `MonadError.rethrow` by @SystemFw
* [#2072](https://github.com/typelevel/cats/pull/2072) added a default id for Arrow by @kailuowang
* [#2063](https://github.com/typelevel/cats/pull/2063) Added `merge` (product) to `Arrow` for arrows composition by @marcobattaglia
* [#2060](https://github.com/typelevel/cats/pull/2060) Add parallel instance for IorT by @andyscott
* [#2046](https://github.com/typelevel/cats/pull/2046) Add distributive typeclass and some instances by @coltfred
* [#2099](https://github.com/typelevel/cats/pull/2099) CommutativeMonad and CommutativeFlatMap instances for Tuple2 by @ceedubs
* [#2096](https://github.com/typelevel/cats/pull/2096) Add Arrow Choice by @stephen-lazaro
* [#2098](https://github.com/typelevel/cats/pull/2098) Add a CommutativeMonoid for Map by @ceedubs
* [#2101](https://github.com/typelevel/cats/pull/2101) Add Semigroup.instance method by @jozic
* [#2103](https://github.com/typelevel/cats/pull/2103) CommutativeMonad for Eval by @ceedubs
* [#2104](https://github.com/typelevel/cats/pull/2104) Add Commutative{Monad, FlatMap} instances for IdT by @ceedubs
* [#2105](https://github.com/typelevel/cats/pull/2105) Some Kleisli instance cleanup by @ceedubs
* [#2110](https://github.com/typelevel/cats/pull/2110) add `Comparison` to `cats` package by @kailuowang
* [#2112](https://github.com/typelevel/cats/pull/2112) CoflatMap Instance for Applicative by @ChristopherDavenport
* [#2116](https://github.com/typelevel/cats/pull/2116) conversion `PartialOrder` to `PartialOrdering` and `Hash` to `Hashing`  by @kailuowang
* [#2100](https://github.com/typelevel/cats/pull/2100) Add `comparison` method in `Order` companion object by @ceedubs


### Bug fixes:

* [#2011](https://github.com/typelevel/cats/pull/2011) Rename ContravariantCartesian.scala to ContravariantSemigroupal.scala by @iravid
* [#2016](https://github.com/typelevel/cats/pull/2016) Removed redundant Eq instance by @denisrosset
* [#2029](https://github.com/typelevel/cats/pull/2029) make sure that EitherT MonadError syntax works the old way by @kailuowang


### Documentation Improvements/Additions:

* [#2007](https://github.com/typelevel/cats/pull/2007) move alleycats in readme by @kailuowang
* [#2008](https://github.com/typelevel/cats/pull/2008) Upgrade Scalafix instructions by @gabro
* [#2009](https://github.com/typelevel/cats/pull/2009) Correct it's -> its documentation errors by @kellen
* [#2017](https://github.com/typelevel/cats/pull/2017) Fix alleycats module name by @benhutchison
* [#2023](https://github.com/typelevel/cats/pull/2023) Fixes in Arrow docs by @Jasper-M
* [#2026](https://github.com/typelevel/cats/pull/2026) Correctly close a tut:silent block in faq by @vendethiel
* [#2027](https://github.com/typelevel/cats/pull/2027) Rename Validation to Validated in Validated docs by @Ttcao
* [#2036](https://github.com/typelevel/cats/pull/2036) Clean up applicative syntax doc by @bkirwi
* [#2035](https://github.com/typelevel/cats/pull/2035) Do not redirect to cats-mtl for MonadCombine by @vendethiel
* [#2048](https://github.com/typelevel/cats/pull/2048) Add direct link to the scaladoc by @fagossa
* [#2050](https://github.com/typelevel/cats/pull/2050) Link Directly to Cats Package in ScalaDoc by @stephen-lazaro
* [#2031](https://github.com/typelevel/cats/pull/2031) Add parallel docs by @LukaJCB
* [#2045](https://github.com/typelevel/cats/pull/2045) Fix scalafix testing instructions by @kubukoz
* [#2068](https://github.com/typelevel/cats/pull/2068) Update symbols table by @stephen-lazaro
* [#2070](https://github.com/typelevel/cats/pull/2070) Add some doctest examples for Alternative methods by @ceedubs
* [#2065](https://github.com/typelevel/cats/pull/2065) added entry for sbt-catalysts by @kailuowang
* [#2071](https://github.com/typelevel/cats/pull/2071) Add doc example for imap by @ceedubs
* [#2073](https://github.com/typelevel/cats/pull/2073) Add doctests for `Ior.fromOptions` by @markus1189
* [#2077](https://github.com/typelevel/cats/pull/2077) Add some doctest examples for SemigroupK/MonoidK by @ceedubs
* [#2079](https://github.com/typelevel/cats/pull/2079) Add doctest examples for Applicative by @ceedubs
* [#2095](https://github.com/typelevel/cats/pull/2095) Update guidelines.md by @kailuowang
* [#2108](https://github.com/typelevel/cats/pull/2108) Update version of deprecation to 1.0.0-RC2 by @rossabaker


### Build improvements/dependency updates

* [#2028](https://github.com/typelevel/cats/pull/2028) Lawtesting: Update scalacheck-shapeless and cats by @vendethiel
* [#2065](https://github.com/typelevel/cats/pull/2065) improve build by not displaying each success test by @kailuowang
* [#2106](https://github.com/typelevel/cats/pull/2106) Update to latest patch versions of scala by @ceedubs
* [#2114](https://github.com/typelevel/cats/pull/2114) sbt-coursier 1.0.0 by @sullis

### Testing improvements

* [#2037](https://github.com/typelevel/cats/pull/2037) Tests: MonadCombine->Alternative, add missing ones by @vendethiel 
* [#2052](https://github.com/typelevel/cats/pull/2052) Add labels to prop produced from IsEq by @nigredo-tori
* [#2053](https://github.com/typelevel/cats/pull/2053) Fix #2051, Remove superfluous implicit by @rsoeldner
* [#2081](https://github.com/typelevel/cats/pull/2081) Reduce redundancy in Semigroup and Eq test names by @ceedubs
* [#2097](https://github.com/typelevel/cats/pull/2097) added distributeIdentityLaw by @kailuowang



## Version 1.0.0-RC1

> 2017 Oct 21 

This is the only planned release candidate release prior to 1.0.0. 

### Breaking changes and migration 

* [#1964](https://github.com/typelevel/cats/pull/1964) Require an `Order` instance for `NonEmptyList`'s groupBy function  by @igstan
* [#1961](https://github.com/typelevel/cats/pull/1961) rename `Cartesian` to `Semigroupal`  by @kailuowang
* [#1955](https://github.com/typelevel/cats/pull/1955) Deprecate `FlatMap`'s `>>` and `<<`  by @LukaJCB
* [#1947](https://github.com/typelevel/cats/pull/1947) Rename `EitherT.liftT` to `EitherT.liftF`  by @aeons
* [#1934](https://github.com/typelevel/cats/pull/1934) Restruct `functor`  by @kailuowang
* [#1803](https://github.com/typelevel/cats/pull/1803) Convert `ReaderWriterStateT` to `IndexedReaderWriterStateT`  by @iravid
* [#1775](https://github.com/typelevel/cats/pull/1775) Convert `StateT` to `IndexedStateT`  by @iravid
* [#1098](https://github.com/typelevel/cats/pull/1098) Add a different `MonoidK` and `SemigroupK` instance for `Kleisli`  by @peterneyens
* [#1922](https://github.com/typelevel/cats/pull/1922) Make kernel laws consistent with core laws  by @LukaJCB
* [#1838](https://github.com/typelevel/cats/pull/1838) Sync `NonEmptyList` and `NonEmptyVector` methods by @durban
* [#1914](https://github.com/typelevel/cats/pull/1914) Add `Invariant` instances for kernel type classes by @LukaJCB 
* [#1980](https://github.com/typelevel/cats/pull/1980) Make `iterateRight` in `Foldable` sound  by @LukaJCB 
* [#1972](https://github.com/typelevel/cats/pull/1972) Add `SortedMap` and `SortedSet` instances/Move `Set` and `Map` instances to Alleycats by @LukaJCB/@kailuowang 
* [#1997](https://github.com/typelevel/cats/pull/1997) Minimizing typeclass surface in cats-kernel  by @denisrosset  
* [#1987](https://github.com/typelevel/cats/pull/1987) Add `mapK` to `transformers`  by @andyscott / @LukaJCB  

To migrate from 1.0.0-MF.

* The rename of `Cartesian` to `Semigroupal` and `EitherT.liftT` to `EitherT.liftF` can be done automatically through scalafix we provide. See instructions [here](https://github.com/typelevel/cats/blob/master/scalafix/README.md).
* For `FlatMap`'s `>>` and `<<`, use `Apply`'s `*>` and `<*` instead.
* `Profunctor` and `Strong` were moved to the `cats.arrow` package,  `Bifunctor`, `Invariant` and `Contravariant` were moved to the `cats` root package.
* `SemigroupK[λ[α => Kleisli[F, α, α]]]` and `MonoidK[λ[α => Kleisli[F, α, α]]]` are no longer implicitly available, Use `Kleisli.endoSemigroupK` and `Kleisli.endoMonoidK` to get them explicitly.
* law testing for type classes in `cats.kernel` was made consistent with the law testing in `cats.core`. Check [here](https://typelevel.org/cats/typeclasses/lawtesting.html) for a guide on how to test cats type class instances. 
* `NonEmptyList.concat` that takes `NonEmptlyList` was deprecated, use `NonEmptyList.concatNel` instead.
* `Monoid` no longer has a `InvariantMonoidal` instance, we discovered that it's not lawful. It has have an `Invariant` and a `Semigroupal` (new name for `Cartesian`) instance. 
* `Foldable.iterateRight` now takes an `Iterable` instead of `Iterator`, see #1973 for rationale. 
* `Foldable` for `Set` and `Traversable` for `Map` were moved to Alleycats, see #1831 for rationale.
* `cats.data.Kleisli#transform` and `cats.free.Coyoneda#transform` were deprecated and replaced by `mapK`

### New features / enhancements (API, instances, data types, etc.):

* [#1958](https://github.com/typelevel/cats/pull/1958) Add `FlatMap#flatTap`, a more principled version of the kestrel combinator.  by @hrhino
* [#1950](https://github.com/typelevel/cats/pull/1950) more instances for `Hash` (#1712): `Queue`/`Duration`  by @ctongfei
* [#1942](https://github.com/typelevel/cats/pull/1942) add `traverseN` to cartesian syntax by @julien-truffaut
* [#1939](https://github.com/typelevel/cats/pull/1939) Add `guard` to `Alternative`  by @SystemFw
* [#1933](https://github.com/typelevel/cats/pull/1933) Add syntax for `ApplicativeError`.fromEither  by @tpolecat
* [#1921](https://github.com/typelevel/cats/pull/1921) Optimize `FreeApplicative.product`  by @peterneyens
* [#1910](https://github.com/typelevel/cats/pull/1910) Add `NonEmptyList.ofInitLast`  by @eddsteel
* [#1888](https://github.com/typelevel/cats/pull/1888) Enhances stack safety for `Eval`.  by @non
* [#1885](https://github.com/typelevel/cats/pull/1885) Add `zipWith` to `NonEmptyList` and `NonEmptyVector`  by @LukaJCB
* [#1882](https://github.com/typelevel/cats/pull/1882) convert trait into abstract class for better bin compact  by @kailuowang
* [#1878](https://github.com/typelevel/cats/pull/1878) Add some instances we were missing.  by @non
* [#1858](https://github.com/typelevel/cats/pull/1858) Add `NonEmptyList#partitionE`  by @LukaJCB
* [#1847](https://github.com/typelevel/cats/pull/1847) Add right and left functor to `BiFunctor`  by @LukaJCB
* [#1840](https://github.com/typelevel/cats/pull/1840) Add `Foldable` and `Traversable` instances for `Free`  by @aaronlevin
* [#1819](https://github.com/typelevel/cats/pull/1819) Added more implementations of `map2Eval` in progress  by @johnynek
* [#1811](https://github.com/typelevel/cats/pull/1811) Move tuple `Cartesian` syntax implicit parameter  by @DavidGregory084
* [#1809](https://github.com/typelevel/cats/pull/1809) Add iterateWhileM and iterateUntilM  by @drbild
* [#1790](https://github.com/typelevel/cats/pull/1790) Implement EitherT#leftFlatMap and EitherT#leftSemiflatMap  by @vendethiel
* [#1784](https://github.com/typelevel/cats/pull/1784) Add `existsM` and `forallM` to Foldable  by @refried
* [#1712](https://github.com/typelevel/cats/pull/1712) Hash typeclass  by @ctongfei
* [#1976](https://github.com/typelevel/cats/pull/1976) Reduced usage of `fold` in `Validated` for better performance by @kailuowang
* [#1967](https://github.com/typelevel/cats/pull/1967) Add a few type classes to generated tuple instances by @edmundnoble/@kailuowang
* [#1984](https://github.com/typelevel/cats/pull/1984) Welcome, Alleycats  by @kailuowang
* [#1927](https://github.com/typelevel/cats/pull/1927) Add `CommutativeApply` and `CommutativeApplicative`  by @LukaJCB
* [#1837](https://github.com/typelevel/cats/pull/1837) Add `Parallel` type class  by @LukaJCB
* [#1998](https://github.com/typelevel/cats/pull/1998) Add `Validated.cond` and `Validated.condNel`  by @andyscott


### Bug fixes:

* [#1917](https://github.com/typelevel/cats/pull/1917) Don't use package object convention for object source path  by @travisbrown
* [#1804](https://github.com/typelevel/cats/pull/1804) workaround for a possible scala bug in show for value class  by @kailuowang
* [#1980](https://github.com/typelevel/cats/pull/1980) Make `iterateRight` in `Foldable` sound  by @LukaJCB 

### Documentation Improvements/Additions:

* [#1970](https://github.com/typelevel/cats/pull/1970) Add docs for `StateT` and `IndexedStateT`  by @iravid
* [#1956](https://github.com/typelevel/cats/pull/1956) Mention the right issue number of doom.  by @hrhino
* [#1952](https://github.com/typelevel/cats/pull/1952) Added examples of `Arrow` composition  by @raymondtay
* [#1946](https://github.com/typelevel/cats/pull/1946) Give higher priority to partial-unification fix  by @LukaJCB
* [#1944](https://github.com/typelevel/cats/pull/1944) Fix typo.  by @jooohn
* [#1924](https://github.com/typelevel/cats/pull/1924) Add docs for Arrow  by @zliu41
* [#1923](https://github.com/typelevel/cats/pull/1923) Update footer  by @kailuowang
* [#1920](https://github.com/typelevel/cats/pull/1920) Document naming implicits according to @non s comment in #1061  by @tbje
* [#1916](https://github.com/typelevel/cats/pull/1916) Fix tiny extra vowel typo  by @andyscott
* [#1915](https://github.com/typelevel/cats/pull/1915) Consolidate readme.md and index.md  by @kailuowang
* [#1913](https://github.com/typelevel/cats/pull/1913) updated footer  by @kailuowang
* [#1905](https://github.com/typelevel/cats/pull/1905) s/rewrites/rules and update scalafix version in the README  by @gabro
* [#1903](https://github.com/typelevel/cats/pull/1903) `Validated` beginners doc  by @AlejandroME
* [#1901](https://github.com/typelevel/cats/pull/1901) added FAQ item diff between cats and scalaz  by @kailuowang
* [#1900](https://github.com/typelevel/cats/pull/1900) add newts to related projects  by @kailuowang
* [#1899](https://github.com/typelevel/cats/pull/1899) Fix symbol signature for right and left apply in faq.md  by @suhasgaddam
* [#1897](https://github.com/typelevel/cats/pull/1897) add bin compat goal  by @kailuowang
* [#1895](https://github.com/typelevel/cats/pull/1895) trying to fix contributing page  by @kailuowang
* [#1894](https://github.com/typelevel/cats/pull/1894) Fix typo in background image of homepage.  by @Ttcao
* [#1890](https://github.com/typelevel/cats/pull/1890) Doc: Correct the URL of cats-mtl to the typelevel repository  by @richardimaoka
* [#1884](https://github.com/typelevel/cats/pull/1884) Rename typeclass => type class in Readme.md  by @LukaJCB
* [#1880](https://github.com/typelevel/cats/pull/1880) Add law testing guide  by @LukaJCB
* [#1875](https://github.com/typelevel/cats/pull/1875) Fix typo in `SemigroupK` scaladoc  by @LukaJCB
* [#1874](https://github.com/typelevel/cats/pull/1874) Fix typo in `WriterT` tests  by @LukaJCB
* [#1873](https://github.com/typelevel/cats/pull/1873) Add pureconfig and finch to ecosystem project list  by @kailuowang
* [#1872](https://github.com/typelevel/cats/pull/1872) Fix couple of typos in CHANGES.md  by @LukaJCB
* [#1871](https://github.com/typelevel/cats/pull/1871) Fix typo in `Traverse#traverseWithIndexM`  by @LukaJCB
* [#1857](https://github.com/typelevel/cats/pull/1857) Fix typo (Foldabale => Foldable)  by @LukaJCB
* [#1856](https://github.com/typelevel/cats/pull/1856) Remove mtl classes from menu  by @LukaJCB
* [#1854](https://github.com/typelevel/cats/pull/1854) Add EitherT docs  by @Technius
* [#1846](https://github.com/typelevel/cats/pull/1846) Add `grafter` to the list of Typelevel projects using cats  by @etorreborre
* [#1845](https://github.com/typelevel/cats/pull/1845) Adding the origami project to the list of Typelevel projects using cats  by @etorreborre
* [#1827](https://github.com/typelevel/cats/pull/1827) add trailing slashes to URLs  by @larsrh
* [#1822](https://github.com/typelevel/cats/pull/1822) Add docs for `Ior`  by @LukaJCB
* [#1820](https://github.com/typelevel/cats/pull/1820) Fix links  by @n4to4
* [#1817](https://github.com/typelevel/cats/pull/1817) Add seals to related projects  by @durban
* [#1816](https://github.com/typelevel/cats/pull/1816) Add `Eval` documentation  by @LukaJCB
* [#1814](https://github.com/typelevel/cats/pull/1814) remove outdated TODOs  by @kailuowang
* [#1808](https://github.com/typelevel/cats/pull/1808) minor link change  by @kailuowang
* [#1806](https://github.com/typelevel/cats/pull/1806) add notes to cartesian migration  by @kailuowang
* [#1799](https://github.com/typelevel/cats/pull/1799) add decline to project list  by @kailuowang
* [#1796](https://github.com/typelevel/cats/pull/1796) add `Foldable.existsM/forallM` to docs  by @refried
* [#1792](https://github.com/typelevel/cats/pull/1792) Add size control for typeclass diagram  by @LukaJCB
* [#1789](https://github.com/typelevel/cats/pull/1789) Add documentation for `Show`  by @LukaJCB
* [#1788](https://github.com/typelevel/cats/pull/1788) Add `Eq` docs  by @LukaJCB
* [#1787](https://github.com/typelevel/cats/pull/1787) Add `NonEmptyTraverse` docs  by @LukaJCB
* [#1781](https://github.com/typelevel/cats/pull/1781) promoting the ecosystem in readme a bit and fixed a typo  by @kailuowang
* [#1779](https://github.com/typelevel/cats/pull/1779) quick date fix  by @kailuowang
* [#1756](https://github.com/typelevel/cats/pull/1756) Add piecemeal import guide  by @LukaJCB
* [#1777](https://github.com/typelevel/cats/pull/1777) Add `Reducible` docs  by @LukaJCB
* [#1985](https://github.com/typelevel/cats/pull/1985) Links "LawTesting.md" in FAQ and TypeClasses pages  by @AlejandroME 
* [#1993](https://github.com/typelevel/cats/pull/1993) Added examples for `Cokleisli`  by @raymondtay  

### Build improvements/dependency updates
 
* [#1948](https://github.com/typelevel/cats/pull/1948) Update scalafix project dependencies  by @aeons
* [#1926](https://github.com/typelevel/cats/pull/1926) Update coursier to version 1.0.0-RC12  by @mxl
* [#1925](https://github.com/typelevel/cats/pull/1925) temporarily disable MiMa check on kernel  by @kailuowang
* [#1918](https://github.com/typelevel/cats/pull/1918) Update sbt-microsites to 0.7.0  by @LukaJCB
* [#1902](https://github.com/typelevel/cats/pull/1902) Upgrade Scalafix to 0.5.0-RC2  by @gabro
* [#1898](https://github.com/typelevel/cats/pull/1898) Update various sbt plugins  by @fthomas
* [#1892](https://github.com/typelevel/cats/pull/1892) Remove deprecated requiresDOM setting  by @fthomas
* [#1889](https://github.com/typelevel/cats/pull/1889) Add val for "compile-time" sbt Configuration  by @fthomas
* [#1887](https://github.com/typelevel/cats/pull/1887) Update sbt-pgp to 1.1.0  by @fthomas
* [#1886](https://github.com/typelevel/cats/pull/1886) Update Scala.js to 0.6.20  by @fthomas
* [#1876](https://github.com/typelevel/cats/pull/1876) build: use curly braces for disabling tasks  by @fthomas
* [#1868](https://github.com/typelevel/cats/pull/1868) Update sbt-microsites to 0.6.1  by @BennyHill
* [#1866](https://github.com/typelevel/cats/pull/1866) Revert scalatest to 3.0.3  by @BennyHill
* [#1865](https://github.com/typelevel/cats/pull/1865) Set simulacrum version to 0.11.0  by @BennyHill
* [#1864](https://github.com/typelevel/cats/pull/1864) Set scalaz version to 7.2.15  by @BennyHill
* [#1862](https://github.com/typelevel/cats/pull/1862) Bump kind-projector version to 0.9.4  by @shokohara
* [#1861](https://github.com/typelevel/cats/pull/1861) Update sbt-scoverage to 1.5.1  by @fthomas
* [#1860](https://github.com/typelevel/cats/pull/1860) Update sbt-pgp to 1.1.0-M1  by @LukaJCB
* [#1859](https://github.com/typelevel/cats/pull/1859) Update sbt-sonatype  by @LukaJCB
* [#1852](https://github.com/typelevel/cats/pull/1852) Remove sbt-ghpages because it is pulled in by sbt-microsites  by @fthomas
* [#1849](https://github.com/typelevel/cats/pull/1849) Update sbt-git to 0.9.3  by @fthomas
* [#1844](https://github.com/typelevel/cats/pull/1844) Replace botBuild with sbt-travisci's isTravisBuild  by @fthomas
* [#1843](https://github.com/typelevel/cats/pull/1843) Update sbt-unidoc to 0.4.1  by @fthomas
* [#1842](https://github.com/typelevel/cats/pull/1842) Update partial-unification plugin to 1.1.0  by @fthomas
* [#1839](https://github.com/typelevel/cats/pull/1839) Update scalastyle-sbt-plugin to 1.0.0  by @fthomas
* [#1829](https://github.com/typelevel/cats/pull/1829) Update sbt-release to 1.0.6  by @fthomas
* [#1828](https://github.com/typelevel/cats/pull/1828) Update sbt-jmh to 0.2.27  by @fthomas
* [#1826](https://github.com/typelevel/cats/pull/1826) Pass sbt settings without varargs expansion  by @fthomas
* [#1825](https://github.com/typelevel/cats/pull/1825) Update sbt-coursier to 1.0.0-RC10  by @fthomas
* [#1824](https://github.com/typelevel/cats/pull/1824) Update sbt-mima-plugin to 0.1.17  by @fthomas
* [#1821](https://github.com/typelevel/cats/pull/1821) Update sbt-doctest to 0.7.0  by @fthomas
* [#1795](https://github.com/typelevel/cats/pull/1795) Bump discipline version to 0.8  by @shokohara
* [#1793](https://github.com/typelevel/cats/pull/1793) Add Scalafix rewrites for 1.0.0  by @gabro
* [#1782](https://github.com/typelevel/cats/pull/1782) Bump scalacheck version to 1.13.5  by @shokohara
* [#1780](https://github.com/typelevel/cats/pull/1780) Bump machinist version to 0.6.2  by @shokohara
* [#1778](https://github.com/typelevel/cats/pull/1778) Bump sbt version to 0.13.16  by @shokohara

### Testing improvements

* [#1963](https://github.com/typelevel/cats/pull/1963) Move `followedBy`/`forEffect` tests to `ApplyTests`  by @peterneyens 
* [#1960](https://github.com/typelevel/cats/pull/1960) Harmonize naming of discipline test classes in cats-kernel-laws.  by @denisrosset 
* [#1953](https://github.com/typelevel/cats/pull/1953) Add a more direct tailRecM law.  by @johnynek 
* [#1906](https://github.com/typelevel/cats/pull/1906) Fix `Alternative` law checking for `IndexedStateT`.  by @iravid 
* [#1975](https://github.com/typelevel/cats/pull/1975) Unifies test naming standard.  by @AlejandroME  
* [#1999](https://github.com/typelevel/cats/pull/1999) Fix order of comparison for `EitherT.cond`.  by @andyscott  

### Scalafix for migration

* [#1813](https://github.com/typelevel/cats/pull/1813) Add `RenameInjectProdAndCoproduct`, `RenameTupleApplySyntax` and `RemoveSplit` Scalafix rewrites by @gabro
* [#1937](https://github.com/typelevel/cats/pull/1937) Add scalafix for `contramap`  by @LukaJCB



## Version 1.0.0-MF

> 2017 Aug 3

`MF` stands for milestone final. This is the last non-RC release before 1.0.0.
 The main purpose/focus of this release is to offer a relatively stable API to
 work with prior to 1.0.0. It can be deemed as a proposal for the final API
 we are going to maintain binary compatibility after 1.0.
 We will give community some time to validate it before we release 1.0.0-RC1.
 
### To migrate from 0.9.0

We apologize for the number of breaking changes in this release. We are trying to include
as many breaking changes as possible in this release before we lock down the API. 
  
 * `cats` no longer publishes the all-inclusive bundle package `"org.typelevel" % "cats"`, use `cats-core`, `cats-free`, or `cats-law` 
   accordingly instead. If you need `cats.free`, use `"org.typelevel" % "cats-free"`, if you need `cats-laws` use 
   `"org.typelevel" % "cats-laws"`, if neither, use `"org.typelevel" % "cats-core"`.
 * `cats.free.Inject` is moved from `cats-free` to `cats-core` and renamed to `cats.InjectK`;
   `cats.data.Prod` is renamed to `cats.data.Tuple2K`; `cats.data.Coproduct` is renamed to
   `cats.data.EitherK`
 * All `Unapply` enabled methods, e.g. `sequenceU`, `traverseU`, etc. are removed. `Unapply`
   enabled syntax ops are also removed. Please use the partial unification SI-2712 fix
   instead. The easiest way might be this [sbt-plugin](https://github.com/fiadliel/sbt-partial-unification).
 *  `FunctorFilter`, `MonadFilter`, `MonadReader`, `MonadState`, `MonadTrans`, `MonadWriter` and `TraverseFilter` are no longer in `cats`, the functionalities they provided are inherited by the new [cats-mtl](https://github.com/typelevel/cats-mtl) project. Please check [here](https://github.com/typelevel/cats-mtl#migration-guide) for migration guide.
 *  `MonadCombine` is no longer in cats. Use `Alternative` or `Monad` + `MonoidK` instead.
 * `CartesianBuilder` (i.e. `|@|`) syntax is deprecated, use the apply syntax on tuples instead. E.g. `(x |@| y |@| z).map(...)` should be replaced by `(x, y, z).mapN(...)`. If you are getting "`mapN` not found" error message, it could be due to SI-2712, see the 3rd migration item above. 
 * Apply syntax on tuple (e.g. `(x, y, z).map3(...)`)  was moved from `cats.syntax.tuple._` to `cats.syntax.apply._` and renamed to `mapN`, `contramapN` and `imapN` respectively.
 * The creation methods (`left`, `right`, `apply`, `pure`, etc.) in `EitherT` were improved to take less
   type arguments.
 * Several `cats-core` type class instances for `cats.kernel` were moved from their companion objects to separate traits
   and thus require imports from `cats.instances.xxx._` (or the recommended `import cats.implicits._`) now. See #1659 for more details. 
 * `Free.suspend` is renamed to `Free.defer` for consistency. 
 * `traverse1_`, `intercalate1` and `sequence1_` in `Reducible` were renamed to `nonEmptyTraverse_`, `nonEmptyIntercalate` and `nonEmptySequence_` respectively. 
 * `foldLeftM` is removed from `Free`, use `foldM` on `Foldable` instead, see #1117 for detail. 
 * `iteratorFoldM` was removed from `Foldable` due to #1716
 * `Split` is removed, and the method `split` is moved to `Arrow`. Note that only under `CommutativeArrow` does it guarantee the non-interference between the effects. see #1567

If you feel adventurous you can try the experimental Scalafix rewrites.
See all the available rewrites and the instructions [here](/scalafix/README.md).
### Breaking Changes:

 * [#1614](https://github.com/typelevel/cats/pull/1614): added `leftT` and improved existing lift API for `EitherT`. by @kailuowang
 * [#1596](https://github.com/typelevel/cats/pull/1596): Rename `Inject` to `InjectK`. by @andyscott
 * [#1589](https://github.com/typelevel/cats/pull/1589): Rename `Prod`, `Coproduct` to `Tuple2K` and `EitherK`. by @kailuowang
 * [#1583](https://github.com/typelevel/cats/pull/1583): Enable SI-2712 fix in cats / Remove unapply machinery. by @kailuowang
 * [#1679](https://github.com/typelevel/cats/pull/1679): remove `Unapply` class. by @kailuowang
 * [#1557](https://github.com/typelevel/cats/pull/1557): Improvements to `Inject`. @sellout
 * [#1659](https://github.com/typelevel/cats/pull/1659): move instances into separate trait. by @yilinwei
 * [#1709](https://github.com/typelevel/cats/pull/1709): Rename `suspend` to `defer`. by @peterneyens
 * [#1611](https://github.com/typelevel/cats/pull/1611): Renamed `traverse1_`, `intercalate1` and `sequence1_` in `Reducible`. by @LukaJCB
 * [#1117](https://github.com/typelevel/cats/pull/1117): `foldLeftM` without `Free`. by @TomasMikula 
 * [#1487](https://github.com/typelevel/cats/pull/1487): `Apply` syntax for tuples. by @DavidGregory084
 * [#1745](https://github.com/typelevel/cats/pull/1745): Deprecate `CartesianBuilder`. by @kailuowang
 * [#1758](https://github.com/typelevel/cats/pull/1758): stop publishing cats all bundle , start to publish cats-testkit. by @kailuowang
 * [#1766](https://github.com/typelevel/cats/pull/1766): Replace `Split` with `CommutativeArrow`, introduces `CommutativeMonad`. by @diesalbla
 * [#1751](https://github.com/typelevel/cats/pull/1751): Removed `FunctorFilter`, `MonadCombine`, `MonadFilter`, `MonadReader`, `MonadState`, `MonadTrans`, `MonadWriter`, `TraverseFilter`. by @edmundnoble
 
### New Features (API, instances, data types, etc):

 * [#1707](https://github.com/typelevel/cats/pull/1707): Add NEL/NEV one. by @peterneyens 
 * [#1680](https://github.com/typelevel/cats/pull/1680): ~~`MonadTrans` instance for RWST and make `MonadTrans` serializable.~~ by @wedens
 * [#1658](https://github.com/typelevel/cats/pull/1658): Add `Validated.validNel`. by @edmundnoble
 * [#1651](https://github.com/typelevel/cats/pull/1651): ~~Add state method to `MonadState`.~~ by @oskoi
 * [#1628](https://github.com/typelevel/cats/pull/1628): add init and size methods to `NonEmptyList`. by @jtjeferreira
 * [#1612](https://github.com/typelevel/cats/pull/1612): Add ensureWith to `Validated` and `Either` (#1550). by @LukaJCB
 * [#1598](https://github.com/typelevel/cats/pull/1598): Implement a `ReaderWriterStateT` data type . by @iravid
 * [#1706](https://github.com/typelevel/cats/pull/1706): Clean up `ReaderWriterStateT`. by @peterneyens
 * [#1594](https://github.com/typelevel/cats/pull/1594): Add `NonEmptyList#fromFoldable`. by @markus1189
 * [#1611](https://github.com/typelevel/cats/pull/1611): Added `NonEmptyTraverse`. by @LukaJCB
 * [#1592](https://github.com/typelevel/cats/pull/1592): added instances of `BitSet` to `allInstances`. by @kailuowang
 * [#1586](https://github.com/typelevel/cats/pull/1586): Add `Applicative.unit`. by @alexandru
 * [#1584](https://github.com/typelevel/cats/pull/1584): Move arbitrary instance of `StateT` to laws. by @kailuowang
 * [#1580](https://github.com/typelevel/cats/pull/1580): add `groupBy` to `NonEmptyList` and `groupByNel` to `List` syntax @julien-truffaut
 * [#1578](https://github.com/typelevel/cats/pull/1578): add `last`, `sortBy` and `sorted` to `NonEmptyList`. by @julien-truffaut
 * [#1571](https://github.com/typelevel/cats/pull/1571): added `whileM`, `untilM`, `iterateWhile`, etc to `Monad` . by @tpolecat & @kailuowang
 * [#1548](https://github.com/typelevel/cats/pull/1548): `MonadError` instance for `Ior`. by @leandrob13
 * [#1543](https://github.com/typelevel/cats/pull/1543): `MonadError` instance for `Kleisli`. by @durban
 * [#1540](https://github.com/typelevel/cats/pull/1540): `Ior` syntax. by @leandrob13
 * [#1537](https://github.com/typelevel/cats/pull/1537): Add `FlatMap.forEffect`. by @cranst0n
 * [#1531](https://github.com/typelevel/cats/pull/1531): Add piecemeal import for `MonadError`. by @peterneyens
 * [#1526](https://github.com/typelevel/cats/pull/1526): `Inject` for free programs. by @tpolecat
 * [#1464](https://github.com/typelevel/cats/pull/1464): Adding `get` for `Foldable`. by @yilinwei
 * [#1602](https://github.com/typelevel/cats/pull/1602): Stack-safe `Coyoneda`. by @edmundnoble
 * [#1725](https://github.com/typelevel/cats/pull/1725): Add `InjectK` laws. by @andyscott
 * [#1728](https://github.com/typelevel/cats/pull/1728): Adds an `As` class which represents subtyping relationships (`Liskov`). by @stew
 * [#1178](https://github.com/typelevel/cats/pull/1178): Add `Is` constructor for Leibniz equality. by @tel
 * [#1611](https://github.com/typelevel/cats/pull/1611): Add `NonEmptyTraverse` typeclass. by @LukaJCB
 * [#1736](https://github.com/typelevel/cats/pull/1736): Added `StackSafeMonad` mixin. by @djspiewak
 * [#1600](https://github.com/typelevel/cats/pull/1600): `Inject` for `Either`. by @andyscott
 * [#1746](https://github.com/typelevel/cats/pull/1746): Add `EitherNel` type alias for `Either[NonEmptyList[E], A]`. by @andyscott
 * [#1670](https://github.com/typelevel/cats/pull/1670): Add `Order`-> `Ordering` implicit conversion to implicits, instances. by @edmundnoble
 * [#1649](https://github.com/typelevel/cats/pull/1649): Make `Show` inherit from a contravariant base trait for `show` string interpolator to be covariant. by @edmundnoble
  * [#1761](https://github.com/typelevel/cats/pull/1761): Add index related helpers to `Traverse`. by @andyscott 
  * [#1769](https://github.com/typelevel/cats/pull/1769): Add `Kleisli` `tap`, `tapWith`. by @tpolecat
  * [#1739](https://github.com/typelevel/cats/pull/1739): Add `onError` and `adaptError` to `ApplicativeError`/`MonadError`. by @SystemFw
  * [#1644](https://github.com/typelevel/cats/pull/1644): Add `MonadError` instance for `EitherT` that recovers from `F[_]` errors. by @leandrob13 
  * [#1748](https://github.com/typelevel/cats/pull/1748): Stack-safe `FreeAppplicative`. by @edmundnoble
  * [#1516](https://github.com/typelevel/cats/pull/1516): Implement `NonEmptyList#Collect` . by @xavier-fernandez
 
  
### Code improvements:

 * [#1660](https://github.com/typelevel/cats/pull/1660): Override `fromTry` and `fromEither` for `Try` and `Either`. by @peterneyens
 * [#1642](https://github.com/typelevel/cats/pull/1642): Unseal `InjectK` to allow for extension by other libraries. by @andyscott
 * [#1641](https://github.com/typelevel/cats/pull/1641): Make `InjectK` use `FunctionK.id` for reflexive injection. by @andyscott
 * [#1618](https://github.com/typelevel/cats/pull/1618): Override some methods in `Kleisli` instances. by @peterneyens
 * [#1532](https://github.com/typelevel/cats/pull/1532): Override `Foldable` methods. by @peterneyens
 * [#1456](https://github.com/typelevel/cats/pull/1456): Consistency for ops classes. by @edmundnoble
 * [#1631](https://github.com/typelevel/cats/pull/1631): make all `PartialApplied` class value class to achieve zero cost. by @kailuowang
 * [#1696](https://github.com/typelevel/cats/pull/1696): Make `syntax.show` extend `ShowSyntax` instead of `Show.ToShowOps`. by @edmundnoble
 
### Bug fixes: 

* [#1735](https://github.com/typelevel/cats/pull/1735): `StateT` no longer violates laws. by @djspiewak
* [#1740](https://github.com/typelevel/cats/pull/1740):  removed `iteratorFoldM`. by @kailuowang

### Other miscellaneous improvements (documentation, tests, build):

 * [#1699](https://github.com/typelevel/cats/pull/1699): Link to sbt-partial-unification plugin . by @Blaisorblade   
 * [#1698](https://github.com/typelevel/cats/pull/1698): Update gitter chat room name to cats-dev. . by @kailuowang 
 * [#1695](https://github.com/typelevel/cats/pull/1695): update ETA for 1.0.0 . by @kailuowang   
 * [#1604](https://github.com/typelevel/cats/pull/1604): Add tut doc for `FunctionK` . by @ceedubs
 * [#1691](https://github.com/typelevel/cats/pull/1691): Build JVM before JS on travis. by @peterneyens
 * [#1677](https://github.com/typelevel/cats/pull/1677): Update readme with the new dev channel.. by @kailuowang
 * [#1673](https://github.com/typelevel/cats/pull/1673): Use 2 workers in JVM build. by @ceedubs
 * [#1671](https://github.com/typelevel/cats/pull/1671): Fixing `Eq[Function1]` in testsJS; break JS build to separate matrix build. by @kailuowang
 * [#1666](https://github.com/typelevel/cats/pull/1666): Use `Cogen` for arbitrary instances. by @ceedubs
 * [#1654](https://github.com/typelevel/cats/pull/1654): Update Circe URL. by @n4to4
 * [#1653](https://github.com/typelevel/cats/pull/1653): Fix typo in `FreeApplicative` doc.. by @takayuky
 * [#1647](https://github.com/typelevel/cats/pull/1647): Adds Freestyle to `Related Projects` list. by @raulraja
 * [#1638](https://github.com/typelevel/cats/pull/1638): Make simulacrum a compile time only dependency. by @peterneyens
 * [#1637](https://github.com/typelevel/cats/pull/1637): show(f:T) to show(t:T). by @PeterPerhac
 * [#1636](https://github.com/typelevel/cats/pull/1636): added some category theory into `FunctionK` document. by @kailuowang
 * [#1632](https://github.com/typelevel/cats/pull/1632): upgraded to scala 2.12.2 and 2.11.11 and scalaJs. by @kailuowang
 * [#1629](https://github.com/typelevel/cats/pull/1629): add unit test for variance on methods in `EitherT`. by @jtjeferreira
 * [#1622](https://github.com/typelevel/cats/pull/1622): Update `Discipline` and `ScalaTest`. by @peterneyens
 * [#1615](https://github.com/typelevel/cats/pull/1615): Fix doc for `InvariantMonoidal`. by @BenFradet
 * [#1609](https://github.com/typelevel/cats/pull/1609): Include `Id` docs in the menu. by @ceedubs
 * [#1591](https://github.com/typelevel/cats/pull/1591): Improve test coverage. by @peterneyens
 * [#1590](https://github.com/typelevel/cats/pull/1590): Check monad laws for `Cokleisli`. by @peterneyens
 * [#1588](https://github.com/typelevel/cats/pull/1588): Docs/Tutorial -- Simplify `Kleisli` example. by @RawToast
 * [#1581](https://github.com/typelevel/cats/pull/1581): restore the alphabetical order of maintainers list. by @kailuowang
 * [#1575](https://github.com/typelevel/cats/pull/1575): minor improvements to `tailRecM` doc. by @kailuowang
 * [#1570](https://github.com/typelevel/cats/pull/1570): fixed a paragraph order. by @kailuowang
 * [#1566](https://github.com/typelevel/cats/pull/1566): Fix mistake in documentation of `Group.remove`. by @LukaJCB
 * [#1563](https://github.com/typelevel/cats/pull/1563): Remove references of the NEL `OneAnd` alias. by @peterneyens
 * [#1561](https://github.com/typelevel/cats/pull/1561): Fix incorrect numbering in `FreeMonads` doc. by @cb372
 * [#1555](https://github.com/typelevel/cats/pull/1555): fix scala.js badge version. by @xuwei-k
 * [#1551](https://github.com/typelevel/cats/pull/1551): added `MonadError` and `ApplicativeError` to hierarchy diagram. by @kailuowang
 * [#1547](https://github.com/typelevel/cats/pull/1547): fix ref to non-existent dir in contributing. by @sullivan-
 * [#1546](https://github.com/typelevel/cats/pull/1546): add to `Monad` `ifM` example. by @sullivan-
 * [#1545](https://github.com/typelevel/cats/pull/1545): fix scaladoc for `Eval` methods `Unit`, `True`, `False`, `Zero`, `One`. by @sullivan-
 * [#1541](https://github.com/typelevel/cats/pull/1541): Switch from CrossVersion.full to CrossVersion.patch for TLS compatibi…. by @milessabin
 * [#1530](https://github.com/typelevel/cats/pull/1530): add a favicon for sbt-microsite. by @larsrh
 * [#1529](https://github.com/typelevel/cats/pull/1529): Fix typo in `Applicative` doc.. by @cranst0n
 * [#1525](https://github.com/typelevel/cats/pull/1525): Remove link to apply.html from menu. by @Leammas
 * [#1693](https://github.com/typelevel/cats/pull/1693): Clean up EitherT doctests. by @peterneyens
 * [#1697](https://github.com/typelevel/cats/pull/1697): Added two links to the learner page. by @kailuowang
 * [#1726](https://github.com/typelevel/cats/pull/1726): Add underscore.io Advanced Scala with Cats. by @DieBauer
 * [#1718](https://github.com/typelevel/cats/pull/1718): Fixed some things in the build. by @djspiewak
 * [#1734](https://github.com/typelevel/cats/pull/1734): update sbt. by @jyane
 * [#1737](https://github.com/typelevel/cats/pull/1737): Rewrote documentation on the IO monad to reference cats-effect. by @djspiewak
 * [#1744](https://github.com/typelevel/cats/pull/1744): Make links link to the `.html` files instead of `.md`. by @LukaJCB
 * [#1759](https://github.com/typelevel/cats/pull/1759): Faster tests by reducing the size of lists. @peterneyens
 * [#1760](https://github.com/typelevel/cats/pull/1760): Decrease stack-safety test size. by @edmundnoble
 * [#1752](https://github.com/typelevel/cats/pull/1752): More coverage. by @edmundnoble
 * [#1472](https://github.com/typelevel/cats/pull/1472): Using regular syntax in the FreeApplicative tutorial. by @denisftw
 * [#1565](https://github.com/typelevel/cats/pull/1565): added instance table to docs, enhanced typeclass diagram. by @kailuowang
 * [#1573](https://github.com/typelevel/cats/pull/1573): Add symbols to FAQ. by @zainab-ali 
 
 
## Version 0.9.0

> 2017 January 15

The biggest user-facing change in this release is to the behavior of the `flatMap` (and related methods) provided by `EitherOps` for the standard library's `Either` for Scala 2.10 and 2.11. These methods now match the behavior of the `flatMap` on `Either` in Scala 2.12 in that they don't require the left-hand side types to match.

For example, the following would previously compile on 2.12, but not 2.10 or 2.11:

```scala
import cats.syntax.either._

sealed abstract class AppError
case object Error1 extends AppError
case object Error2 extends AppError

val either1: Either[Error1.type, String] = Right("hi")
val either2: Either[Error2.type, String] = Right("bye")

val result: Either[AppError, String] = for {
  v1 <- either1
  v2 <- either2
} yield v1 + v2
```

This code now works equivalently on all supported Scala versions.

Changes:

 * [#1424](https://github.com/typelevel/cats/pull/1424): `NonEmptyList` and `NonEmptyVector` are now covariant
 * [#1506](https://github.com/typelevel/cats/pull/1506): `flatMap` provided by `Either` syntax matches 2.12's `Either#flatMap`
 * [#1466](https://github.com/typelevel/cats/pull/1466): Improved stack safety for `StateT`
 * [#1510](https://github.com/typelevel/cats/pull/1510): `catchNonFatal` for `Future` is now asynchronous

Bug fixes:

 * [#1465](https://github.com/typelevel/cats/pull/1465) and [#1507](https://github.com/typelevel/cats/pull/1507): Stack safety law for `Monad#tailRecM` is less eager and doesn't throw exceptions

New type class instances:

 * [#1475](https://github.com/typelevel/cats/pull/1475): `Reducible` instances for `Eval` and `Id`
 * [#1484](https://github.com/typelevel/cats/pull/1484): `Show` instance for `Symbol`

Other additions:

 * [#1446](https://github.com/typelevel/cats/pull/1446): `Cofree` comonad
 * [#1520](https://github.com/typelevel/cats/pull/1520) and [#1522](https://github.com/typelevel/cats/pull/1522): `intercalate` for `Foldable` (and `intercalate1` for `Reducible`)
 * [#1454](https://github.com/typelevel/cats/pull/1454): `asLeft` and `asRight` syntax methods for creating `Either` values
 * [#1468](https://github.com/typelevel/cats/pull/1468): `tupleLeft` and `tupleRight` for `Functor`
 * [#1500](https://github.com/typelevel/cats/pull/1500): `putLeft`, `putRight`, `mergeLeft`, and `mergeRight` methods for `Ior`
 * [#1495](https://github.com/typelevel/cats/pull/1495): `show` string interpolator
 * [#1448](https://github.com/typelevel/cats/pull/1448): `Validated#findValid` (like `orElse` but error accumulating)
 * [#1455](https://github.com/typelevel/cats/pull/1455): `reverse` for `NonEmptyList`
 * [#1517](https://github.com/typelevel/cats/pull/1517): `zipWithIndex` for `NonEmptyList`
 * [#1512](https://github.com/typelevel/cats/pull/1512) and [#1514](https://github.com/typelevel/cats/pull/1514): `filterNot` for `NonEmptyList` and `NonEmptyVector`
 * [#1480](https://github.com/typelevel/cats/pull/1480): `FunctionK#and`
 * [#1481](https://github.com/typelevel/cats/pull/1481): `EitherT.cond`

Miscellaneous improvements (syntax, documentation, tests):

 * [#1513](https://github.com/typelevel/cats/pull/1513): Improved documentation for `Functor`, `Applicative`, and `Traverse`
 * [#1440](https://github.com/typelevel/cats/pull/1440): Improved type class documentation
 * [#1442](https://github.com/typelevel/cats/pull/1442): Improved documentation for `Semigroup` and `Monoid`
 * [#1479](https://github.com/typelevel/cats/pull/1479): Some instance traits are now package-private
 * [#1445](https://github.com/typelevel/cats/pull/1445): Workaround for Tut issue
 * [#1477](https://github.com/typelevel/cats/pull/1477): Use new kind-projector syntax for polymorphic lambdas
 * [#1483](https://github.com/typelevel/cats/pull/1483): Binary compatibility checking is now part of the build for cats-kernel
 * [#1469](https://github.com/typelevel/cats/pull/1469): More consistent instance names
 * [#1496](https://github.com/typelevel/cats/pull/1496): Simpler creation of some `SemigroupK` and `MonoidK` instances
 * [#1490](https://github.com/typelevel/cats/pull/1490): Avoid some duplication in build via sbt-travisci
 * [#1497](https://github.com/typelevel/cats/pull/1497): Site list clean-up

And version updates:

 * [#1499](https://github.com/typelevel/cats/pull/1499): 2.12 version is now 2.12.1
 * [#1509](https://github.com/typelevel/cats/pull/1509): Scala.js version is 0.6.14

As always thanks to everyone who filed issues, participated in the Cats Gitter
channel, submitted code, or helped review pull requests.

## Version 0.8.1

> 2016 November 9

Version 0.8.1 is a release to support Scala 2.12.0 with no changes to published code (only tests and documentation).

Build:

* [#1457](https://github.com/typelevel/cats/pull/1457): Update to Scala 2.12.0

Miscellaneous improvements (syntax, documentation, tests):

* [#1444](https://github.com/typelevel/cats/pull/1444): Remove `defaultTailRecM` from monad doc
* [#1441](https://github.com/typelevel/cats/pull/1441): Fixes #1438 by replacing quoted entry name
* [#1432](https://github.com/typelevel/cats/pull/1432): Type class organization in documentation
* [#1439](https://github.com/typelevel/cats/pull/1439): Update version on index
* [#1451](https://github.com/typelevel/cats/pull/1451): Fix `Arbitrary` instances for ScalaCheck 1.13.3+

## Version 0.8.0

> 2016 October 25

Version 0.8.0 is the eighth Cats release, and the first release with support for Scala 2.12 (specifically the 2.12.0-RC2 release candidate).

Apart from the introduction of Scala 2.12 support, the biggest change in this release is the removal
of `Xor` and `XorT`. See the [FAQ](http://typelevel.org/cats/faq.html#either) for information about
the motivations for this change and recommendations for migration.

Removals and deprecations:

 * [#1310](https://github.com/typelevel/cats/pull/1310): `Xor` and `XorT` are gone
 * [#1370](https://github.com/typelevel/cats/pull/1370): `RecursiveTailRecM` and `Free#foldMapUnsafe` are gone and stack safety is checked in the laws for `Monad`
 * [#1411](https://github.com/typelevel/cats/pull/1411): `FreeT#interpret` is deprecated in favor of the (equivalent) `compile`

Additions:

 * [#1382](https://github.com/typelevel/cats/pull/1382), [#1415](https://github.com/typelevel/cats/pull/1415): Support for Scala 2.12.0-RC2
 * [#1414](https://github.com/typelevel/cats/pull/1414): `Foldable#iteratorFoldM` and lazy `foldM` implementations for many standard library instances
 * [#1356](https://github.com/typelevel/cats/pull/1356): `append` and `prepend` (and operator aliases) for `NonEmptyVector`
 * [#1327](https://github.com/typelevel/cats/pull/1327): `EitherT.fromOption`
 * [#1388](https://github.com/typelevel/cats/pull/1388): `StateT.set` and `StateT.setF`
 * [#1392](https://github.com/typelevel/cats/pull/1392): `StateT.get`
 * [#1325](https://github.com/typelevel/cats/pull/1325): `WriterT.lift`
 * [#1391](https://github.com/typelevel/cats/pull/1391): `MonadReader#reader`
 * [#1352](https://github.com/typelevel/cats/pull/1352): Macro-powered `FunctionK.lift`
 * [#1398](https://github.com/typelevel/cats/pull/1398): `<<<` and `>>>` aliases for `Compose`'s `compose` and `andThen`
 * [#1408](https://github.com/typelevel/cats/pull/1408): `toNestedValidated` and `toNestedValidatedNel` for `EitherT`
 * [#1399](https://github.com/typelevel/cats/pull/1399): `Order.fromComparable`
 * [#1394](https://github.com/typelevel/cats/pull/1394): `Traverse#flatSequence`
 * [#1417](https://github.com/typelevel/cats/pull/1417): `MonadTests#stackUnsafeMonad` laws for instances where `tailRecM` is known to be unsafe
 * [#1411](https://github.com/typelevel/cats/pull/1411): `compile` and `foldMap` for the `Free` and `FreeT` companion objects

New instances:

 * [#1319](https://github.com/typelevel/cats/pull/1319): `Order` and `Group` for `BigDecimal`
 * [#1354](https://github.com/typelevel/cats/pull/1354): `Semigroup` for `Ior`
 * [#1395](https://github.com/typelevel/cats/pull/1395): `Order` for `Symbol`
 * [#1324](https://github.com/typelevel/cats/pull/1324): `PartialOrder` and other instances for `BitSet`
 * [#1324](https://github.com/typelevel/cats/pull/1324): `Eq` and `PartialOrder` for `Either`
 * [#1324](https://github.com/typelevel/cats/pull/1324): `PartialOrder`, `Monoid`, and other instances for `Function0`
 * [#1324](https://github.com/typelevel/cats/pull/1324): `Monoid` and other instances for `Function1`
 * [#1402](https://github.com/typelevel/cats/pull/1402): `Monad`, `MonadCombine`, `Traverse`, `Order`, etc. for `Prod`
 * [#1413](https://github.com/typelevel/cats/pull/1413): `MonadError` for `StateT`
 * [#1399](https://github.com/typelevel/cats/pull/1399): Instances for `java.util.UUID`

Renaming and rearrangements:

 * [#1385](https://github.com/typelevel/cats/pull/1385): The `cats.js.std` package is now `cats.js.instances`
 * [#1324](https://github.com/typelevel/cats/pull/1324): Many instances moved from cats-core to cats-kernel
 * [#1394](https://github.com/typelevel/cats/pull/1394): `Traverse#traverseM` is now `flatTraverse`

Miscellaneous improvements (syntax, documentation, tests):

 * [#1347](https://github.com/typelevel/cats/pull/1347): Consistency laws for `combineAll` and `combineAllOption`
 * [#1324](https://github.com/typelevel/cats/pull/1324): Performance improvements for `Either` instances
 * [#1386](https://github.com/typelevel/cats/pull/1386): `FunctionK` tests and examples now use kind-projector 0.9's polymorphic lambdas
 * [#1410](https://github.com/typelevel/cats/pull/1410): Replace `Coproduct#run` with `Coproduct#fold`
 * [#1331](https://github.com/typelevel/cats/pull/1331): Less expensive `tailRecM`-`flatMap` consistency checking
 * [#1330](https://github.com/typelevel/cats/pull/1330): More consistent parameter-less method definitions and usage, other syntactic improvements
 * [#1340](https://github.com/typelevel/cats/pull/1340): New [Scaladex](https://index.scala-lang.org) badge
 * [#1416](https://github.com/typelevel/cats/pull/1416): New diagram of type classes
 * [#1352](https://github.com/typelevel/cats/pull/1352): API docs for `FunctionK`
 * [#1369](https://github.com/typelevel/cats/pull/1369), [#1418](https://github.com/typelevel/cats/pull/1418): New project site based on [sbt-microsites](https://github.com/47deg/sbt-microsites)
 * [#1259](https://github.com/typelevel/cats/pull/1259): 0.6-to-0.7 migration guide
 * [#1304](https://github.com/typelevel/cats/pull/1304), [#1317](https://github.com/typelevel/cats/pull/1317), [#1323](https://github.com/typelevel/cats/pull/1323), [#1350](https://github.com/typelevel/cats/pull/1350), [#1366](https://github.com/typelevel/cats/pull/1366), [#1376](https://github.com/typelevel/cats/pull/1376), [#1380](https://github.com/typelevel/cats/pull/1380), [#1390](https://github.com/typelevel/cats/pull/1390), [#1403](https://github.com/typelevel/cats/pull/1403), [#1407](https://github.com/typelevel/cats/pull/1407), [#1421](https://github.com/typelevel/cats/pull/1421): Other miscellaneous documentation improvements

Build:

 * [#1345](https://github.com/typelevel/cats/pull/1345): Update ScalaCheck (to 1.13.2) and Discipline (to 0.6)
 * [#1353](https://github.com/typelevel/cats/pull/1353): Generated sources are included in source jars
 * [#1322](https://github.com/typelevel/cats/pull/1322): Scala.js test clean-up
 * [#1426](https://github.com/typelevel/cats/pull/1426): Human-friendly names in metadata for published artifacts
 * [#1389](https://github.com/typelevel/cats/pull/1389): More memory for Travis CI

## Version 0.7.2

> 2016 September 1

Version 0.7.2 is a patch release that was released to fix a major bug
([#1346](https://github.com/typelevel/cats/issues/1346)) that appeared
in 0.7.0. It also contains several other improvements.

It should be safe to upgrade from 0.7.0 to 0.7.2 -- there are no major
API changes between these releases.

### Changes

Fixes:

 * [#1347](https://github.com/typelevel/cats/pull/1347): fixes broken `Monoid[Map[K, V]].combineAll` implementation.
 * [#1304](https://github.com/typelevel/cats/pull/1304): fix `CoflatMap` documentation.
 * [#1322](https://github.com/typelevel/cats/pull/1322): fix SBT commands (`release`, `validate`, etc.).
 * [#1311](https://github.com/typelevel/cats/pull/1311): rename some implicit instances for consistency.

Additions:

 * [#1319](https://github.com/typelevel/cats/pull/1347): add missing `BigDecimal` instances.
 * [#1324](https://github.com/typelevel/cats/pull/1324): add missing function and `BitSet` instances.

Note that 0.7.2 was preceded by a botched 0.7.1. release. Please
avoid using this version of Cats -- it has major incompatibilities
with 0.7.0 and is not documented here.

## Version 0.7.0

> 2016 August 21

Version 0.7.0 is the seventh Cats release, and includes several major rearrangements and changes to names.

### Migration notes

If you're updating from Cats 0.6.0, it's likely that you'll need to make extensive (but mostly mechanical) changes. The following list includes some of the changes that are likely to be necessary for most projects; see the complete list of changes below for more detail.

* All references to `cats.std` will need to be changed to `cats.instances` ([#1140](https://github.com/typelevel/cats/pull/1140)). If you're using `cats.std.all` or the other `cats.std` objects with wildcard imports, this is likely to be the only change you need to make. If you are importing or referring to instance definitions by name, you'll need to be aware that the naming convention has changed (see [#1066](https://github.com/typelevel/cats/pull/1066), [#1068](https://github.com/typelevel/cats/pull/1068), [#1110](https://github.com/typelevel/cats/pull/1110), and [#1122](https://github.com/typelevel/cats/pull/1122)).
* `NonEmptyList` and `NonEmptyVector` are no longer type aliases for `OneAnd`, so any code using `OneAnd` to construct or pattern match on these types will need to be changed to use `NonEmptyList` or `NonEmptyVector` directly. There are also some API changes; for example, `unwrap` calls will need to be replaced by `toList` or `toVector`, and `NonEmptyList(1, 2, 3)` is now `NonEmptyList.of(1, 2, 3)`.
* `pureEval` has been removed from `Applicative` ([#1234](https://github.com/typelevel/cats/pull/1234)), and has not been replaced, so if you are relying on it for laziness or effect capturing (which wasn't enforced or guaranteed), you'll need to find another approach.
* All references to `NaturalTransformation` will need to be replaced by either `FunctionK` or `~>`.
* The `FlatMap` type class now has a `tailRecM` method that is designed to support stack-safe recursive monadic binding. If your monad's `flatMap` is stack safe, you can implement a stack-safe `tailRecM` by calling `Monad#defaultTailRecM`. The stack safety of `tailRecM` is not enforced, but if your implementation is stack safe, you should also provide an instance of the `RecursiveTailRecM` marker type class.
* If you are interpreting a free algebra into a context `F` with `foldMap`, you'll now need `F` to have an instance of the `RecursiveTailRecM` marker type class (in addition to the `Monad` instance).

If you run into any issues while updating, please get in touch on [Gitter](https://gitter.im/typelevel/cats).

### Changes

This release includes a fix for a bug in 0.6.0 (also fixed in 0.6.1):

* [#1062](https://github.com/typelevel/cats/pull/1062): `Order` instances for tuples are now lexicographic (instead of only comparing first elements)

And other bug fixes:

* [#1096](https://github.com/typelevel/cats/pull/1096): `inj` and `prj` on `Inject` now work consistently with respect to `null`

And some additions:

* [#1289](https://github.com/typelevel/cats/pull/1289) and [#1306](https://github.com/typelevel/cats/pull/1306): `EitherT` and improved `Either` syntax
* [#1280](https://github.com/typelevel/cats/pull/1280): `FlatMap` now has a `tailRecM` method
* [#1280](https://github.com/typelevel/cats/pull/1280): `RecursiveTailRecM` marker type class indicating that `tailRecM` is stack safe
* [#1266](https://github.com/typelevel/cats/pull/1266): `FreeT` monad transformer
* [#1225](https://github.com/typelevel/cats/pull/1225): `FunctorFilter` and `TraverseFilter`
* [#1121](https://github.com/typelevel/cats/pull/1121): `valueOr` and `merge` for `Validated`
* [#1188](https://github.com/typelevel/cats/pull/1188): `toValidatedNel` for `XorT`
* [#1127](https://github.com/typelevel/cats/pull/1127): `toTry` for `Xor`
* [#1269](https://github.com/typelevel/cats/pull/1269): `catchNonFatal` for `ApplicativeError`
* [#1130](https://github.com/typelevel/cats/pull/1130): `isEmpty` syntax method for `Monoid`
* [#1167](https://github.com/typelevel/cats/pull/1167): `minimum`, `maximum`, and related helper methods for `Foldable` and `Reducible`
* [#1243](https://github.com/typelevel/cats/pull/1243): `distinct` on `NonEmptyList` and `NonEmptyVector`
* [#1134](https://github.com/typelevel/cats/pull/1134): `cats.syntax.list` for à la carte list syntax imports
* [#1191](https://github.com/typelevel/cats/pull/1191): `cats.syntax.monoid` for à la carte `Monoid` syntax imports
* [#588](https://github.com/typelevel/cats/pull/588) and [#1063](https://github.com/typelevel/cats/pull/1063): `IdT`, the identity monad transformer
* [#1021](https://github.com/typelevel/cats/pull/1021) and [#1221](https://github.com/typelevel/cats/pull/1221): `Nested` (represents nested composition of type constructors)
* [#1172](https://github.com/typelevel/cats/pull/1172): `toNested` for `OptionT` and `XorT`
* [#1102](https://github.com/typelevel/cats/pull/1102) and [#1170](https://github.com/typelevel/cats/pull/1170): `Comparison` (represents the result of an `Order` comparison)
* [#1090](https://github.com/typelevel/cats/pull/1090): `Kleisli.lift`
* [#1169](https://github.com/typelevel/cats/pull/1169): `lift`, `inspect`, and related methods for `StateT`
* [#1114](https://github.com/typelevel/cats/pull/1114): `size` for `Foldable`
* [#1193](https://github.com/typelevel/cats/pull/1193): `reduceLeftM` for `Reducible`
* [#1097](https://github.com/typelevel/cats/pull/1097): Functor variance helpers (`widen` for `Functor` and `narrow` for `Contravariant`)
* [#1207](https://github.com/typelevel/cats/pull/1207): `tell` for `Writer` and `WriterT`, `value` for `Writer`
* [#1155](https://github.com/typelevel/cats/pull/1155): Convenience methods for constructing `XorT` values
* [#1085](https://github.com/typelevel/cats/pull/1085): `runTailRec` and `foldLeftM` for `Free`
* [#1299](https://github.com/typelevel/cats/pull/1299): `ContravariantCartesian` type class

And some name changes:

* [#1140](https://github.com/typelevel/cats/pull/1140): `cats.std` is now `cats.instances`
* [#1066](https://github.com/typelevel/cats/pull/1066), [#1068](https://github.com/typelevel/cats/pull/1068), [#1110](https://github.com/typelevel/cats/pull/1110), and [#1122](https://github.com/typelevel/cats/pull/1122): More unique type class instance names
* [#1072](https://github.com/typelevel/cats/pull/1072): `NaturalTransformation` is now `FunctionK`
* [#1085](https://github.com/typelevel/cats/pull/1085): `mapSuspension` on `Free` is now `compile`
* [#1111](https://github.com/typelevel/cats/pull/1111): `Free.Gosub` is now `Free.FlatMapped`
* [#1133](https://github.com/typelevel/cats/pull/1133): `Composite*` traits for binary type classes are renamed to `Composed*` for consistency (and are now private)

And other API changes:

* [#1231](https://github.com/typelevel/cats/pull/1231): `NonEmptyList` is now a case class instead of a type alias for a `OneAnd`
* [#1137](https://github.com/typelevel/cats/pull/1137): `NonEmptyVector` is now a value class instead of a type alias for a `OneAnd`
* [#1267](https://github.com/typelevel/cats/pull/1267): Overloaded variadic `apply` on `NonEmptyList` and `NonEmptyVector` is now `of`
* [#1234](https://github.com/typelevel/cats/pull/1234): `Applicative#pureEval` has been removed
* [#1202](https://github.com/typelevel/cats/pull/1202): `MonadFilter` no longer has a `filterM` method (see [#1225](https://github.com/typelevel/cats/pull/1225))
* [#1075](https://github.com/typelevel/cats/pull/1075): `foldMap` on `Free` now requires a `MonadRec` instance (instead of simply `Monad`)
* [#1085](https://github.com/typelevel/cats/pull/1085): `Free.suspend` no longer requires an `Applicative` instance
* [#1084](https://github.com/typelevel/cats/pull/1084): Safer `toString` for `Free` and `FreeApplicative`
* [#1100](https://github.com/typelevel/cats/pull/1100): Simplified constraints for methods on `Xor` and related types
* [#1171](https://github.com/typelevel/cats/pull/1171): Prioritization traits are now private

And many new instances:

* [#1059](https://github.com/typelevel/cats/pull/1059) and [#1147](https://github.com/typelevel/cats/pull/1147): `Monoid`, `MonadError`, and other instances for `scala.util.Try`
* [#1299](https://github.com/typelevel/cats/pull/1299): `Monad` for `Tuple2`
* [#1211](https://github.com/typelevel/cats/pull/1211): `Contravariant` for `Eq`
* [#1220](https://github.com/typelevel/cats/pull/1220): `Traverse` and `Comonad` for `Tuple2`
* [#1103](https://github.com/typelevel/cats/pull/1103): `Order`, `MonadError`, and other instances for `OptionT`
* [#1106](https://github.com/typelevel/cats/pull/1106): `Semigroup` and `Monoid` for `XorT`
* [#1138](https://github.com/typelevel/cats/pull/1138): `SemigroupK` and `MonadCombine` for `StateT`
* [#1128](https://github.com/typelevel/cats/pull/1128) `Semigroup` and `Monoid` for `Applicative`
* [#1049](https://github.com/typelevel/cats/pull/1049): `CoflatMap` for `WriterT`
* [#1076](https://github.com/typelevel/cats/pull/1076) and [#1261](https://github.com/typelevel/cats/pull/1261): `MonadRec` instances for `Eval`, `StateT`, and `Future`
* [#1105](https://github.com/typelevel/cats/pull/1105): `Unapply` instances for `Nested` shapes

And miscellaneous improvements to style and performance:

* [#1079](https://github.com/typelevel/cats/pull/1079): More consistent type lambdas
* [#1300](https://github.com/typelevel/cats/pull/1300): Much faster `Monoid` instances for `Map`

And improvements to the documentation:

* [#1145](https://github.com/typelevel/cats/pull/1145): Major rearrangements and additions
* [#1136](https://github.com/typelevel/cats/pull/1136): New chart for symbols
* [#1052](https://github.com/typelevel/cats/pull/1052): New "Why?" section
* [#1095](https://github.com/typelevel/cats/pull/1095), [#1226](https://github.com/typelevel/cats/pull/1226), and [#1227](https://github.com/typelevel/cats/pull/1227): New FAQ section
* [#1163](https://github.com/typelevel/cats/pull/1163): New import guide section
* [#1217](https://github.com/typelevel/cats/pull/1217), [#1223](https://github.com/typelevel/cats/pull/1223), and [#1239](https://github.com/typelevel/cats/pull/1239): New related projects
* [#1057](https://github.com/typelevel/cats/pull/1057) and [#1157](https://github.com/typelevel/cats/pull/1157): Copy-paste-friendly code blocks
* [#1104](https://github.com/typelevel/cats/pull/1104) and [#1115](https://github.com/typelevel/cats/pull/1115): Kitchen-sink imports in example code
* [#1050](https://github.com/typelevel/cats/pull/1050): Switch to [rouge](https://github.com/jneen/rouge) for syntax highlighting in the GitHub Pages site
* [#1119](https://github.com/typelevel/cats/pull/1119): Fix for `contramap` signature
* [#1141](https://github.com/typelevel/cats/pull/1141) and [#1162](https://github.com/typelevel/cats/pull/1162): Fixes for cats-kernel documentation
* [#1149](https://github.com/typelevel/cats/pull/1149): Spelling consistency for "type class"
* [#1183](https://github.com/typelevel/cats/pull/1183): More documentation about use of Machinist, Simulacrum, and kind-projector
* [#1056](https://github.com/typelevel/cats/pull/1056): Clarification about forgetful functors and the free monad
* [#1131](https://github.com/typelevel/cats/pull/1131) and [#1241](https://github.com/typelevel/cats/pull/1241): Simplified project structure listings
* [#1185](https://github.com/typelevel/cats/pull/1185), [#1186](https://github.com/typelevel/cats/pull/1186), and [#1189](https://github.com/typelevel/cats/pull/1189): Miscellaneous improvements for `Traverse` documentation

And the build:

* [#1159](https://github.com/typelevel/cats/pull/1159): Binary compatibility checking for cats-kernel via MiMa
* [#1256](https://github.com/typelevel/cats/pull/1256): More reliable Scala.js testing in Travis CI
* [#1123](https://github.com/typelevel/cats/pull/1123): cats-kernel is now included in the API documentation
* [#1051](https://github.com/typelevel/cats/pull/1051): Empty Scaladocs for 2.10 to avoid issues macros cause for API documentation generation on 2.10
* [#1154](https://github.com/typelevel/cats/pull/1154): Better POM hygiene: no Scoverage dependency
* [#1153](https://github.com/typelevel/cats/pull/1153) and [#1218](https://github.com/typelevel/cats/pull/1218): More consistent use of Simulacrum for syntax
* [#1093](https://github.com/typelevel/cats/pull/1093): Scalastyle is now aware of shared and Scala.js-specific source files
* [#1142](https://github.com/typelevel/cats/pull/1142): Additional formatting rules for Scalastyle
* [#1099](https://github.com/typelevel/cats/pull/1099): Type lambda style is now enforced by Scalastyle
* [#1258](https://github.com/typelevel/cats/pull/1258): Version updates for SBT and SBT plugins

We also welcome [Kailuo Wang](https://github.com/typelevel/cats/pull/1129), [Peter Neyens](https://github.com/typelevel/cats/pull/1179), and [Oscar Boykin](https://github.com/typelevel/cats/pull/1180) as new Cats maintainers!

## Version 0.6.1

> 2016 July 14

Version 0.6.1 is a patch release compatible with 0.6.0.

It contains one bug fix:

* [#1062](https://github.com/typelevel/cats/pull/1173/commits/8dd682771557274a61f1e773df0f999b44a9819d): Fixed a bug in the Order and PartialOrder instances for Tuple2+ where only the first element was used in comparisons

It also contains a change to the build:

* [#1173](https://github.com/typelevel/cats/pull/1173/commits/5531d1ac7a6807c1842cd4b5b599173b14b652a9): Add binary compatibility check to all published modules

## Version 0.6.0

> 2016 May 19

Version 0.6.0 is the sixth release.

Highlights of this release:

* [#990](https://github.com/typelevel/cats/pull/990):  Separate free package into its own module
* [#1001](https://github.com/typelevel/cats/pull/1001):  Introduce cats-kernel and remove algebra dependency

This release also includes some API changes:

* [#1046](https://github.com/typelevel/cats/pull/1046):  summon `ApplicativeErrorSyntax` for `F[_]` instead of `F[_, _]`
* [#1034](https://github.com/typelevel/cats/pull/1034):  Don't combine lefts on `Xor` and `XorT` `combine`
* [#1018](https://github.com/typelevel/cats/pull/1018):  Remove blocking (JVM-only) Future instances
* [#877](https://github.com/typelevel/cats/pull/877):  Remove required laziness in Prod, fixes #615


And additions:

* [#1032](https://github.com/typelevel/cats/pull/1032):  Added `Coproduct` `fold`
* [#1028](https://github.com/typelevel/cats/pull/1028):  Added `withFilter` for `OptionT`
* [#1014](https://github.com/typelevel/cats/pull/1014):  Added `Monoid` instance for `WriterT`
* [#1029](https://github.com/typelevel/cats/pull/1029):  Added an `ApplicativeError` instance for `Kleisli` and a `MonadError[Option, Unit]` to `std.option`
* [#1023](https://github.com/typelevel/cats/pull/1023):  Add `XorT#fromEither`
* [#984](https://github.com/typelevel/cats/pull/984):  Add `Validated.ensure`
* [#1020](https://github.com/typelevel/cats/pull/1020):  Add `Traverse.traverseM`


And some code improvements:

* [#1015](https://github.com/typelevel/cats/pull/1015):  Add `Apply.map2Eval` and allow traverse laziness
* [#1024](https://github.com/typelevel/cats/pull/1024):  Override reverse on reversed `PartialOrder` to return original instance
* [#880](https://github.com/typelevel/cats/pull/880):  Optimize `Eq[Vector[A]]` instance
* [#1019](https://github.com/typelevel/cats/pull/1019):  Use `Future#successful` in `pureEval` when possible

And bug fixes:

* [#1011](https://github.com/typelevel/cats/pull/1011):  Add missing type parameters.

And some other improvements to the organization documentation, tutorials, laws and tests, including:

* [#1045](https://github.com/typelevel/cats/pull/1045):  Add a link to the `OptionT` documentation from the monad docs.
* [#1043](https://github.com/typelevel/cats/pull/1043):  Add notes about kind-projector usage in docs
* [#1042](https://github.com/typelevel/cats/pull/1042):  Cats 0.5.0 no longer pre-release
* [#1036](https://github.com/typelevel/cats/pull/1036):  Add FPiS to the "Resources for Learners" section
* [#1035](https://github.com/typelevel/cats/pull/1035):  Run kernel-law tests for JS as part of build
* [#991](https://github.com/typelevel/cats/pull/991):  Replace `~>` with `NaturalTransformation`
* [#1027](https://github.com/typelevel/cats/pull/1027):  Remove unnecessary `nelSemigroup` from `traverse` doc
* [#1022](https://github.com/typelevel/cats/pull/1022):  Add law-checking for `asMeetPartialOrder` and `asJoinPartialOrder`
* [#990](https://github.com/typelevel/cats/pull/990):  Separate free package into its own module


## Version 0.5.0

> 2016 April 28

Version 0.5.0 is the fifth release.

This release includes some API changes:

`cats.laws.discipline.eq` no longer provides `Eq` instances for `Tuple2` and `Tuple3`, these instances and together with some other new instances for `Tuple`s are now provided by `cats.std.tuple` (through inheriting the instance trait defined in algebra 0.4.2).

* [#910](https://github.com/typelevel/cats/pull/910): Remove `Streaming` and `StreamingT`
* [#967](https://github.com/typelevel/cats/pull/967): `product` and `map` can be implemented in terms of `ap`
* [#970](https://github.com/typelevel/cats/pull/970): Renamed `Kleisli#apply`to `ap`
* [#994](https://github.com/typelevel/cats/pull/994): updated to latest algebra (brought in all the new goodies)

And additions:

* [#853](https://github.com/typelevel/cats/pull/853): Adds a new `LiftTrans` type class
* [#864](https://github.com/typelevel/cats/pull/864): Add `Bifoldable`
* [#875](https://github.com/typelevel/cats/pull/875): Add `.get` method to `StateT`
* [#884](https://github.com/typelevel/cats/pull/884): Add `Applicative` syntax
* [#886](https://github.com/typelevel/cats/pull/886): Add `map` method to `OneAnd`
* [#927](https://github.com/typelevel/cats/pull/927): `XorT.ensure` method
* [#925](https://github.com/typelevel/cats/pull/925): Stack-safe `foldM`
* [#922](https://github.com/typelevel/cats/pull/922): Add `tell` and `writer` syntax for creating `Writers`.
* [#903](https://github.com/typelevel/cats/pull/903): Add `Bitraverse`
* [#928](https://github.com/typelevel/cats/pull/928): Add missing `Show` instances
* [#940](https://github.com/typelevel/cats/pull/940): More flexible `TransLift`
* [#946](https://github.com/typelevel/cats/pull/946): Added `OptionT.none`
* [#947](https://github.com/typelevel/cats/pull/947): Syntax for `ApplicativeError`
* [#971](https://github.com/typelevel/cats/pull/971): Add `toValidatedNel` to `Xor`
* [#973](https://github.com/typelevel/cats/pull/973): Add `flatMapF` for `StateT`
* [#985](https://github.com/typelevel/cats/pull/985): Add object `reducible` for reducible syntax
* [#996](https://github.com/typelevel/cats/pull/996): Add `SemigroupK` instance for `Xor`
* [#998](https://github.com/typelevel/cats/pull/998): Add `SemigroupK` instance for `Validated`
* [#986](https://github.com/typelevel/cats/pull/986): Add `Bitraverse` instances for `Validated` and `XorT`


And bug fixes:

* [#873](https://github.com/typelevel/cats/pull/873): Fix `OptionIdOps.some` to always return `Some`
* [#958](https://github.com/typelevel/cats/pull/958): Switch off scaladoc generation for Scala 2.10 due to macro problems
* [#955](https://github.com/typelevel/cats/pull/955): Rename `Id` instances to `idInstances` to make selective import easier


And removals:

* [#910](https://github.com/typelevel/cats/pull/910): Remove `Streaming` and `StreamingT`


And some other improvements to the documentation, tutorials, laws and tests, including:

* [#880](https://github.com/typelevel/cats/pull/880): Optimize `Eq[Vector[A]]` instance
* [#878](https://github.com/typelevel/cats/pull/878): Fix bug in freemonad doc
* [#870](https://github.com/typelevel/cats/pull/870): Fixed doc string for `StateT`'s `runEmptyA()`
* [#866](https://github.com/typelevel/cats/pull/866): Add some tests for `Coproduct` and `WriterT`
* [#883](https://github.com/typelevel/cats/pull/883): Delegate to `Traverse.sequence` in `Applicative.sequence`
* [#893](https://github.com/typelevel/cats/pull/893): Add `Reducible` laws
* [#923](https://github.com/typelevel/cats/pull/923): Make `Call.loop` `@tailrec` optimized
* [#916](https://github.com/typelevel/cats/pull/916): add `-P:scalajs:mapSourceURI` option
* [#909](https://github.com/typelevel/cats/pull/909): Make `Bifunctor` universal
* [#905](https://github.com/typelevel/cats/pull/905): make `Unapply` serializable
* [#902](https://github.com/typelevel/cats/pull/902): Make table in `Kleisli` readable
* [#897](https://github.com/typelevel/cats/pull/897): Add `Prod` tests
* [#938](https://github.com/typelevel/cats/pull/938): Onward to scala 2.11.8
* [#941](https://github.com/typelevel/cats/pull/941): Type class composition and `MonadState` tests
* [#949](https://github.com/typelevel/cats/pull/949): Add .ensime_cache to gitignore
* [#954](https://github.com/typelevel/cats/pull/954): Switch to use nodeJsEnv as default jsEnv to build scala.js
* [#956](https://github.com/typelevel/cats/pull/956): Upgrade scala.js from 0.6.7 -> 0.6.8
* [#960](https://github.com/typelevel/cats/pull/960): More `Reducible` tests
* [#962](https://github.com/typelevel/cats/pull/962): Improving test coverage
* [#964](https://github.com/typelevel/cats/pull/964): Clarify stabilty guarantees; drop 'proof of concept' and 'experimental'
* [#972](https://github.com/typelevel/cats/pull/972): Fix swapped f and g in `invariant` docs
* [#979](https://github.com/typelevel/cats/pull/979): Fix outdated import for `cats.syntax.apply._`
* [#995](https://github.com/typelevel/cats/pull/995): Move coverage away from bash
* [#1002](https://github.com/typelevel/cats/pull/1002): Correct the URL for *Data types à la carte*
* [#1005](https://github.com/typelevel/cats/pull/1005): fix broken link in foldable docs


As always thanks to everyone who filed issues, participated in the Cats Gitter
channel, submitted code, or helped review pull requests.



## Version 0.4.1

> 2016 February 4

Version 0.4.1 is a patch release in the 0.4 series and is binary compatible with
version 0.4.0.

This patch fixes bugs with the `dropWhile` methods on `Streaming` and
`StreamingT`.

This release corrects outdated build/POM metadata, which should fix API doc URLS.

Bug fixes:

* [#856](https://github.com/typelevel/cats/pull/856): Fix `Streaming` and `StreamingT` `dropWhile` functions

Build/publishing changes:

* [#852](https://github.com/typelevel/cats/pull/852) Update build with org change

Documentation and site improvements:

* [#859](https://github.com/typelevel/cats/pull/859) Add Contravariant documentation page
* [#861](https://github.com/typelevel/cats/pull/861) Docs: Revive useful links section. Update URLs

## Version 0.4.0

> 2016 February 1

Version 0.4.0 is the fourth release of the Cats library, and the first release
published under the `org.typelevel` group from the
[Typelevel](https://github.com/typelevel) organization on GitHub (previous
releases had been published to `org.spire-math` from `non/cats`). This means
that users will need to change the `groupId` for their Cats dependencies when
updating. If you have a line like this in your SBT build configuration, for
example:

```scala
libraryDependencies += "org.spire-math" %% "cats" % "0.3.0"
```

You will need to change it to the following:

```scala
libraryDependencies += "org.typelevel" %% "cats" % "0.4.0"
```

This release no longer includes `cats-state` or `cats-free` artifacts, since
the `cats.state` and `cats.free` packages have been moved into `cats-core`.

If you've checked out the GitHub repository locally, it would be a good idea to
update your remote to point to the new organization, which will typically look
like this (note that you should confirm that `origin` is the appropriate
remote name):

```bash
git remote set-url origin git@github.com:typelevel/cats.git
```

This release includes a large number of breaking changes, including most
prominently the introduction of a new `Cartesian` type class that is a supertype
of `Monad` (and many other types). If you use the `|@|` syntax that had
previously been provided by `Apply`, you'll need to change your imports from
`cats.syntax.apply._` to `cats.syntax.cartesian._`. For example:

```scala
scala> import cats.Eval, cats.syntax.cartesian._
import cats.Eval
import cats.syntax.cartesian._

scala> (Eval.now("v") |@| Eval.now(0.4)).tupled
res0: cats.Eval[(String, Double)] = cats.Eval$$anon$5@104f8bbd
```

Other changes in this release are described below.

This version includes API changes:

* [#555](https://github.com/typelevel/cats/pull/555): `|@|` syntax is now
  provided by `cats.syntax.cartesian`
* [#835](https://github.com/typelevel/cats/pull/835): `State` and `StateT` are
  now in the `cats.data` package
* [#781](https://github.com/typelevel/cats/pull/781): `combine` on `SemigroupK`
  is now `combineK`
* [#821](https://github.com/typelevel/cats/pull/821) and
  [#833](https://github.com/typelevel/cats/pull/833): The order of arguments for
  `ap` has been reversed (now function first)
* [#833](https://github.com/typelevel/cats/pull/833): `ap` on
  `CartesianBuilderN` is now `apWith`
* [#782](https://github.com/typelevel/cats/pull/782): `State` now uses `Eval`
  instead of `Trampoline` for stack safety
* [#697](https://github.com/typelevel/cats/pull/697): `or` for natural
  transformations is now an instance method
* [#725](https://github.com/typelevel/cats/pull/725): `orElse` on `XorT` and
  does not unnecessarily constrain the type of the left side of the result
* [#648](https://github.com/typelevel/cats/pull/648): Some types now extend
  `Product` and `Serializable` to improve type inference
* [#647](https://github.com/typelevel/cats/pull/647): `ProdInstancesN` names
  changed for consistency
* [#636](https://github.com/typelevel/cats/pull/636): `Eval` is now
  `Serializable`
* [#685](https://github.com/typelevel/cats/pull/685): Fixes for copy-paste
  errors in method names for instances for `Validated`
* [#778](https://github.com/typelevel/cats/pull/778): Unnecessary type parameter
  on `Foldable`'s `sequence_` has been removed

And additions:

* [#555](https://github.com/typelevel/cats/pull/555) and
  [#795](https://github.com/typelevel/cats/pull/795): `Cartesian`
* [#671](https://github.com/typelevel/cats/pull/671): `Coproduct` and `Inject`
* [#812](https://github.com/typelevel/cats/pull/812): `ApplicativeError`
* [#765](https://github.com/typelevel/cats/pull/765): `State` and `Free` (and
  related types) are now in the core module
* [#611](https://github.com/typelevel/cats/pull/611): `Validated` now has an
  `andThen` method that provides binding (but without the `for`-comprehension
  syntactic sugar that the name `flatMap` would bring)
* [#796](https://github.com/typelevel/cats/pull/796): `sequenceU_` and
  `traverseU_` on `Foldable`
* [#780](https://github.com/typelevel/cats/pull/780): `transformS` for `StateT`
* [#807](https://github.com/typelevel/cats/pull/807): `valueOr` for `XorT`
* [#714](https://github.com/typelevel/cats/pull/714): `orElse` for `XorT`
* [#705](https://github.com/typelevel/cats/pull/705): `getOrElseF` for `XorT`
* [#731](https://github.com/typelevel/cats/pull/731): `swap` for `Validated`
* [#571](https://github.com/typelevel/cats/pull/571): `transform` and
  `subflatMap` on `OptionT` and `XorT`
* [#757](https://github.com/typelevel/cats/pull/757) and
  [#843](https://github.com/typelevel/cats/pull/843): `compose` for
  `Alternative` and `composeK` for `MonoidK`
* [#667](https://github.com/typelevel/cats/pull/667): `OptionT.liftF`

And removals:

* [#613](https://github.com/typelevel/cats/pull/613): `Free` and
  `FreeApplicative` constructors are now private
* [#605](https://github.com/typelevel/cats/pull/605): `filter` on `Validated`
* [#698](https://github.com/typelevel/cats/pull/698): `MonadCombine` instances
  for `OptionT`
* [#635](https://github.com/typelevel/cats/pull/635): `Kleisli`'s redundant
  `lmap`, which was equivalent to `local`
* [#752](https://github.com/typelevel/cats/pull/752): `Cokleisli.cokleisli`,
  which was equivalent to `Cokleisli.apply`
* [#687](https://github.com/typelevel/cats/pull/687): Unused `XorTMonadCombine`
* [#622](https://github.com/typelevel/cats/pull/622): Many prioritization types
  are now private

And new type class instances:

* [#644](https://github.com/typelevel/cats/pull/644): `Traverse` and `Foldable`
  instances for `XorT`
* [#691](https://github.com/typelevel/cats/pull/691): Various instances for
  `Function1`
* [#628](https://github.com/typelevel/cats/pull/628) and
  [#696](https://github.com/typelevel/cats/pull/696): Various instances for
  `WriterT`
* [#673](https://github.com/typelevel/cats/pull/673): `Bifunctor` instances for
  `WriterT`
* [#715](https://github.com/typelevel/cats/pull/715) and
  [#716](https://github.com/typelevel/cats/pull/716): `Semigroup` and `Monoid`
  instances for `Validated`
* [#717](https://github.com/typelevel/cats/pull/717) and
  [#718](https://github.com/typelevel/cats/pull/718): `Semigroup` instances for
  `Xor` and `Const`
* [#818](https://github.com/typelevel/cats/pull/818): `CoflatMap` instance for
  `Vector`
* [#626](https://github.com/typelevel/cats/pull/626): `Contravariant` instances
  for `Const` and `Kleisli`
* [#621](https://github.com/typelevel/cats/pull/621): `Id` instances for
  `Kleisli`
* [#772](https://github.com/typelevel/cats/pull/772): `Reducible` instances for
  `OneAnd`
* [#816](https://github.com/typelevel/cats/pull/816): `Traverse` instances for
  `OneAnd`
* [#639](https://github.com/typelevel/cats/issues/639): `Traverse` instance
  for `Id`
* [#774](https://github.com/typelevel/cats/pull/774) and
  [#775](https://github.com/typelevel/cats/pull/775): `Show` instances for
  `Vector` and `Stream`

And bug fixes:

* [#623](https://github.com/typelevel/cats/pull/623) fixes
  [#563](https://github.com/typelevel/cats/issues/563), a bug in the behavior of
  `dropWhile_` on `Foldable`
* [#665](https://github.com/typelevel/cats/pull/665) fixes
  [#662](https://github.com/typelevel/cats/pull/662), a bug that resulted in
  re-evaluation after memoization in `Streaming`
* [#683](https://github.com/typelevel/cats/pull/683) fixes
  [#677](https://github.com/typelevel/cats/issues/677), a bug in
  `Streaming.thunk`
* [#801](https://github.com/typelevel/cats/pull/801): Fixes order effect bug in
  `foldMap` on `FreeApplicative`
* [#798](https://github.com/typelevel/cats/pull/798): Fixes bug in `filter` on
  `StreamingT`
* [#656](https://github.com/typelevel/cats/pull/656): Fixes bug in `drop` on
  `StreamingT`
* [#769](https://github.com/typelevel/cats/pull/769): Improved stack consumption
  for `Eval.Call`

And some dependency updates:

* [#833](https://github.com/typelevel/cats/pull/833): Update to Simulacrum
  0.7.0
* [#764](https://github.com/typelevel/cats/pull/764): 2.10 version is now
  2.10.6
* [#643](https://github.com/typelevel/cats/pull/643): Update to Catalysts 0.2.0
* [#727](https://github.com/typelevel/cats/pull/727): Update to Scalastyle 0.8.0

There are also many improvements to the documentation, tutorials, laws, tests,
and benchmarks, including the following:

* [#724](https://github.com/typelevel/cats/pull/724): sbt-doctest is now used to
  validate Scaladoc examples
* [#806](https://github.com/typelevel/cats/pull/806): Various improvements to
  use of Simulacrum, which is now a compile-time-only dependency
* [#734](https://github.com/typelevel/cats/pull/734): Documentation on testing
  conventions
* [#710](https://github.com/typelevel/cats/pull/710): Documentation for
  `Invariant`
* [#832](https://github.com/typelevel/cats/pull/832): Updated `Free`
  documentation
* [#824](https://github.com/typelevel/cats/pull/824): New examples for
  `Foldable`
* [#797](https://github.com/typelevel/cats/pull/797): Scaladoc examples for
  methods on `Arrow`
* [#783](https://github.com/typelevel/cats/pull/783) and others: Scaladoc
  examples for syntax methods
* [#720](https://github.com/typelevel/cats/pull/720): Expanded documentation for
  `FreeApplicative`
* [#636](https://github.com/typelevel/cats/pull/636): Law checking for `Eval`
* [#649](https://github.com/typelevel/cats/pull/649) and
  [#660](https://github.com/typelevel/cats/pull/660): Better `Arbitrary`
  instances for `Streaming` and `StreamingT`
* [#722](https://github.com/typelevel/cats/pull/722): More consistent `toString`
  for `StreamingT`
* [#672](https://github.com/typelevel/cats/pull/672): Additional laws for
  `Profunctor`
* [#668](https://github.com/typelevel/cats/pull/668),
  [#669](https://github.com/typelevel/cats/pull/669),
  [#679](https://github.com/typelevel/cats/pull/679),
  [#680](https://github.com/typelevel/cats/pull/680), and
  [#681](https://github.com/typelevel/cats/pull/681): Additional law checking
  for `Xor`, `XorT`, and `Either`
* [#707](https://github.com/typelevel/cats/pull/707): Additional testing for
  `State` and `StateT`
* [#736](https://github.com/typelevel/cats/pull/736): `map` / `flatMap`
  coherence
* [#748](https://github.com/typelevel/cats/pull/748): Left and right identity
  laws for `Kleisli`
* [#753](https://github.com/typelevel/cats/pull/753): Consistency tests for
  `Cokleisli`
* [#733](https://github.com/typelevel/cats/pull/733): Associativity laws for
  `Kleisli` and `Cokleisli` composition
* [#741](https://github.com/typelevel/cats/pull/741): Tests for
  `Unapply`-supported syntax
* [#690](https://github.com/typelevel/cats/pull/690): Error reporting
  improvements for serializability tests
* [#701](https://github.com/typelevel/cats/pull/701): Better documentation for
  the Travis CI script
* [#787](https://github.com/typelevel/cats/pull/787): Support for cross-module
  Scaladoc links

Known issues:

* [#702](https://github.com/typelevel/cats/pull/702): This change identified and
  fixed a stack safety bug in `foldMap` on `Free`, but raised other issues (see
  [#712](https://github.com/typelevel/cats/issues/712)) and was reverted in
  [#713](https://github.com/typelevel/cats/pull/713);
  [#721](https://github.com/typelevel/cats/issues/721) now tracks the non-stack
  safety of `Free`'s `foldMap`

As always thanks to everyone who filed issues, participated in the Cats Gitter
channel, submitted code, or helped review pull requests.

## Version 0.3.0

> 2015 November 8

Version 0.3.0 is the third release of the Cats library.

This version includes new type class instances:

* [#545](https://github.com/typelevel/cats/pull/545): `Semigroup` instances for
  `OneAnd`
* [#521](https://github.com/typelevel/cats/pull/521): `Monoid` instances for `Xor`
  when the left side has a `Semigroup` instance and the right side has a
  `Monoid`
* [#497](https://github.com/typelevel/cats/pull/497): `Monoid` instances for `Set`
* [#559](https://github.com/typelevel/cats/pull/559): `Bifunctor` instances for
  `Validated`, `Ior`, `Xor`, and `XorT`
* [#569](https://github.com/typelevel/cats/pull/569): `Functor` instances for
  `OptionT` when `F` has a `Functor` instance but not a `Monad`
* [#600](https://github.com/typelevel/cats/pull/600): `Show` instances for `Option`
  and `OptionT`
* [#601](https://github.com/typelevel/cats/pull/601): `Show` instances for `List`
* [#602](https://github.com/typelevel/cats/pull/602): `Show` instances for `Set`
* [#568](https://github.com/typelevel/cats/pull/568): Several new `Unapply` shapes

And API changes:

* [#592](https://github.com/typelevel/cats/pull/592): `fromTryCatch` on `Xor` and
  `Validated` is now `catchOnly`
* [#553](https://github.com/typelevel/cats/pull/553): `MonadError` now characterizes
  type constructors of kind `* -> *` instead of `(*, *) -> *`
* [#598](https://github.com/typelevel/cats/pull/598): `OneAnd`'s type constructor type
  parameter is now before the element type
* [#610](https://github.com/typelevel/cats/pull/610): `XorT`'s `toOption` returns an
  `OptionT[F, B]` instead of an `F[Option[B]]`
* [#518](https://github.com/typelevel/cats/pull/518): `Free`'s `resume` method now
  returns an `Xor` instead of an `Either`
* [#575](https://github.com/typelevel/cats/pull/575) and
  [#606](https://github.com/typelevel/cats/pull/606): `orElse` on `Xor` and
  `Validated` does not unnecessarily constrain the type of the left side of the
  result
* [#577](https://github.com/typelevel/cats/pull/577): `*Aux` helper classes have been
  renamed `*PartiallyApplied`

And additions:

* [#542](https://github.com/typelevel/cats/pull/542): `WriterT`
* [#567](https://github.com/typelevel/cats/pull/567): `Ior.fromOptions`
* [#528](https://github.com/typelevel/cats/pull/528): `OptionT.fromOption`
* [#562](https://github.com/typelevel/cats/pull/562): `handleErrorWith` and related
  helper methods on `MonadError`
* [#520](https://github.com/typelevel/cats/pull/520): `toNel` and `fromList`
  conversions from `List` to `NonEmptyList`
* [#533](https://github.com/typelevel/cats/pull/533): Conversions between types with
  `Foldable` instances and `Streaming`
* [#507](https://github.com/typelevel/cats/pull/507): `isJvm` and `isJs` macros in the
  new `cats.macros.Platform`
* [#572](https://github.com/typelevel/cats/pull/572): `analyze` on `FreeApplicative`
  for compilation into a `Monoid`
* [#587](https://github.com/typelevel/cats/pull/587): Syntax for lifting values (and
  optional values) into `Validated`

And several aliases:

* [#492](https://github.com/typelevel/cats/pull/492): `FlatMapSyntax` now includes
  `followedBy`, which is an alias for `>>`, together with a new
  `followedByEval`, which allows the caller to choose the evaluation strategy of
  the second action
* [#523](https://github.com/typelevel/cats/pull/523): `Foldable` now has a
  `combineAll` method that aliases `fold` and allows postfix usage via
  `FoldableSyntax`

And a few removals:

* [#524](https://github.com/typelevel/cats/pull/524): `FreeApplicative`'s redundant
  `hoist`, which was equivalent to `compile`
* [#531](https://github.com/typelevel/cats/pull/531): `Coyoneda`'s `by`
* [#612](https://github.com/typelevel/cats/pull/612): Many prioritization and instance
  traits are now private

And bug fixes:

* [#547](https://github.com/typelevel/cats/pull/547): The `empty` values for
  `Monoid[Double]` and `Monoid[Float]` are now `0` instead of `1`
* [#530](https://github.com/typelevel/cats/pull/530): `Streaming.take(n).toList` no
  longer evaluates the `n + 1`-st element
* [#538](https://github.com/typelevel/cats/pull/538): `OneAnd`'s instances are
  properly prioritized

There are also many improvements to the documentation, tutorials, laws, tests,
and benchmarks:

* [#522](https://github.com/typelevel/cats/pull/522): ScalaTest's `===` now uses `Eq`
  instances
* [#502](https://github.com/typelevel/cats/pull/502): `Traverse`'s laws verify the
  consistency of `foldMap` and `traverse`
* [#519](https://github.com/typelevel/cats/pull/519): Benchmarks (and performance
  improvements) for `Eval`
* …and many others

Thanks to everyone who filed issues, participated in the Cats Gitter channel,
submitted code, or helped review pull requests.

## Version 0.2.0

> 2015 August 31

Version 0.2.0 is the second release of the Cats library.

The most exciting feature of this release is Scala.js support, which
comes courtesy of much hard work by the Scala.js community (especially
Alistair Johnson). The SBT build configuration and project layout were
updated to support building for both the JVM and JS platforms.

Since the 0.1.2 release there was wide agreement that the split
between `cats-core` and `cats-std` was awkward. The two projects have
been combined into `cats-core`, meaning that type class instances for
common types like `List` are now available in `cats-core`.

There was also a concerted effort to improve and add documentation to
the project. Many people helped find typos, broken links, and places
where the docs could be improved. In particular, the following
tutorials were added or overhauled:

 * `Applicative`
 * `Const`
 * `Foldable`
 * `Free`
 * `FreeApplicative`
 * `Kleisli`
 * `Monad`
 * `Monoid`
 * `Semigroup`
 * `SemigroupK`
 * `Traverse`
 * `Validated`
 * `Xor`

Several new type classes and data types were introduced:

 * `Choice[F[_, _]]`
 * `Group[A]`
 * `MonadReader[F[_, _], R]`
 * `Streaming[A]` and `StreamingT[F[_], A]`
 * `Prod[F[_], G[_], A]` and `Func[F[_], A, B]`

Syntax tests were added to ensure that existing syntax worked, and
there has been some movement to enrich existing types with syntax to
make converting them to Cats types easier.

The previous `Fold[A]` type, which was used to support lazy folds, has
been replaced with `Eval[A]`. This type supports both strict and lazy
evaluation, supports lazy `map` and `flatMap`, and is trampolined for
stack safety. The definition of `Foldable#foldRight` has been updated
to something much more idiomatic and easier to reason about. The goal
is to support laziness in Cats via the `Eval[A]` type wherever
possible.

In addition to these specific changes there were numerous small bug
fixes, additions, improvements, and updates. Thanks to everyone who
filed issues, participated in the Cats Gitter channel, submitted code,
or helped review pull requests.

## Version 0.1.2

> 2015 July 17

(Due to problems with publishing 0.1.0 and 0.1.1 are incomplete.)

Version 0.1.2 is the first non-snapshot version of the Cats library!
It is intended to assist the creation of dependent libraries and to be
an early look at Cats' design.

Much of the library is quite mature, but there are no source- or
binary-compatibility guarantees at this time. The overarching design
of the library is still somewhat in flux, although mostly we expect
there will be new type classes, instances, and syntax. Some package
and module boundaries may also shift.

For complete credits, see [AUTHORS.md](AUTHORS.md) for a list of
people whose work has made this release possible.<|MERGE_RESOLUTION|>--- conflicted
+++ resolved
@@ -1,4 +1,3 @@
-<<<<<<< HEAD
 ## Version 1.6.1
 
 > 2019 June 3
@@ -14,8 +13,10 @@
 
 * [#2842](https://github.com/typelevel/cats/pull/2842) Fix Order.max and Oder.min description comments  by @orvi
 
-### 1 bug fixes
-=======
+### 1 bug fix
+
+* [#2810](https://github.com/typelevel/cats/pull/2810) Change MonadErrorOps#reject so it no longer runs effects twice  by @bplommer
+
 ## Version 2.0.0-M3
 
 > 2019 June 1
@@ -87,9 +88,7 @@
 * [#2831](https://github.com/typelevel/cats/pull/2831) fixed applicative monoid test  by @kailuowang
 * [#2827](https://github.com/typelevel/cats/pull/2827) In Apply.semigroup test replace ` ListWrapper` with `Option`  by @kailuowang
         
-
 ### 1 bug fix
->>>>>>> 1745ea1b
 
 * [#2810](https://github.com/typelevel/cats/pull/2810) Change MonadErrorOps#reject so it no longer runs effects twice  by @bplommer
 
