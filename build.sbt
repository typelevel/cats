--- conflicted
+++ resolved
@@ -281,13 +281,11 @@
         exclude[DirectMissingMethodProblem]("cats.data.KleisliInstances4.catsDataCommutativeFlatMapForKleisli"),
         exclude[DirectMissingMethodProblem]("cats.data.IRWSTInstances1.catsDataStrongForIRWST"),
         exclude[DirectMissingMethodProblem]("cats.data.OptionTInstances1.catsDataMonadErrorMonadForOptionT"),
-<<<<<<< HEAD
-        exclude[DirectMissingMethodProblem]("cats.data.OptionTInstances1.catsDataMonadErrorForOptionT")
-=======
+        exclude[DirectMissingMethodProblem]("cats.data.OptionTInstances1.catsDataMonadErrorForOptionT"),
         //These 2 things are `.value` on a Ops class (which shouldn't have ever been exposed) - See #2514 and #2613.
         exclude[DirectMissingMethodProblem]("cats.syntax.EitherIdOpsBinCompat0.value"),
         exclude[DirectMissingMethodProblem]("cats.syntax.NestedIdOps.value")
->>>>>>> dabae030
+
       ) ++ // Only compile-time abstractions (macros) allowed here
         Seq(
           exclude[IncompatibleMethTypeProblem]("cats.arrow.FunctionKMacros.lift"),
