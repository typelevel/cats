---
layout: page
title:  "Glossary"
section: "Glossary"
position: 60
---

> - What is the difference between `unit` and `void`?
> - To discard the first value and keep only the first effect, is it `<*` or `*>`?
> - How do I make a computation `F[A]` fail by checking a condition on the value?


This is a catalogue of the major functions, type classes, and data types in `cats`. It serves as a bird's-eye view of each class capabilities. It is also intended as a go-to reference for `cats` users, who may not recall the answer to questions like the ones above.

The signatures and type-classes have been simplified, are described [below](#simplifications). If you want a printable version, you can also check out this [cats-cheatsheet](https://arosien.github.io/cats-cheatsheets/typeclasses.pdf).

_WARNING_: this page is written manually, and not automatically generated, so many things may be missing. If you find a mistake, or addition, please submit a PR following the guidelines below.

## Type-Classes over an `F[_]`

### Functor

| Type          | Method Name  |
| ------------- |--------------|
| `F[A] => F[Unit]`  | `void`   |
| `F[A] => B => F[B]`  | `as`   |
| `F[A] => (A => B) => F[B]` | `map`   |
| `F[A] => (A => B) => F[(A,B)]` | `fproduct`   |
| `F[A] => B => F[(B, A)]`  | `tupleLeft`  |
| `F[A] => B => F[(A, B)]`  | `tupleRight` |
| `(A => B) => (F[A] => F[B])` | `lift`   |

### Apply

| Type          | Method Name | Symbol   |
| ------------- |--------------|------------|
| `F[A] => F[B] => F[A]` | `productL`  | `<*`
| `F[A] => F[B] => F[B]` | `productR`  | `*>`
| `F[A] => F[B] => F[(A,B)]` | `product`  |
| `F[A => B] => F[A] => F[B]` | `ap`  |  `<*>`
| `F[A => B => C] => F[A] => F[B] => F[C]` | `ap2`  |
| `F[A] => F[B] => (A => B => C) => F[C]` | `map2` |

### Applicative

| Type          | Method Name | Notes   |
| ------------- |--------------|------------|
| `A => F[A]`   | `pure` |
| `=> F[Unit]`  | `unit` |
| `Boolean => F[Unit] => F[Unit]` | `when`   | Performs effect iff condition is true
|                                 | `unless` | Adds effect iff condition is false

### FlatMap

| Type          | Method Name |
| ------------- |---------------|
| `F[F[A]] => F[A]` | `flatten`  |
| `F[A] => (A => F[B]) => F[B]` | `flatMap`
| `F[A] => (A => F[B]) => F[(A,B)]` | `productM`
| `F[Boolean] => F[A] => F[A] => F[A]` | `ifM`
| `F[A] => (A => F[B]) => F[A]` | `flatTap`

### FunctorFilter

| Type        | Method Name   | Notes  |
|-------------|---------------|--------|
| `F[A] => (A => Boolean) => F[A]` |   `filter` |
| `F[A] => (A => Option[B]) => F[B]` | `mapFilter` |
| `F[A] => (A => B) => F[B]` | `collect` | The `A => B` is a PartialFunction
| `F[Option[A]] => F[A]` | `flattenOption` |


### ApplicativeError

The source code of `cats` uses the `E` type variable for the error type.

| Type         | Method Name  | Notes |
|--------------|--------------|-------|
| `E => F[A]`   | `raiseError`   |
| `F[A] => F[Either[E,A]]`    | `attempt`     |
| `F[A] => (E => A) => F[A]`  | `handleError`   |
| `F[A] => (E => F[A]) => F[A]` | `handleErrorWith`  |
| `F[A] => (E => A) => F[A]` | `recover`  |  The `E => A` is a PartialFunction.
| `F[A] => (E => F[A]) => F[A]` | `recoverWith`  |  The `E => F[A]` is a PartialFunction.
| `F[A] => (E => F[Unit]) => F[A]` | `onError`  | The `E => F[Unit]` is a PartialFunction.
| `Either[E,A] => F[A]` | `fromEither` |
| `Option[A] => E => F[A]` | `liftFromOption` |

### MonadError

Like the previous section, we use the `E` for the error parameter type.

| Type          | Method Name  | Notes  |
| ------------- |--------------|--------|
| `F[A] => E => (A => Boolean) => F[A]` | `ensure`
| `F[A] => (A => E) => (A => Boolean) => F[A]` | `ensureOr`
| `F[A] => (E => E) => F[A]`  | `adaptError` | The `E => E` is a PartialFunction.
| `F[Either[E,A]] => F[A]`     | `rethrow`


### UnorderedFoldable

| Type          | Method Name  | Constraints
| ------------- |--------------|----------------
| `F[A] => Boolean` | `isEmpty` |
| `F[A] => Boolean` | `nonEmpty` |
| `F[A] => Long` | `size` |
| `F[A] => (A => Boolean) => Boolean`| `forall` |
| `F[A] => (A => Boolean) => Boolean`| `exists` |
| `F[A] => A`  | `unorderedFold` | `A: CommutativeMonoid`
| `F[A] => (A => B) => B`| `unorderedFoldMap` | `B: CommutativeMonoid`

### Foldable

<<<<<<< HEAD
=======
### `Foldable`

>>>>>>> ccfbc220
| Type          | Method Name  | Constraints
| ------------- |--------------|-----------
| `F[A] => A` | `fold` | `A: Monoid`
| `F[A] => B => ((B,A) => B) => F[B]` | `foldLeft`
| `F[A] => (A => B) => B` | `foldMap` | `B: Monoid`
| `F[A] => (A => G[B]) => G[B]` | `foldMapM` | `G: Monad` and `B: Monoid`
| `F[A] => (A => B) => Option[B]` | `collectFirst` | The `A => B` is a `PartialFunction`
| `F[A] => (A => Option[B]) => Option[B]` | `collectFirstSome` |
| `F[A] => (A => G[B]) => G[Unit]` | `traverse_` | `G: Applicative`
| `F[G[A]] => G[Unit]` | `sequence_` | `G: Applicative`
| `F[A] => (A => Either[B, C] => (F[B], F[C])` | `partitionEither` | `G: Applicative`

### Reducible

| Type          | Method Name  | Constraints
| ------------- |--------------|-----------
| `F[A] => ((A,A) => A) => A` | `reduceLeft` |
| `F[A] => A` | `reduce`  | `A: Semigroup`   |

### Traverse

| Type         | Method Name  | Constraints |
|------------|--------------|-----------|
| `F[G[A]] => G[F[A]]`  | `sequence` | `G: Applicative` |
| `F[A] => (A => G[B]) => G[F[B]]` | `traverse` | `G: Applicative` |
| `F[A] => (A => G[F[B]]) => G[F[B]]` | `flatTraverse` | `F: FlatMap` and `G: Applicative`
| `F[G[F[A]]] => G[F[A]]` | `flatSequence` | `G: Applicative` and `F: FlatMap`
| `F[A] => F[(A,Int)]` | `zipWithIndex` |
| `F[A] => ((A,Int) => B) => F[B]` | `mapWithIndex` |
| `F[A] => ((A,Int) => G[B]) => G[F[B]]` | `traverseWithIndex` | `F: Monad`


## Transformers

### Constructors and wrappers

| Data Type  | is an alias or wrapper of |
|------------|--------------|
| `OptionT[F[_], A]`    | `F[Option[A]]`
| `EitherT[F[_], A, B]` | `F[Either[A,B]`
| `Kleisli[F[_], A, B]` | `A => F[B]`
| `Reader[A, B]` | `A => B`
| `ReaderT[F[_], A, B]` | `Kleisli[F, A, B]`
| `Writer[A, B]` | `(A,B)`
| `WriterT[F[_], A, B]` | `F[(A,B)]`
| `Tuple2K[F[_], G[_], A]` | `(F[A], G[A])`
| `EitherK[F[_], G[_], A]` | `Either[F[A], G[A]]`
| `FunctionK[F[_], G[_]`   | `F[X] => G[X]` for every `X`
| `F ~> G`   | Alias of `FunctionK[F, G]`

### OptionT

For convenience, in these types we use the symbol `OT` to abbreviate `OptionT`.

| Type     | Method Name  | Constraints |
|----------|--------------|-------------|
| `=> OT[F, A]` | `none` | `F: Applicative` |
| `A => OT[F, A]` | `some` or `pure` | `F: Applicative`
| `F[A] => OT[F, A]` | `liftF`  | `F: Functor`
| `OT[F, A] => F[Option[A]]` | `value`
| `OT[F, A] => (A => B) => OT[F, B]` | `map`  | `F: Functor`
| `OT[F, A] => (F ~> G) => OT[G, B]` | `mapK`
| `OT[F, A] => (A => Option[B]) => OT[F, B]` | `mapFilter` | `F: Functor`
| `OT[F, A] => B => (A => B) => F[B]` | `fold` or `cata`
| `OT[F, A] => (A => OT[F, B]) => OT[F,B]` | `flatMap`
| `OT[F, A] => (A => F[Option[B]]) => F[B]` | `flatMapF`  | `F: Monad` |
| `OT[F, A] => A => F[A]` | `getOrElse` | `F: Functor`  |
| `OT[F, A] => F[A] => F[A]` | `getOrElseF` | `F: Monad`  |
| `OT[F, A] => OT[F, A] => OT[F, A]` |

### EitherT

Here, we use `ET` to abbreviate `EitherT`; and we use `A` and `B` as type variables for the left and right sides of the `Either`.

| Type     | Method Name  | Constraints |
|----------|--------------|-------------|
| `A => ET[F, A, B]` | `leftT` | `F: Applicative` |
| `B => ET[F, A, B]` | `rightT` | `F: Applicative` |
|                    | `pure` | `F: Applicative` |
| `F[A] => ET[F, A, B]` | `left`  | `F: Applicative` |
| `F[B] => ET[F, A, B]` | `right` | `F: Applicative` |
|                       | `liftF` | `F: Applicative` |
| `Either[A, B] => ET[F, A, B]` | `fromEither` | `F: Applicative` |
| `Option[B] => A => ET[F, A, B]` | `fromOption` | `F: Applicative` |
| `F[Option[B]] => A => ET[F, A, B]` | `fromOptionF` | `F: Functor` |
| `Boolean => B => A => ET[F, A, B]` | `cond`   | `F: Applicative` |
| `ET[F, A, B] => (A => C) => (B => C) => F[C]` | `fold` | `F: Functor` |
| `ET[F, A, B] => ET[F, B, A]` | `swap` | `F: Functor` |
| `ET[F, A, A] => F[A]`        | `merge` |

### Kleisli (or ReaderT)

Here, we use `Ki` as a short-hand for `Kleisli`.

| Type     | Method Name  | Constraints |
|----------|--------------|-------------|
| `Ki[F, A, B] => (A => F[B])` | `run`  |
| `Ki[F, A, B] => A => F[B]` | `apply`  |
| `A => Ki[F, A, A]` | `ask` | `F: Applicative`
| `B => Ki[F, A, B]` | `pure` | `F: Applicative`
| `F[B] => Ki[F, A, B]` | `liftF` |
| `Ki[F, A, B] => (C => A) => Ki[F, C, B]` | `local` |
| `Ki[F, A, B] => Ki[F, A, A]` | `tap` |
| `Ki[F, A, B] => (B => C) => Ki[F, A, C]` | `map` |
| `Ki[F, A, B] => (F ~> G) => Ki[G, A, B]` | `mapK` |
| `Ki[F, A, B] => (F[B] => G[C]) => Ki[F, A, C]` | `mapF` |
| `Ki[F, A, B] => Ki[F, A, F[B]]` | `lower` |


## Type Classes for types `F[_, _]`

### Bifunctor

| Type          | Method Name  |
| ------------- |--------------|
| `F[A,B] => (A => C) => F[C,B]` | `leftMap` |
| `F[A,B] => (B => D) => F[A,D]` | `.rightFunctor` and `.map` |
| `F[A,B] => (A => C) => (B => D) => F[C,D]` | `bimap` |

#### Profunctor

| Type           | Method Name  |
--------|-------------
| `F[A, B] => (B => C) => F[A, C]` | `rmap`  |
| `F[A, B] => (C => A) => F[C, B]` | `lmap`  |
| `F[A, B] => (C => A) => (B => D) => F[C,D]` | `dimap`  |

#### Strong Profunctor

| Type  | Method Name |
--------|-------------|
| `F[A, B] => F[(A,C), (B,C)]` | `first`  |
| `F[A, B] => F[(C,A), (C,B)]` | `second` |

#### Compose, Category, Choice

| Type  | Method Name | Symbol |
--------|-------------|--------------|
| `F[A, B] => F[C, A] => F[C, B]` | `compose` | `<<<` |
| `F[A, B] => F[B, C] => F[A, C]` | `andThen` | `>>>` |
| `=> F[A,A]` | `id`  |
| `F[A, B] => F[C, B] => F[Either[A, C], B]` | `choice` | `|||`
| `=> F[ Either[A, A], A]` | `codiagonal` |

#### Arrow

| Type           | Method Name  | Symbol |
|----------------|--------------|--------------|
| `(A => B) => F[A, B]`  | `lift`    |
| `F[A,B] => F[C,D] => F[(A,C), (B,D)]` | `split` | `***` |
| `F[A,B] => F[A,C] => F[A, (B,C)]` | `merge` | `&&&` |

#### ArrowChoice

| Type  | Method Name | Symbol |
--------|-------------|--------------|
| `F[A,B] => F[C,D] => F[Either[A, C], Either[B, D]]` | `choose` | `+++`
| `F[A,B] => F[Either[A, C], Either[B, C]]` | `left`  |
| `F[A,B] => F[Either[C, A], Either[C, B]]` | `right` |

## Simplifications

Because `cats` is a Scala library and Scala has many knobs and switches, the actual definitions and the implementations of the functions and type-classes in `cats` can be a bit obfuscated at first. To alleviate this, in this glossary we focus on the plain type signatures of the method, and ignore many of the details from Scala. In particular, in our type signatures:

- We use `A,B,C` for type variables of kind `*`, and `F, G, H` for type variables of a higher kind.
- We write type signatures in currified form: parameters are taken one at a time, and they are separated with the arrow `=>` operation. In Scala, a method's parameters may be split in several comma-separated lists.
- We do not differentiate between methods from the type-class trait (e.g. `trait Functor`), or the companion object, or the syntax companion (`implicit class`).
- For functions defined as method of the typeclass trait, we ignore the receiver object.
- We ignore implicit parameters that represent type-class constraints; and write them on a side column instad.
- We use `A => B` for both `Function1[A, B]` and `PartialFunction[A, B]` parameters, without distinction. We add a side note when one is  a `PartialFunction`.
- Some functions are defined through the [Partially Applied Type Params](http://typelevel.org/cats/guidelines.html#partially-applied-type-params) pattern. We ignore this.
- We ignore the distinction between by-name and by-value input parameters. We use the notation `=> A`, without parameters, to indicate constant functions.
- We ignore Scala variance annotations. We also ignore extra type parameters, which in some methods are added with a subtype-constraint, (e.g. `B >: A`). These are usually meant for flexibility, but we replace each one by its bound.<|MERGE_RESOLUTION|>--- conflicted
+++ resolved
@@ -112,11 +112,6 @@
 
 ### Foldable
 
-<<<<<<< HEAD
-=======
-### `Foldable`
-
->>>>>>> ccfbc220
 | Type          | Method Name  | Constraints
 | ------------- |--------------|-----------
 | `F[A] => A` | `fold` | `A: Monoid`
