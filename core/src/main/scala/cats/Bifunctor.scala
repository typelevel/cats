--- conflicted
+++ resolved
@@ -61,9 +61,9 @@
 
 object Bifunctor extends cats.instances.NTupleBifunctorInstances {
   implicit def catsBifunctorForEither: Bifunctor[Either] = cats.instances.either.catsStdBitraverseForEither
-<<<<<<< HEAD
-=======
-  implicit def catsBifunctorForTuple2: Bifunctor[Tuple2] = cats.instances.tuple.catsStdBitraverseForTuple2
+
+  @deprecated("Use catsStdBitraverseForTuple2 in cats.instances.NTupleBitraverseInstances", "2.3.1")
+  def catsBifunctorForTuple2: Bifunctor[Tuple2] = cats.instances.tuple.catsStdBitraverseForTuple2
 
   /* ======================================================================== */
   /* THE FOLLOWING CODE IS MANAGED BY SIMULACRUM; PLEASE DO NOT EDIT!!!!      */
@@ -110,8 +110,6 @@
   /* ======================================================================== */
   /* END OF SIMULACRUM-MANAGED CODE                                           */
   /* ======================================================================== */
-
->>>>>>> 77b4d9c8
 }
 
 private[cats] trait ComposedBifunctor[F[_, _], G[_, _]] extends Bifunctor[λ[(A, B) => F[G[A, B], G[A, B]]]] {
