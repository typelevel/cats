--- conflicted
+++ resolved
@@ -2,13 +2,11 @@
 package tests
 
 import cats.Applicative
-<<<<<<< HEAD
 import cats.kernel.laws.discipline.{MonoidTests, SemigroupTests}
-=======
 import cats.data.{Validated, Const}
 import cats.laws.discipline.arbitrary._
 import cats.laws.discipline.CoflatMapTests
->>>>>>> d5e38955
+
 
 
 class ApplicativeSuite extends CatsSuite {
@@ -43,7 +41,6 @@
     }
   }
 
-<<<<<<< HEAD
   {
     implicit val listwrapperApplicative = ListWrapper.applicative
     implicit val listwrapperMonoid = Applicative.monoid[ListWrapper, Int]
@@ -51,20 +48,20 @@
   }
 
   {
-    implicit val listwrapperApplicative = ListWrapper.applyInstance
+    implicit val listwrapperApply = ListWrapper.applyInstance
     implicit val listwrapperSemigroup = Apply.semigroup[ListWrapper, Int]
     checkAll("Apply[ListWrapper].semigroup", SemigroupTests[ListWrapper[Int]].semigroup)
   }
-=======
-  implicit val listwrapperApplicative = ListWrapper.applicative
-  implicit val listwrapperCoflatMap = Applicative.coflatMap[ListWrapper]
-  checkAll("Applicative[ListWrapper].coflatMap", CoflatMapTests[ListWrapper].coflatMap[String, String, String])
+  {
+    implicit val listwrapperApplicative = ListWrapper.applicative
+    implicit val listwrapperCoflatMap = Applicative.coflatMap[ListWrapper]
+    checkAll("Applicative[ListWrapper].coflatMap", CoflatMapTests[ListWrapper].coflatMap[String, String, String])
 
-  implicit val validatedCoflatMap = Applicative.coflatMap[Validated[String, ?]]
-  checkAll("Applicative[Validated].coflatMap", CoflatMapTests[Validated[String, ?]].coflatMap[String, String, String])
+    implicit val validatedCoflatMap = Applicative.coflatMap[Validated[String, ?]]
+    checkAll("Applicative[Validated].coflatMap", CoflatMapTests[Validated[String, ?]].coflatMap[String, String, String])
 
-  implicit val constCoflatMap = Applicative.coflatMap[Const[String, ?]]
-  checkAll("Applicative[Const].coflatMap", CoflatMapTests[Const[String, ?]].coflatMap[String, String, String])
->>>>>>> d5e38955
+    implicit val constCoflatMap = Applicative.coflatMap[Const[String, ?]]
+    checkAll("Applicative[Const].coflatMap", CoflatMapTests[Const[String, ?]].coflatMap[String, String, String])
+  }
 
 }