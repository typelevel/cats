--- conflicted
+++ resolved
@@ -151,12 +151,8 @@
   }
 }
 
-<<<<<<< HEAD
+
 val scalatestVersion = "3.0.8-RC2"
-=======
-def scalatestVersion(scalaVersion: String): String =
-  if (priorTo2_13(scalaVersion)) "3.0.5" else "3.0.6-SNAP5"
->>>>>>> 007b2612
 
 val scalaCheckVersion = "1.14.0"
 
@@ -168,11 +164,7 @@
 )
 
 lazy val testingDependencies = Seq(
-<<<<<<< HEAD
   libraryDependencies += "org.scalatest" %%% "scalatest" % scalatestVersion % "test"
-=======
-  libraryDependencies += "org.scalatest" %%% "scalatest" % scalatestVersion(scalaVersion.value) % "test"
->>>>>>> 007b2612
 )
 
 lazy val docsMappingsAPIDir = settingKey[String]("Name of subdirectory in site target directory for api docs")
