--- conflicted
+++ resolved
@@ -32,14 +32,9 @@
   }
 }
 
-<<<<<<< HEAD
-object Bifoldable extends cats.instances.NTupleBitraverseInstances
-=======
-object Bifoldable {
+object Bifoldable extends cats.instances.NTupleBitraverseInstances {
   implicit def catsBitraverseForEither: Bitraverse[Either] = cats.instances.either.catsStdBitraverseForEither
-  implicit def catsBitraverseForTuple2: Bitraverse[Tuple2] = cats.instances.tuple.catsStdBitraverseForTuple2
 }
->>>>>>> a0752346
 
 private[cats] trait ComposedBifoldable[F[_, _], G[_, _]] extends Bifoldable[λ[(α, β) => F[G[α, β], G[α, β]]]] {
   implicit def F: Bifoldable[F]
