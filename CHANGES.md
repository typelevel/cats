<<<<<<< HEAD
## Version 1.6.1

> 2019 June 3

Cats 1.6.1 is binary compatible with all previous 1.x Cats releases.

### 2 API/Feature enhancements

* [#2784](https://github.com/typelevel/cats/pull/2784) Make WrappedMutableMapBase extend Serializable  by @ceedubs
* [#2728](https://github.com/typelevel/cats/pull/2728) Optimize productR in Apply  by @maphi

### 1 documentation addition/fix

* [#2842](https://github.com/typelevel/cats/pull/2842) Fix Order.max and Oder.min description comments  by @orvi

### 1 bug fix

* [#2810](https://github.com/typelevel/cats/pull/2810) Change MonadErrorOps#reject so it no longer runs effects twice  by @bplommer
=======

## Version 2.0.0-M4

> 2019 June 11

Cats 2.0.0-M4 is a milestone release for Cats 2.0 that's available on Scala 2.11, 2.12, 2.13.0 and Scala.js 0.6.
Cats 2.0.0-M4 (like the upcoming 2.0.0 release) maintains binary compatibility with Cats 1.x.x in the cats-kernel, cats-core and cats-free modules, but not cats-laws, cats-kernel-laws, cats-testkit, or alleycats.

### 2 documentation additions/fixes

* [#2868](https://github.com/typelevel/cats/pull/2868) mention cats by example  by @TomTriple
* [#2860](https://github.com/typelevel/cats/pull/2860) Remove index.md from post-release process  by @rossabaker


### 1 build improvements

* [#2884](https://github.com/typelevel/cats/pull/2884) Upgrade Scala to 2.13.0  by @kailuowang



>>>>>>> 34203715

## Version 2.0.0-M3

> 2019 June 1

Cats 2.0.0-M3 is a milestone release for Cats 2.0 that's available on Scala 2.11, 2.12, 2.13.0-RC3 and Scala.js 0.6.
Cats 2.0.0-M3 (like the upcoming 2.0.0 release) maintains binary compatibility with Cats 1.x.x in the cats-kernel, cats-core and cats-free modules, but not cats-laws, cats-kernel-laws, cats-testkit, or alleycats.

### 1 breaking change

* [#2830](https://github.com/typelevel/cats/pull/2830) Remove deprecated `cats.laws.discipline.eq` methods (by @kailuowang).

### 1 source-breaking change

* [#2843](https://github.com/typelevel/cats/pull/2843) `Kleisli` is now covariant in the input type (by @jcouyang).

### 1 documentation fix

* [#2842](https://github.com/typelevel/cats/pull/2842) Fixes for API docs for `Order` methods (by @orvi).

### 3 build improvements

* [#2869](https://github.com/typelevel/cats/pull/2869) Updates for 2.13.0-RC3 (by @travisbrown).
* [#2865](https://github.com/typelevel/cats/pull/2865) Update sbt-hydra plugin (by @scala-steward).
* [#2871](https://github.com/typelevel/cats/pull/2871) Remove closed-source sbt-hydra plugin (by @travisbrown).

## Version 2.0.0-M2

> 2019 May 25

Cats 2.0.0-M2 is a milestone release for Cats 2.0. It's available on Scala 2.11, Scala 2.12, Scala 2.13.0-RC2 and Scala.js 0.6.
Cats 2.0.0-M2 maintains binary compatibility on cats-kernel, cats-core and cats-free with Cats 1.x.x.
Their 2.0.0-M2 jars are drop-in replacements for 1.0.1, 1.1.0, 1.2.0, 1.3.1, 1.4.0, 1.5.0, 1.6.0, and 2.0.0-M1 jars.
cats-kernel, cats-core and cats-free 2.0.0 will remain binary compatible with 1.x.
Cats 2.0.0-M2 breaks binary compatibility on cats-laws, cats-kernel-laws, cats-testkit and alleycats.

### 1 breaking change in cats-laws

* [#2817](https://github.com/typelevel/cats/pull/2817) Added a new foldRight lazy law, move forallLazy and existLazy laws  by @kailuowang


### 6 documentation additions/fixes

* [#2855](https://github.com/typelevel/cats/pull/2855) Edit example in Parallel docs  by @Jasper-M
* [#2850](https://github.com/typelevel/cats/pull/2850) Small Readme fix  by @dispalt
* [#2819](https://github.com/typelevel/cats/pull/2819) added FreeT basic example  by @mtsokol
* [#2815](https://github.com/typelevel/cats/pull/2815) added navigation links to readme  by @kailuowang
* [#2813](https://github.com/typelevel/cats/pull/2813) Remove 'cats experimental' clause from README.md.  by @kamilkloch
* [#2811](https://github.com/typelevel/cats/pull/2811) added availability information  by @kailuowang
        

### 3 API/Feature enhancements

* [#2840](https://github.com/typelevel/cats/pull/2840) 2708 sorted set semigroupal  by @vladislavGutov
* [#2837](https://github.com/typelevel/cats/pull/2837) Delete unnecessary restriction on biFlatMap  by @AdrianRaFo
* [#2796](https://github.com/typelevel/cats/pull/2796) Added collectFirst to Chain and NonEmptyChain  by @LMnet
        

### 5 build improvements

* [#2858](https://github.com/typelevel/cats/pull/2858) Don't create the hydra.license if $HydraLicense is empty  by @dotta
* [#2857](https://github.com/typelevel/cats/pull/2857) Updates for 2.13.0-RC2  by @travisbrown
* [#2856](https://github.com/typelevel/cats/pull/2856) Update sbt-scalajs to 0.6.28  by @scala-steward
* [#2848](https://github.com/typelevel/cats/pull/2848) Enables Hydra on cats build  by @kailuowang
* [#2821](https://github.com/typelevel/cats/pull/2821) removing unused resolver  by @kailuowang
        

### 2 test improvements

* [#2831](https://github.com/typelevel/cats/pull/2831) fixed applicative monoid test  by @kailuowang
* [#2827](https://github.com/typelevel/cats/pull/2827) In Apply.semigroup test replace ` ListWrapper` with `Option`  by @kailuowang
        
### 1 bug fix

* [#2810](https://github.com/typelevel/cats/pull/2810) Change MonadErrorOps#reject so it no longer runs effects twice  by @bplommer

## Version 2.0.0-M1

> 2019 April 24

Cats 2.0.0-M1 is a milestone release for Cats 2.0. It's available on Scala 2.11, Scala 2.12, Scala 2.13.0-RC1 and Scala.js 0.6.
Cats 2.0.0-M1 maintains binary compatibility on cats-kernel, cats-core and cats-free with Cats 1.x.x.
Their 2.0.0-M1 jars are drop-in replacements for 1.0.1, 1.1.0, 1.2.0, 1.3.1, 1.4.0, 1.5.0 and 1.6.0 jars.
cats-kernel, cats-core and cats-free 2.0.0 will remain binary compatible with 1.x.
Cats 2.0.0-M1 breaks binary compatibility on cats-laws, cats-kernel-laws, cats-testkit and alleycats.

### Breaking changes 

* cats-laws and cats-kernel-laws now depend on ScalaCheck 1.14.0 which is not binary compatible with ScalaCheck 1.13.
* cats-testkit now depends on Scalatest 3.1.0-SNAP9 whics is not backward compatible with Scalatest 3.0.x.
* alleycats no longer supports export-hook.
* [#2672](https://github.com/typelevel/cats/pull/2672) Alter from Reflexitivity to Reflexivity   by @mattkohl
* [#2640](https://github.com/typelevel/cats/pull/2640) Strong profunctor laws based on category theory  by @lemastero


### 4 documentation additions/fixes

* [#2803](https://github.com/typelevel/cats/pull/2803) Fix repetition in NonEmptyChain scala docs  by @Obarros
* [#2753](https://github.com/typelevel/cats/pull/2753) fix typo in faq.md  by @xuwei-k
* [#2736](https://github.com/typelevel/cats/pull/2736) Fix minor typo in parse-test-durations.awk example  by @ceedubs
* [#2722](https://github.com/typelevel/cats/pull/2722) Add more doctests to Kleisli  by @nasadorian
        

### 18 API/Feature enhancements

* [#2794](https://github.com/typelevel/cats/pull/2794) removed export hook  by @kailuowang
* [#2791](https://github.com/typelevel/cats/pull/2791) Remove catalysts dependency  by @travisbrown
* [#2785](https://github.com/typelevel/cats/pull/2785) Fix unconventional package objects in kernel  by @denisrosca
* [#2780](https://github.com/typelevel/cats/pull/2780) added `foldF` to `EitherT`  by @kailuowang
* [#2775](https://github.com/typelevel/cats/pull/2775) Distributive instance for Representable Functor  by @catostrophe
* [#2765](https://github.com/typelevel/cats/pull/2765) Define OptionT.mapFilter in terms of OptionT.subflatMap  by @morgen-peschke
* [#2760](https://github.com/typelevel/cats/pull/2760) Make MonoidK[Endo] stack safe on combineK  by @denisrosca
* [#2759](https://github.com/typelevel/cats/pull/2759) Category[Is] and related tests  by @ctongfei
* [#2750](https://github.com/typelevel/cats/pull/2750) Par functions for Bitraverse  by @catostrophe
* [#2747](https://github.com/typelevel/cats/pull/2747) add method on `object CommutativeApplicative` to get `CommutativeMonoid`  by @alexeygorobets
* [#2744](https://github.com/typelevel/cats/pull/2744) MonoidK instances for Map and SortedMap  by @alexeygorobets
* [#2728](https://github.com/typelevel/cats/pull/2728) Optimize productR in Apply  by @maphi
* [#2726](https://github.com/typelevel/cats/pull/2726) Add `TraverseFilter` instance for `Set` to alleycats  by @dcastro
* [#2724](https://github.com/typelevel/cats/pull/2724) adding helper method `toFreeT` to `Free`  by @jcouyang
* [#2711](https://github.com/typelevel/cats/pull/2711) Fixes #2631 Fix InvariantMonoidal Laws  by @wojciechUrbanski
* [#2709](https://github.com/typelevel/cats/pull/2709) Adds version of mkString_ with no prefix/suffix, matching the std lib.  by @matthughes
* [#2698](https://github.com/typelevel/cats/pull/2698) Add `adaptErr` to `ApplicativeErrorOps`  by @bplommer
* [#2696](https://github.com/typelevel/cats/pull/2696) Add a `defer` factory method to `ContT`  by @cb372
        

### 15 build improvements

* [#2806](https://github.com/typelevel/cats/pull/2806) update scalatest and discipline.  by @kailuowang
* [#2804](https://github.com/typelevel/cats/pull/2804) Update sbt-scala-native to 0.3.9  by @scala-steward
* [#2797](https://github.com/typelevel/cats/pull/2797) Tuning JVM options for throughput  by @DavidGregory084
* [#2793](https://github.com/typelevel/cats/pull/2793) Update sbt-jmh to 0.3.6  by @scala-steward
* [#2792](https://github.com/typelevel/cats/pull/2792) 2.13.0-RC1  by @travisbrown
* [#2786](https://github.com/typelevel/cats/pull/2786) Update tut-plugin to 0.6.11  by @scala-steward
* [#2773](https://github.com/typelevel/cats/pull/2773) Update sbt-scalajs, scalajs-compiler to 0.6.27  by @scala-steward
* [#2771](https://github.com/typelevel/cats/pull/2771) Fix our crossScalaVersions since the last change to travis.yml  by @kailuowang
* [#2764](https://github.com/typelevel/cats/pull/2764) Update sbt-jmh to 0.3.5  by @scala-steward
* [#2762](https://github.com/typelevel/cats/pull/2762) Update sbt-travisci to 1.2.0  by @scala-steward
* [#2752](https://github.com/typelevel/cats/pull/2752) added a styling stage to check the styles first  by @kailuowang
* [#2740](https://github.com/typelevel/cats/pull/2740) Update paradise to 2.1.1  by @scala-steward
* [#2737](https://github.com/typelevel/cats/pull/2737) Experiment with modularizing Travis jobs  by @ceedubs
* [#2734](https://github.com/typelevel/cats/pull/2734) upgrade to scalacheck 1.14  by @kailuowang
* [#2732](https://github.com/typelevel/cats/pull/2732) new better release settings  by @kailuowang
        

### 3 test improvments

* [#2672](https://github.com/typelevel/cats/pull/2672) Alter from Reflexitivity to Reflexivity   by @mattkohl
* [#2640](https://github.com/typelevel/cats/pull/2640) Strong profunctor laws based on category theory  by @lemastero
* [#2577](https://github.com/typelevel/cats/pull/2577) Don't depend on random sampling to determine function equivalence  by @ceedubs
        

### 2 bug fixes

* [#2784](https://github.com/typelevel/cats/pull/2784) Make WrappedMutableMapBase extend Serializable  by @ceedubs
* [#2735](https://github.com/typelevel/cats/pull/2735) Fix failing doctests  by @ceedubs



## Version 1.6.0

> 2019 Jan 31

Cats 1.6.0 is binary compatible with all previous 1.x Cats releases, i.e. its jar is a drop-in replacement for 1.0.1, 1.1.0, 1.2.0, 1.3.1, 1.4.0 and 1.5.0 jars. 
1.6.0 is mostly identical to 1.6.0-RC1 except one additional feature enhancement.

* [#2709](https://github.com/typelevel/cats/pull/2709) Adds version of mkString_ with no prefix/suffix, matching the std lib.  by @matthughes

## Version 1.6.0-RC1

> 2019 Jan 22

Cats 1.6.0-RC1 is binary compatible with all previous 1.x Cats releases, i.e. its jar is a drop-in replacement for 1.0.1, 1.1.0, 1.2.0, 1.3.1, 1.4.0 and 1.5.0 jars.

It brought you:

### 12 API/Feature enhancements

* [#2641](https://github.com/typelevel/cats/pull/2641) Adding partitionEitherM  by @blast-hardcheese
* [#2609](https://github.com/typelevel/cats/pull/2609) Add an If-Then-Else operation to the Apply.  by @diesalbla
* [#2606](https://github.com/typelevel/cats/pull/2606) Add syntax for Bitraverse to allow traversal and sequencing of the left side  by @andimiller
* [#2600](https://github.com/typelevel/cats/pull/2600) Add `sequenceFilter` syntax  by @kubukoz
* [#2563](https://github.com/typelevel/cats/pull/2563) Add an `applyK` function to `Kleisli`.  by @diesalbla
* [#2450](https://github.com/typelevel/cats/pull/2450) Add Kleisli#mapK equivalent returning FunctionK  by @kubukoz
* [#2292](https://github.com/typelevel/cats/pull/2292) Add foldMapK, reduceMapK  by @kubukoz
* [#2693](https://github.com/typelevel/cats/pull/2693) Add IndexedState alias (#2686)  by @valydia
* [#2690](https://github.com/typelevel/cats/pull/2690) Override equals and hashCode on Chain  by @ceedubs
* [#2671](https://github.com/typelevel/cats/pull/2671) add syntax <&> for parallel  by @jcouyang
* [#2655](https://github.com/typelevel/cats/pull/2655) Add `rethrowT` method to EitherT  by @bplommer
* [#2647](https://github.com/typelevel/cats/pull/2647) Move cats.tests.ListWrapper to cats-testkit  by @ArturGajowy
        

### 3 bug fixes

* [#2702](https://github.com/typelevel/cats/pull/2702) Reverted binary incompatible changes to generated parallel syntax  by @barambani
* [#2692](https://github.com/typelevel/cats/pull/2692) Private val in value classes (Resolve TODO since 2.10 is dropped)  by @barambani
* [#2670](https://github.com/typelevel/cats/pull/2670) Issue 2657 - Ambiguous duration instances  by @barambani
        

### 17 documentation additions/fixes

* [#2642](https://github.com/typelevel/cats/pull/2642) Update table headers and clarify method signature for `flatTap`  by @mtomko
* [#2636](https://github.com/typelevel/cats/pull/2636) Some changes to glossary.  by @diesalbla
* [#2630](https://github.com/typelevel/cats/pull/2630) Fix a typo in Chain's doc  by @satansk
* [#2627](https://github.com/typelevel/cats/pull/2627) A bit clarification on PULL Request template  by @kailuowang
* [#2625](https://github.com/typelevel/cats/pull/2625) Fix type signature of `productL` in cats glossary  by @mtomko
* [#2622](https://github.com/typelevel/cats/pull/2622) Fix documented constraint on B param in foldMapM  by @ksonj
* [#2574](https://github.com/typelevel/cats/pull/2574) Remove duplicate menu item in docs  by @petern-sc
* [#2277](https://github.com/typelevel/cats/pull/2277) Add an explanation for the missing Applicative instances for monad transformers  by @kubukoz
* [#2700](https://github.com/typelevel/cats/pull/2700) update the copyright  by @RafalSladek
* [#2699](https://github.com/typelevel/cats/pull/2699) typo in Comanad[Try]  by @philipschwarz
* [#2684](https://github.com/typelevel/cats/pull/2684) Fix FAQ formatting error  by @ceedubs
* [#2677](https://github.com/typelevel/cats/pull/2677) Write documentation for ContT  by @cb372
* [#2668](https://github.com/typelevel/cats/pull/2668) Fix broken link to Arrow.scala  by @DieBauer
* [#2665](https://github.com/typelevel/cats/pull/2665) minor fix  by @kailuowang
* [#2664](https://github.com/typelevel/cats/pull/2664) Cleaning up docs to no longer use fine grained imports  by @calvinbrown085
* [#2659](https://github.com/typelevel/cats/pull/2659) change prePR to run BC test on Scala 2.11  build by @kailuowang
* [#2656](https://github.com/typelevel/cats/pull/2656) Fix instructions for checking binary compatibility  by @bplommer
        

### 10 build improvements

* [#2637](https://github.com/typelevel/cats/pull/2637) Update kind-projector to 0.9.9  by @scala-steward
* [#2619](https://github.com/typelevel/cats/pull/2619) Use composite projects  by @Alistair-Johnson
* [#2703](https://github.com/typelevel/cats/pull/2703) Update simulacrum to 0.15.0  by @scala-steward
* [#2691](https://github.com/typelevel/cats/pull/2691) Don't send Gitter notifications for fork builds  by @ceedubs
* [#2681](https://github.com/typelevel/cats/pull/2681) Update sbt-release to 1.0.11  by @scala-steward
* [#2674](https://github.com/typelevel/cats/pull/2674) minor fix to build  by @kailuowang
* [#2660](https://github.com/typelevel/cats/pull/2660) Update tut-plugin to 0.6.10  by @scala-steward
* [#2654](https://github.com/typelevel/cats/pull/2654) Add a shell.nix and instructions for using it  by @ceedubs
* [#2652](https://github.com/typelevel/cats/pull/2652) Update SBT 1.2.7  by @ChristopherDavenport
* [#2643](https://github.com/typelevel/cats/pull/2643) Update sbt-scalajs, scalajs-compiler, scalajs-library... to 0.6.26  by @scala-steward


## Version 1.5.0

> 2018 Nov 30

Cats 1.5.0 is binary compatible with all previous 1.x Cats releases, i.e. its jar is a drop-in replacement for 1.0.1, 1.1.0, 1.2.0, 1.3.1 and 1.4.0 jars.

The artifacts are identical to Cats 1.5.0-RC1. For changes since 1.4.0 please check release notes of [Cats 1.5.0-RC0](https://github.com/typelevel/cats/releases/tag/v1.5.0-RC0) and [Cats 1.5.0-RC1](https://github.com/typelevel/cats/releases/tag/v1.5.0-RC1). 


## Version 1.5.0-RC1

> 2018 Nov 19

Cats 1.5.0-RC1 is binary compatible with all previous 1.x Cats releases, i.e. its jar is a drop-in replacement for 1.0.1, 1.1.0, 1.2.0, 1.3.1 and 1.4.0 jars.

It brought you:

### 5 API/Feature enhancements

* [#2610](https://github.com/typelevel/cats/pull/2610) Expose headOption for Chain  by @ChristopherDavenport
* [#2596](https://github.com/typelevel/cats/pull/2596) Add standalone Try syntax import  by @kubukoz
* [#2594](https://github.com/typelevel/cats/pull/2594) Get FunctorFilter on par with the other MTL typeclasses  by @barambani
* [#2588](https://github.com/typelevel/cats/pull/2588) Add flap function to Apply  by @ssanj
* [#2506](https://github.com/typelevel/cats/pull/2506) Add ContT monad  by @johnynek
        

### 1 test improvment

* [#2578](https://github.com/typelevel/cats/pull/2578) Add awk script to parse test durations  by @ceedubs
        

### 5 bug fixes

* [#2618](https://github.com/typelevel/cats/pull/2618) Issue 2608 - Ambiguous implicit values for Functor[Kleisli[F, A, ?]]  by @barambani
* [#2617](https://github.com/typelevel/cats/pull/2617) Make the vals inside all 'Ops' style classes private  by @coltfred
* [#2615](https://github.com/typelevel/cats/pull/2615) 2611 - MonadError syntax for OptionT uses incorrect instance  by @barambani
* [#2614](https://github.com/typelevel/cats/pull/2614) Make the value of the class private  by @coltfred
* [#2603](https://github.com/typelevel/cats/pull/2603) Rename EitherT.biflatMap  by @ochrons
        

### 1 build improvement

* [#2605](https://github.com/typelevel/cats/pull/2605) Reduce Xmx in .jvmopts and build.sbt  by @Alistair-Johnson



## Version 1.5.0-RC0

> 2018 Nov 8

Cats 1.5.0-RC0 is binary compatible with all previous 1.x Cats releases, i.e. its jar is a drop-in replacement for 1.0.1, 1.1.0, 1.2.0, 1.3.1 and 1.4.0 jars. 
 

1.5.0-RC0 brought


### 23 API/Feature enhancements

* [#2597](https://github.com/typelevel/cats/pull/2597) Optimize `Apply` methods in `FlatMap`  by @kailuowang
* [#2592](https://github.com/typelevel/cats/pull/2592) Add `updateWith` method to NonEmptyMap  by @nasadorian
* [#2579](https://github.com/typelevel/cats/pull/2579) Added `Chain#distinct` and `NonEmptyChain#distinct` to match `List#distinct` and `NonEmptyList#distinct`  by @fmsbeekmans
* [#2573](https://github.com/typelevel/cats/pull/2573) Add biFlatMap to EitherT  by @agajek
* [#2557](https://github.com/typelevel/cats/pull/2557) Add NonEmptyList#toNes (issue #2346)  by @CucumisSativus
* [#2555](https://github.com/typelevel/cats/pull/2555) Add OptionOps.toInvalidNec and OptionOps.toValidNec  by @ybasket
* [#2552](https://github.com/typelevel/cats/pull/2552) Optimize the foldM implementation for Vector  by @ceedubs
* [#2548](https://github.com/typelevel/cats/pull/2548) Missing Contravariant instance for OptionT  by @barambani
* [#2544](https://github.com/typelevel/cats/pull/2544) Adding FiniteDuration instances  by @calvinbrown085
* [#2543](https://github.com/typelevel/cats/pull/2543) Adding Nes and Nec equivalents of Nel functions  by @calvinbrown085
* [#2541](https://github.com/typelevel/cats/pull/2541) Add NonEmptyList#toNem (issue #2346)  by @CucumisSativus
* [#2535](https://github.com/typelevel/cats/pull/2535) Add NonEmptyMap#toNonEmptyList (issue #2346)  by @CucumisSativus
* [#2534](https://github.com/typelevel/cats/pull/2534) avoid deprecated macro APIs post 2.10  by @larsrh
* [#2533](https://github.com/typelevel/cats/pull/2533) Add empty to State and StateT objects  by @larsrh
* [#2527](https://github.com/typelevel/cats/pull/2527) align type parameter of smart constructor with Validated (#2525)  by @thoefer
* [#2522](https://github.com/typelevel/cats/pull/2522) added Convenience functions for Ior NonEmptyChain  by @binkabir
* [#2521](https://github.com/typelevel/cats/pull/2521) fixed eqv alias issue #2513:  by @binkabir
* [#2520](https://github.com/typelevel/cats/pull/2520) Add count as syntax to UnorderedFoldable  by @leusgalvan
* [#2515](https://github.com/typelevel/cats/pull/2515) Add Duration Instances to cats.instances.all and cats.implicits  by @LukaJCB
* [#2511](https://github.com/typelevel/cats/pull/2511) .raiseError syntax allows an error subtype  by @guersam
* [#2510](https://github.com/typelevel/cats/pull/2510) Add Pure instance for Future  by @danslapman
* [#2487](https://github.com/typelevel/cats/pull/2487) Add toValidatedNec to Validated  by @satansk
* [#2475](https://github.com/typelevel/cats/pull/2475) Add Either#toEitherNel extension and friends  by @kubukoz
        
        
### 1 bug fix

* [#2586](https://github.com/typelevel/cats/pull/2586) UnorderedFoldable#isEmpty default implementation is incorrect  by @barambani


### 16 documentation additions/fixes

* [#2576](https://github.com/typelevel/cats/pull/2576) Contributing guidelines link  by @fmsbeekmans
* [#2572](https://github.com/typelevel/cats/pull/2572) Add Alternative docs  by @stephen-lazaro
* [#2566](https://github.com/typelevel/cats/pull/2566) Add Tuple2 Example for Bifunctor  by @stephen-lazaro
* [#2564](https://github.com/typelevel/cats/pull/2564) Fixed typo in the docs  by @barambani
* [#2558](https://github.com/typelevel/cats/pull/2558) Add Nomenclature / Cheatsheet page  by @diesalbla
* [#2554](https://github.com/typelevel/cats/pull/2554) Adding the cats friendly badge link to README  by @calvinbrown085
* [#2550](https://github.com/typelevel/cats/pull/2550) Proposal: add `cats-collections` as an external cats module  by @kailuowang
* [#2549](https://github.com/typelevel/cats/pull/2549) Add FAQ for monad transformer variance  by @ceedubs
* [#2547](https://github.com/typelevel/cats/pull/2547) Fix link for contributing documentation  by @ceedubs
* [#2537](https://github.com/typelevel/cats/pull/2537) Updating Year.  by @shankarshastri
* [#2528](https://github.com/typelevel/cats/pull/2528) fix typo in validated documentation  by @ssanj
* [#2524](https://github.com/typelevel/cats/pull/2524) cats logo as svg and new "cats friendly" badge  by @thoefer
* [#2512](https://github.com/typelevel/cats/pull/2512) Add definition of point-wise to README  by @AaronDelaplane
* [#2505](https://github.com/typelevel/cats/pull/2505) Add Chain docs  by @LukaJCB
* [#2472](https://github.com/typelevel/cats/pull/2472) Replace List with Chain in Validated's docs  by @satansk
* [#2459](https://github.com/typelevel/cats/pull/2459) Add documentation for FlatMap and Bifunctor  by @asoltysik
        

### 20 build improvements

* [#2591](https://github.com/typelevel/cats/pull/2591) Update tut-plugin to 0.6.9  by @scala-steward
* [#2590](https://github.com/typelevel/cats/pull/2590) Update sbt-release to 1.0.10  by @scala-steward
* [#2589](https://github.com/typelevel/cats/pull/2589) updated to 2.13-M5 by @kailuowang
* [#2583](https://github.com/typelevel/cats/pull/2583) added a prePR command and PR template to remind people to run it  by @kailuowang
* [#2581](https://github.com/typelevel/cats/pull/2581) Fix test fork settings I think  by @ceedubs
* [#2568](https://github.com/typelevel/cats/pull/2568) give test more memory  by @kailuowang
* [#2565](https://github.com/typelevel/cats/pull/2565) Disable Scala Native build for kernel  by @agajek
* [#2562](https://github.com/typelevel/cats/pull/2562) Introduce Scalafmt  by @joan38
* [#2507](https://github.com/typelevel/cats/pull/2507) Update sbt to 1.2.3  by @fthomas
* [#2503](https://github.com/typelevel/cats/pull/2503) Update sbt-jmh to 0.3.4  by @scala-steward
* [#2502](https://github.com/typelevel/cats/pull/2502) Update tut-core to 0.6.7  by @scala-steward
* [#2501](https://github.com/typelevel/cats/pull/2501) Update sbt-scala-native to 0.3.8  by @scala-steward
* [#2499](https://github.com/typelevel/cats/pull/2499) Update sbt-crossproject to 0.6.0  by @scala-steward
* [#2497](https://github.com/typelevel/cats/pull/2497) Update partial-unification to 1.1.2  by @scala-steward
* [#2496](https://github.com/typelevel/cats/pull/2496) Update sbt-git to 1.0.0  by @scala-steward
* [#2495](https://github.com/typelevel/cats/pull/2495) Update sbt-pgp to 1.1.2  by @scala-steward
* [#2494](https://github.com/typelevel/cats/pull/2494) Update sbt-release to 1.0.9  by @scala-steward
* [#2493](https://github.com/typelevel/cats/pull/2493) Update sbt-unidoc to 0.4.2  by @scala-steward
* [#2492](https://github.com/typelevel/cats/pull/2492) Update sbt-travisci to 1.1.3  by @scala-steward
* [#2382](https://github.com/typelevel/cats/pull/2382) Removed not used sbt-scala-native plugin and fixed importing the project into intellij by @LukaszMarchewka
        

### 2 test improvments

* [#2523](https://github.com/typelevel/cats/pull/2523) Add doctests for Semigroup, Group, and Monoid  enhancement by @DennisVDB
* [#2509](https://github.com/typelevel/cats/pull/2509) Adding tests for binary compat that can't be tested by Mima  by @kailuowang
        



## Version 1.4.0

> 2018 Sep 12

Cats 1.4.0 is binary compatible with all previous 1.x Cats releases, i.e. its jar is a drop-in replacement for 1.0.1, 1.1.0, 1.2.0, and 1.3.1 jars. 
Cats 1.3.1 introduced an unnecessary runtime dependency (scala-collection-compat), this 1.4.0 release removes it. 


1.4.0 also brought you:
 
### 2 Bug fixes 

* [#2488](https://github.com/typelevel/cats/pull/2488) Kill scala-collection-compat  by @travisbrown 
* [#2423](https://github.com/typelevel/cats/pull/2423) Fix NestedIdOps.value leaking to types of shapes `F[G[A]]`  by @zarthross 


### 4 API Enhancements
* [#2480](https://github.com/typelevel/cats/pull/2480) improve interaction with subtyping in OptionOps#liftTo  by @mberndt123 
* [#2452](https://github.com/typelevel/cats/pull/2452) Add filterFold and collectFold to Foldable  by @satansk 
* [#2426](https://github.com/typelevel/cats/pull/2426) Enrich return type for Representable.apply and add doctests  by @ceedubs 
* [#2477](https://github.com/typelevel/cats/pull/2477) Add Order#fromLessThan by @vlovgr 


### 7 Documentation Additions/Fixes

* [#2485](https://github.com/typelevel/cats/pull/2485) Proposal - add cats-tagless as an external module  by @kailuowang 
* [#2483](https://github.com/typelevel/cats/pull/2483) Add examples to Functor and verify with docstyle  by @YuvalItzchakov 
* [#2481](https://github.com/typelevel/cats/pull/2481) moved a couple of ecosystem project to more accurate section  by @kailuowang 
* [#2478](https://github.com/typelevel/cats/pull/2478) Made it slightly easier to add a Cats ecosystem project  by @kailuowang 
* [#2476](https://github.com/typelevel/cats/pull/2476) add nezasa to adopters list  by @rethab 
* [#2461](https://github.com/typelevel/cats/pull/2461) Fix typo in CHANGES  by @asakaev 
* [#2234](https://github.com/typelevel/cats/pull/2234) Fix CONTRIBUTING docs  by @asakaev 



## Version 1.3.1

> 2018 Sep 5

Cats 1.3.1 is binary compatible with all previous 1.x Cats releases, i.e. its jar is a drop-in replacement for 1.0.1, 1.1.0 and 1.2.0 jars. 
Cats 1.3.1 does not support Scala 2.10.

This is a bug fix release that fixed the binary compatibility breakage when summoning `Monad[OptionT[F, ?]]` in 1.3.0

## Version 1.3.0

> 2018 Sep 4

~Cats 1.3.0 is binary compatible with all previous 1.x Cats releases, i.e. its jar is a drop-in replacement for 1.0.1, 1.1.0 and 1.2.0 jars.~ There is a bug in this release that breaks binary compatibility when summoning `Monad[OptionT[F, ?]]`.
Cats 1.3.0 does not support Scala 2.10.


1.3.0 brought you:


### 12 API Enhancements

* [#2431](https://github.com/typelevel/cats/pull/2431) Give NonEmptyChain more presence by @LukaJCB
* [#2421](https://github.com/typelevel/cats/pull/2421) Add/fix Foldable extensions: findM and collectFirstSomeM by @catostrophe
* [#2416](https://github.com/typelevel/cats/pull/2416) add append method to NEL by @julien-truffaut
* [#2406](https://github.com/typelevel/cats/pull/2406) Add NonEmptyChain by @LukaJCB
* [#2405](https://github.com/typelevel/cats/pull/2405) Add FunctorFilter and TraverseFilter by @LukaJCB
* [#2402](https://github.com/typelevel/cats/pull/2402) Add Compose instance for Map by @denisrosca
* [#2371](https://github.com/typelevel/cats/pull/2371) Add Chain by @LukaJCB
* [#2367](https://github.com/typelevel/cats/pull/2367) add Tuple2K#swap by @aoiroaoino
* [#2366](https://github.com/typelevel/cats/pull/2366) Add Foldable extension collectFirstSomeM by @catostrophe
* [#2351](https://github.com/typelevel/cats/pull/2351) Add parTraverse_ and parSequence_ syntax by @denisrosca
* [#2345](https://github.com/typelevel/cats/pull/2345) Add one off object for importing lawless Map instances by @andyscott
* [#2314](https://github.com/typelevel/cats/pull/2314) Adding on flatTransform to OptionT as suggested.  by @abhishek7

### 1 Bug fix:

* [#2383](https://github.com/typelevel/cats/pull/2383) Monad[Free[Id, ?]] cannot be found by @barambani


### 3 Code Cleanups

* [#2451](https://github.com/typelevel/cats/pull/2451) Remove unnecessary semicolons by @satansk
* [#2425](https://github.com/typelevel/cats/pull/2425) Override size in Chain instance by @ceedubs
* [#2403](https://github.com/typelevel/cats/pull/2403) use as and void instead of map(_ => ) by @julien-truffaut

### 13 Documentation Additions/Fixes

* [#2427](https://github.com/typelevel/cats/pull/2427) Add scaladoc example for Semigroupal.product by @ceedubs
* [#2378](https://github.com/typelevel/cats/pull/2378) Fix typos detected by github.com/client9/misspell by @seratch
* [#2377](https://github.com/typelevel/cats/pull/2377) Fix minor typos in typeclasses docs by @ksonj
* [#2374](https://github.com/typelevel/cats/pull/2374) proofread: remove extra word by @jarrodu
* [#2373](https://github.com/typelevel/cats/pull/2373) add new nested to menu by @kailuowang
* [#2372](https://github.com/typelevel/cats/pull/2372) Add initial adopters list by @kubukoz
* [#2369](https://github.com/typelevel/cats/pull/2369) Add a documentation page for Nested by @cb372
* [#2368](https://github.com/typelevel/cats/pull/2368) fix typo by @letusfly85
* [#2361](https://github.com/typelevel/cats/pull/2361) Make kittens officially a Cats module (still separate repo) by @kailuowang
* [#2337](https://github.com/typelevel/cats/pull/2337) Update the outdated FAQ on IO/Task by @ceedubs
* [#2344](https://github.com/typelevel/cats/pull/2344) Use sbt-doctest for Defer example by @ceedubs
* [#2429](https://github.com/typelevel/cats/pull/2429) Replace all usage of the list Monoid in the docs with the chain Monoid by @jan0sch
* [#2465](https://github.com/typelevel/cats/pull/2465) fix laws link in CONTRIBUTING by @melrief


### 7 Build and Tests Improvements:

* [#2430](https://github.com/typelevel/cats/pull/2430) Make Chain Arbitraries recursively build concatenations by @johnynek
* [#2420](https://github.com/typelevel/cats/pull/2420) Better Chain Arbitrary by @LukaJCB
* [#2359](https://github.com/typelevel/cats/pull/2359) tweak a test to compile on latest Scala 2.13 nightlies by @SethTisue
* [#2354](https://github.com/typelevel/cats/pull/2354) temporarily disable scaladoc on 2.13 by @kailuowang
* [#2335](https://github.com/typelevel/cats/pull/2335) Updating to scala 2.13-M4 by @kailuowang
* [#2306](https://github.com/typelevel/cats/pull/2306) Drop 2.10 support / update to 2.13-M4 by @larsrh
* [##2466](https://github.com/typelevel/cats/pull/#2466) remove bench from release by @kailuowang



## Version 1.2.0

Cats 1.2.0 is binary compatible with all previous 1.x Cats releases, i.e. its jar is a drop-in replacement for 1.0.1 and 1.1.0 jars.

Cats 1.2.0 is also the last non-patch release that supports Scala 2.10. Farewell Scala 2.10. 
 
1.2.0 brought you:

### 24 API Enhancements

* [#2329](https://github.com/typelevel/cats/pull/2329) Add Representable instance for Eval. by @denisrosca
* [#2325](https://github.com/typelevel/cats/pull/2325) Add Cofree.ana and Cofree.anaEval. by @andyscott
* [#2315](https://github.com/typelevel/cats/pull/2315) Add choice syntax. by @catostrophe
* [#2299](https://github.com/typelevel/cats/pull/2299) 2228-add MonadError instance for optionT where F is a Monad. by @heyrutvik
* [#2297](https://github.com/typelevel/cats/pull/2297) Make cats.data.AndThen public. by @alexandru
* [#2293](https://github.com/typelevel/cats/pull/2293) added `liftTo` syntax to `Validated`. by @kailuowang
* [#2285](https://github.com/typelevel/cats/pull/2285) Add groupBy for NonEmptySet. by @Obarros
* [#2284](https://github.com/typelevel/cats/pull/2284) Add Representable Functor  enhancemen. by @eli
* [#2279](https://github.com/typelevel/cats/pull/2279) Add Defer typeclass, laws and implementations. by @johnynek
* [#2274](https://github.com/typelevel/cats/pull/2274) Adding biSemiflatMap to EitherT (#2269). by @ericaovo
* [#2262](https://github.com/typelevel/cats/pull/2262) Add `.nested` syntax.. by @danielkarch
* [#2259](https://github.com/typelevel/cats/pull/2259) Add a Binested data type. by @iravid
* [#2258](https://github.com/typelevel/cats/pull/2258) updated trait ComposedFoldable in Composed.scala. by @Zhen
* [#2256](https://github.com/typelevel/cats/pull/2256) Add .parFlatTraverse and .parFlatSequence syntax. by @Avasil
* [#2253](https://github.com/typelevel/cats/pull/2253) Add .toOptionT to option syntax. by @marcodippy
* [#2252](https://github.com/typelevel/cats/pull/2252) Add tapWithF to Kleisli. by @marcodippy
* [#2249](https://github.com/typelevel/cats/pull/2249) Add some FlatMap loops useful for State and Effects. by @johnynek
* [#2246](https://github.com/typelevel/cats/pull/2246) Use unit from Applicative. by @johnynek
* [#2243](https://github.com/typelevel/cats/pull/2243) Add `orElse` to ApplicativeError. by @barambani
* [#2232](https://github.com/typelevel/cats/pull/2232) Change override of neqv in Order. by @ceedubs
* [#2219](https://github.com/typelevel/cats/pull/2219) Add Bimonad instance to NEL and NEV. by @LukaJCB
* [#2217](https://github.com/typelevel/cats/pull/2217) Add dual categories.. by @sellout
* [#2204](https://github.com/typelevel/cats/pull/2204) Added commutative apply and applicative to Const. by @barambani
* [#2191](https://github.com/typelevel/cats/pull/2191) Extend Functor implementation in the Traverse instance of EitherT, OptionT and Tuple2K. by @barambani


### 22 Documentation Additions/Fixes

* [#2330](https://github.com/typelevel/cats/pull/2330) Add droste to project list. by @andyscott
* [#2311](https://github.com/typelevel/cats/pull/2311) Add Rainier to the cats library list. by @andyscott
* [#2307](https://github.com/typelevel/cats/pull/2307) Specify the source of the autogenerated boilerplate. by @dadepo
* [#2303](https://github.com/typelevel/cats/pull/2303) Change scaladoc link title to "API Documentation". by @Obarros
* [#2291](https://github.com/typelevel/cats/pull/2291) Update Bitraverse docs. by @Zelenya
* [#2280](https://github.com/typelevel/cats/pull/2280) add editor setup tips to contrib guide. by @eli
* [#2278](https://github.com/typelevel/cats/pull/2278) Elaborate on Foldable#collectFirst comment. by @kubukoz
* [#2270](https://github.com/typelevel/cats/pull/2270) markdown improvements. by @martijnhoekstra
* [#2266](https://github.com/typelevel/cats/pull/2266) Update 'Scala with Cats' reference in docs. by @guersam
* [#2251](https://github.com/typelevel/cats/pull/2251) Be more precise about left vs right in Foldable doc. by @ceedubs
* [#2248](https://github.com/typelevel/cats/pull/2248) Update state.md. by @rsekulski
* [#2247](https://github.com/typelevel/cats/pull/2247) Add fastparse-cats to the list of projects. by @johnynek
* [#2245](https://github.com/typelevel/cats/pull/2245) clarify law testing's dependency on cats-testkit and scalates. by @kailuowang
* [#2241](https://github.com/typelevel/cats/pull/2241) Added shims to the ecosystem list. by @djspiewak
* [#2226](https://github.com/typelevel/cats/pull/2226) Slight clean up of State docs. by @ceedubs
* [#2225](https://github.com/typelevel/cats/pull/2225) Add doctest example for groupByNel. by @ceedubs
* [#2223](https://github.com/typelevel/cats/pull/2223) replace cats with Cats for consistency in README.md. by @satansk
* [#2222](https://github.com/typelevel/cats/pull/2222) Port alleycats README.md from the defunct repo. by @longcao
* [#2221](https://github.com/typelevel/cats/pull/2221) Update contributors guide. by @AlejandroME
* [#2218](https://github.com/typelevel/cats/pull/2218) Remove extra 'a' in eithert.md. by @donaldosalas
* [#2211](https://github.com/typelevel/cats/pull/2211) 2.12.x no longer needs future-tense. by @mattkohl
* [#2178](https://github.com/typelevel/cats/pull/2178) Add jump start guide. by @PawelLipski

### 12 Build and Tests Improvements:

* [#2302](https://github.com/typelevel/cats/pull/2302) Update sbt-partial-unification with support for 2.13.0-M4. by @kailuowang
* [#2301](https://github.com/typelevel/cats/pull/2301) sbt 1.1.6. by @sullis
* [#2298](https://github.com/typelevel/cats/pull/2298) Replace to new jvm flag. by @jiminhsieh
* [#2265](https://github.com/typelevel/cats/pull/2265) Add Function To Check All Relevant MiMa Versions. by @ChristopherDavenport
* [#2264](https://github.com/typelevel/cats/pull/2264) update bin compat versions to 1.0.0 and 1.1.0. by @kailuowang
* [#2260](https://github.com/typelevel/cats/pull/2260) Update Scala, sbt, and sbt plugins. by @fthomas
* [#2206](https://github.com/typelevel/cats/pull/2206) upgraded scala 2.12.5. by @kailuowang
* [#2205](https://github.com/typelevel/cats/pull/2205) Use helper addSbtCoursier in project/plugins.sbt. by @BennyHill
* [#2203](https://github.com/typelevel/cats/pull/2203) Add support for 2.13.0-M3. by @BennyHill
* [#2215](https://github.com/typelevel/cats/pull/2215) Test Show instance for Duration. by @ceedubs
* [#2214](https://github.com/typelevel/cats/pull/2214) Check MonadTests for Vector and List. by @ceedubs
* [#2213](https://github.com/typelevel/cats/pull/2213) Use poly lambda syntax in FreeApplicative test. @ceedubs


## Version 1.1.0

Cats 1.1.0 is binary compatible with 1.0.1, i.e. its jar is a drop-in replacement for the 1.0.1 jar.

1.1.0 brought you:

### 15 API Enhancements

* [#2194](https://github.com/typelevel/cats/pull/2194) Add `reject` (partial function) method to MonadError  by @Wogan
* [#2192](https://github.com/typelevel/cats/pull/2192) Add valueOrF to EitherT  by @denisrosca
* [#2183](https://github.com/typelevel/cats/pull/2183) Add parTuple  by @barambani
* [#2182](https://github.com/typelevel/cats/pull/2182) Add `Foldable`, `Traverse` and `Comonad` instances to `WriterT`  by @barambani
* [#2179](https://github.com/typelevel/cats/pull/2179) added `liftTo` to `Try`, `Either` and `Option`  by @kailuowang
* [#2169](https://github.com/typelevel/cats/pull/2169) Add FreeT.inject helper function (#1534)  by @valydia
* [#2159](https://github.com/typelevel/cats/pull/2159) Added Bitraverse for Ior (#2144)  by @V-Lamp
* [#2150](https://github.com/typelevel/cats/pull/2150) contravariant coyoneda  by @tpolecat
* [#2149](https://github.com/typelevel/cats/pull/2149) Add leftFlatMap to Either  by @rohanshah
* [#2146](https://github.com/typelevel/cats/pull/2146) added `leftNel` and `rightNel` syntax  by @kailuowang
* [#2143](https://github.com/typelevel/cats/pull/2143) Add NonEmptySet  by @LukaJCB
* [#2141](https://github.com/typelevel/cats/pull/2141) Add NonEmptyMap  by @LukaJCB
* [#2123](https://github.com/typelevel/cats/pull/2123) Add `contains_`, `foldSmash` and `mkString_` to `FoldableOps`  by @rsoeldner
* [#2119](https://github.com/typelevel/cats/pull/2119) Fixes type params for OptionT.getOrElse(F)  by @fcanedo
* [#2076](https://github.com/typelevel/cats/pull/2076) Add `Endo` type alias for (`A => A`)  by @kailuowang

### 4 Bug Fixes

* [#2188](https://github.com/typelevel/cats/pull/2188) Remove calls to PartialFunction.apply, deprecated in 2.12.5  by @BennyHill
* [#2187](https://github.com/typelevel/cats/pull/2187) Fix #2186: make IndexedStateT stack safe  by @alexandru
* [#2185](https://github.com/typelevel/cats/pull/2185) Fix #1733: make Kleisli.flatMap stack safe  by @alexandru
* [#2148](https://github.com/typelevel/cats/pull/2148) Add missing UnorderedTraverse syntax  by @andyscott

### 16 Documentation Additions/Fixes

* [#2196](https://github.com/typelevel/cats/pull/2196) Add "Law Testing" to side menu to increase visiblity.  by @wjlow
* [#2190](https://github.com/typelevel/cats/pull/2190) Add Ciris to list of projects in readme  by @vlovgr
* [#2184](https://github.com/typelevel/cats/pull/2184) Add Dsl.scala in the cats ecosystem  by @Atry
* [#2177](https://github.com/typelevel/cats/pull/2177) Docs: Updated typeclass instances table  by @battermann
* [#2171](https://github.com/typelevel/cats/pull/2171) adding validation video  by @Andrea
* [#2165](https://github.com/typelevel/cats/pull/2165) Add types in the Kleisli code sample for composition  by @jcranky
* [#2156](https://github.com/typelevel/cats/pull/2156) Fix Spooky scaladoc typo  by @jcranky
* [#2155](https://github.com/typelevel/cats/pull/2155) Fix broken link in parallel documentation  by @allantl
* [#2154](https://github.com/typelevel/cats/pull/2154) contravariant.md [reversing roles of A and B in commentary to match the code] by @phderome
* [#2153](https://github.com/typelevel/cats/pull/2153) added ammonite instructions to faq  by @kailuowang
* [#2145](https://github.com/typelevel/cats/pull/2145) Update version in lawtesting docs  by @LukaJCB
* [#2140](https://github.com/typelevel/cats/pull/2140) Set micrositeDocumentationUrl as root-relative  by @calvellido
* [#2134](https://github.com/typelevel/cats/pull/2134) Minor scaladoc fix for :::  by @jcranky
* [#2125](https://github.com/typelevel/cats/pull/2125) Wrong link in Eval doc  by @gruggiero
* [#2122](https://github.com/typelevel/cats/pull/2122) Add doctest example for ApplicativeError.raiseError  by @ceedubs
* [#1720](https://github.com/typelevel/cats/pull/1720) type classes with only defined laws to guideline  by @kailuowang


### 4 Build Improvements:

* [#2189](https://github.com/typelevel/cats/pull/2189) split build jvm,add workers to kernel  by @BennyHill
* [#2164](https://github.com/typelevel/cats/pull/2164) remove java 7 build  by @xuwe
* [#2158](https://github.com/typelevel/cats/pull/2158) update travis cache settings  by @kailuowang
* [#1919](https://github.com/typelevel/cats/pull/1919) update to sbt 1.0  by @kailuowang


## Version 1.0.1

> 2017 Dec 31

There is zero code change since 1.0.0. This is a release to fix the 1.0.0-MF issue that on Maven 1.0.0-MF is deemed later than 1.0.0. 
For details see [#2131](https://github.com/typelevel/cats/issues/2131)


## Version 1.0.0

> 2017 Dec 25

### Documentation Improvements/Additions:

* [#2121](https://github.com/typelevel/cats/pull/2121) Update deprecations to `product{L,R}` instead of `ap{L,R}`  by @rossabaker
* [#2086](https://github.com/typelevel/cats/pull/2086) Add doctest examples for `Apply` by @ceedubs
* [#2080](https://github.com/typelevel/cats/pull/2080) Add grouping to scaladoc for arity methods by @ceedubs  



## Version 1.0.0-RC2

> 2017 Dec 18


### Breaking changes and migration

* [#2039](https://github.com/typelevel/cats/pull/2039) Remove `Applicative#traverse` and `Applicative#sequence` by @kubukoz
* [#2033](https://github.com/typelevel/cats/pull/2033) standardise on `liftF` and add `liftK` to transformers by @SystemFw
* [#2083](https://github.com/typelevel/cats/pull/2083) Change forEffect/followedBy to productL/productR by @Jacoby6000
* [#2088](https://github.com/typelevel/cats/pull/2088) Add `InvariantSemigroupal` and `ability` to turn `Monoidal`s to `Monoid`s by @LukaJCB

### New features / enhancements (API, instances, data types, etc.):

* [#1949](https://github.com/typelevel/cats/pull/1949) Add ::: to NonEmptyList by @jcranky
* [#2020](https://github.com/typelevel/cats/pull/2020) Add `foldl` and `foldr` aliases to `Foldable` by @felixmulder
* [#2024](https://github.com/typelevel/cats/pull/2024) Optimize foldMap implementations with combineAll by @carymrobbins
* [#1938](https://github.com/typelevel/cats/pull/1938) Add more Parallel instances by @LukaJCB
* [#2030](https://github.com/typelevel/cats/pull/2030) added `collectFirst` and `collectFirstSome` to `Foldable` by @kailuowang
* [#1977](https://github.com/typelevel/cats/pull/1977) Add Ior Monad Transformer by @frroliveira
* [#2038](https://github.com/typelevel/cats/pull/2038) Add &> and <& as syntax for Parallel by @LukaJCB
* [#1981](https://github.com/typelevel/cats/pull/1981) Add UnorderedFoldable and UnorderedTraverse by @LukaJCB
* [#2047](https://github.com/typelevel/cats/pull/2047) CommutativeMonoid instance for SortedMap by @alonsodomin
* [#2043](https://github.com/typelevel/cats/pull/2043) Removed deprecation of >> and changed its param to be a by-name by @mpilquist
* [#2034](https://github.com/typelevel/cats/pull/2034) Add ContravariantMonoidal by @stephen-lazaro
* [#2057](https://github.com/typelevel/cats/pull/2057) Add `Ior.fromEither` by @markus1189
* [#2056](https://github.com/typelevel/cats/pull/2056) Functor.fmap by @fosskers
* [#2059](https://github.com/typelevel/cats/pull/2059) Add Parallel instance for Ior by @andyscott
* [#2061](https://github.com/typelevel/cats/pull/2061) Add `MonadError.rethrow` by @SystemFw
* [#2072](https://github.com/typelevel/cats/pull/2072) added a default id for Arrow by @kailuowang
* [#2063](https://github.com/typelevel/cats/pull/2063) Added `merge` (product) to `Arrow` for arrows composition by @marcobattaglia
* [#2060](https://github.com/typelevel/cats/pull/2060) Add parallel instance for IorT by @andyscott
* [#2046](https://github.com/typelevel/cats/pull/2046) Add distributive typeclass and some instances by @coltfred
* [#2099](https://github.com/typelevel/cats/pull/2099) CommutativeMonad and CommutativeFlatMap instances for Tuple2 by @ceedubs
* [#2096](https://github.com/typelevel/cats/pull/2096) Add Arrow Choice by @stephen-lazaro
* [#2098](https://github.com/typelevel/cats/pull/2098) Add a CommutativeMonoid for Map by @ceedubs
* [#2101](https://github.com/typelevel/cats/pull/2101) Add Semigroup.instance method by @jozic
* [#2103](https://github.com/typelevel/cats/pull/2103) CommutativeMonad for Eval by @ceedubs
* [#2104](https://github.com/typelevel/cats/pull/2104) Add Commutative{Monad, FlatMap} instances for IdT by @ceedubs
* [#2105](https://github.com/typelevel/cats/pull/2105) Some Kleisli instance cleanup by @ceedubs
* [#2110](https://github.com/typelevel/cats/pull/2110) add `Comparison` to `cats` package by @kailuowang
* [#2112](https://github.com/typelevel/cats/pull/2112) CoflatMap Instance for Applicative by @ChristopherDavenport
* [#2116](https://github.com/typelevel/cats/pull/2116) conversion `PartialOrder` to `PartialOrdering` and `Hash` to `Hashing`  by @kailuowang
* [#2100](https://github.com/typelevel/cats/pull/2100) Add `comparison` method in `Order` companion object by @ceedubs


### Bug fixes:

* [#2011](https://github.com/typelevel/cats/pull/2011) Rename ContravariantCartesian.scala to ContravariantSemigroupal.scala by @iravid
* [#2016](https://github.com/typelevel/cats/pull/2016) Removed redundant Eq instance by @denisrosset
* [#2029](https://github.com/typelevel/cats/pull/2029) make sure that EitherT MonadError syntax works the old way by @kailuowang


### Documentation Improvements/Additions:

* [#2007](https://github.com/typelevel/cats/pull/2007) move alleycats in readme by @kailuowang
* [#2008](https://github.com/typelevel/cats/pull/2008) Upgrade Scalafix instructions by @gabro
* [#2009](https://github.com/typelevel/cats/pull/2009) Correct it's -> its documentation errors by @kellen
* [#2017](https://github.com/typelevel/cats/pull/2017) Fix alleycats module name by @benhutchison
* [#2023](https://github.com/typelevel/cats/pull/2023) Fixes in Arrow docs by @Jasper-M
* [#2026](https://github.com/typelevel/cats/pull/2026) Correctly close a tut:silent block in faq by @vendethiel
* [#2027](https://github.com/typelevel/cats/pull/2027) Rename Validation to Validated in Validated docs by @Ttcao
* [#2036](https://github.com/typelevel/cats/pull/2036) Clean up applicative syntax doc by @bkirwi
* [#2035](https://github.com/typelevel/cats/pull/2035) Do not redirect to cats-mtl for MonadCombine by @vendethiel
* [#2048](https://github.com/typelevel/cats/pull/2048) Add direct link to the scaladoc by @fagossa
* [#2050](https://github.com/typelevel/cats/pull/2050) Link Directly to Cats Package in ScalaDoc by @stephen-lazaro
* [#2031](https://github.com/typelevel/cats/pull/2031) Add parallel docs by @LukaJCB
* [#2045](https://github.com/typelevel/cats/pull/2045) Fix scalafix testing instructions by @kubukoz
* [#2068](https://github.com/typelevel/cats/pull/2068) Update symbols table by @stephen-lazaro
* [#2070](https://github.com/typelevel/cats/pull/2070) Add some doctest examples for Alternative methods by @ceedubs
* [#2065](https://github.com/typelevel/cats/pull/2065) added entry for sbt-catalysts by @kailuowang
* [#2071](https://github.com/typelevel/cats/pull/2071) Add doc example for imap by @ceedubs
* [#2073](https://github.com/typelevel/cats/pull/2073) Add doctests for `Ior.fromOptions` by @markus1189
* [#2077](https://github.com/typelevel/cats/pull/2077) Add some doctest examples for SemigroupK/MonoidK by @ceedubs
* [#2079](https://github.com/typelevel/cats/pull/2079) Add doctest examples for Applicative by @ceedubs
* [#2095](https://github.com/typelevel/cats/pull/2095) Update guidelines.md by @kailuowang
* [#2108](https://github.com/typelevel/cats/pull/2108) Update version of deprecation to 1.0.0-RC2 by @rossabaker


### Build improvements/dependency updates

* [#2028](https://github.com/typelevel/cats/pull/2028) Lawtesting: Update scalacheck-shapeless and cats by @vendethiel
* [#2065](https://github.com/typelevel/cats/pull/2065) improve build by not displaying each success test by @kailuowang
* [#2106](https://github.com/typelevel/cats/pull/2106) Update to latest patch versions of scala by @ceedubs
* [#2114](https://github.com/typelevel/cats/pull/2114) sbt-coursier 1.0.0 by @sullis

### Testing improvements

* [#2037](https://github.com/typelevel/cats/pull/2037) Tests: MonadCombine->Alternative, add missing ones by @vendethiel 
* [#2052](https://github.com/typelevel/cats/pull/2052) Add labels to prop produced from IsEq by @nigredo-tori
* [#2053](https://github.com/typelevel/cats/pull/2053) Fix #2051, Remove superfluous implicit by @rsoeldner
* [#2081](https://github.com/typelevel/cats/pull/2081) Reduce redundancy in Semigroup and Eq test names by @ceedubs
* [#2097](https://github.com/typelevel/cats/pull/2097) added distributeIdentityLaw by @kailuowang



## Version 1.0.0-RC1

> 2017 Oct 21 

This is the only planned release candidate release prior to 1.0.0. 

### Breaking changes and migration 

* [#1964](https://github.com/typelevel/cats/pull/1964) Require an `Order` instance for `NonEmptyList`'s groupBy function  by @igstan
* [#1961](https://github.com/typelevel/cats/pull/1961) rename `Cartesian` to `Semigroupal`  by @kailuowang
* [#1955](https://github.com/typelevel/cats/pull/1955) Deprecate `FlatMap`'s `>>` and `<<`  by @LukaJCB
* [#1947](https://github.com/typelevel/cats/pull/1947) Rename `EitherT.liftT` to `EitherT.liftF`  by @aeons
* [#1934](https://github.com/typelevel/cats/pull/1934) Restruct `functor`  by @kailuowang
* [#1803](https://github.com/typelevel/cats/pull/1803) Convert `ReaderWriterStateT` to `IndexedReaderWriterStateT`  by @iravid
* [#1775](https://github.com/typelevel/cats/pull/1775) Convert `StateT` to `IndexedStateT`  by @iravid
* [#1098](https://github.com/typelevel/cats/pull/1098) Add a different `MonoidK` and `SemigroupK` instance for `Kleisli`  by @peterneyens
* [#1922](https://github.com/typelevel/cats/pull/1922) Make kernel laws consistent with core laws  by @LukaJCB
* [#1838](https://github.com/typelevel/cats/pull/1838) Sync `NonEmptyList` and `NonEmptyVector` methods by @durban
* [#1914](https://github.com/typelevel/cats/pull/1914) Add `Invariant` instances for kernel type classes by @LukaJCB 
* [#1980](https://github.com/typelevel/cats/pull/1980) Make `iterateRight` in `Foldable` sound  by @LukaJCB 
* [#1972](https://github.com/typelevel/cats/pull/1972) Add `SortedMap` and `SortedSet` instances/Move `Set` and `Map` instances to Alleycats by @LukaJCB/@kailuowang 
* [#1997](https://github.com/typelevel/cats/pull/1997) Minimizing typeclass surface in cats-kernel  by @denisrosset  
* [#1987](https://github.com/typelevel/cats/pull/1987) Add `mapK` to `transformers`  by @andyscott / @LukaJCB  

To migrate from 1.0.0-MF.

* The rename of `Cartesian` to `Semigroupal` and `EitherT.liftT` to `EitherT.liftF` can be done automatically through Scalafix we provide. See instructions [here](https://github.com/typelevel/cats/blob/master/scalafix/README.md).
* For `FlatMap`'s `>>` and `<<`, use `Apply`'s `*>` and `<*` instead.
* `Profunctor` and `Strong` were moved to the `cats.arrow` package,  `Bifunctor`, `Invariant` and `Contravariant` were moved to the `cats` root package.
* `SemigroupK[λ[α => Kleisli[F, α, α]]]` and `MonoidK[λ[α => Kleisli[F, α, α]]]` are no longer implicitly available, Use `Kleisli.endoSemigroupK` and `Kleisli.endoMonoidK` to get them explicitly.
* law testing for type classes in `cats.kernel` was made consistent with the law testing in `cats.core`. Check [here](https://typelevel.org/cats/typeclasses/lawtesting.html) for a guide on how to test cats type class instances. 
* `NonEmptyList.concat` that takes `NonEmptlyList` was deprecated, use `NonEmptyList.concatNel` instead.
* `Monoid` no longer has a `InvariantMonoidal` instance, we discovered that it's not lawful. It has have an `Invariant` and a `Semigroupal` (new name for `Cartesian`) instance. 
* `Foldable.iterateRight` now takes an `Iterable` instead of `Iterator`, see #1973 for rationale. 
* `Foldable` for `Set` and `Traversable` for `Map` were moved to Alleycats, see #1831 for rationale.
* `cats.data.Kleisli#transform` and `cats.free.Coyoneda#transform` were deprecated and replaced by `mapK`

### New features / enhancements (API, instances, data types, etc.):

* [#1958](https://github.com/typelevel/cats/pull/1958) Add `FlatMap#flatTap`, a more principled version of the kestrel combinator.  by @hrhino
* [#1950](https://github.com/typelevel/cats/pull/1950) more instances for `Hash` (#1712): `Queue`/`Duration`  by @ctongfei
* [#1942](https://github.com/typelevel/cats/pull/1942) add `traverseN` to cartesian syntax by @julien-truffaut
* [#1939](https://github.com/typelevel/cats/pull/1939) Add `guard` to `Alternative`  by @SystemFw
* [#1933](https://github.com/typelevel/cats/pull/1933) Add syntax for `ApplicativeError`.fromEither  by @tpolecat
* [#1921](https://github.com/typelevel/cats/pull/1921) Optimize `FreeApplicative.product`  by @peterneyens
* [#1910](https://github.com/typelevel/cats/pull/1910) Add `NonEmptyList.ofInitLast`  by @eddsteel
* [#1888](https://github.com/typelevel/cats/pull/1888) Enhances stack safety for `Eval`.  by @non
* [#1885](https://github.com/typelevel/cats/pull/1885) Add `zipWith` to `NonEmptyList` and `NonEmptyVector`  by @LukaJCB
* [#1882](https://github.com/typelevel/cats/pull/1882) convert trait into abstract class for better bin compact  by @kailuowang
* [#1878](https://github.com/typelevel/cats/pull/1878) Add some instances we were missing.  by @non
* [#1858](https://github.com/typelevel/cats/pull/1858) Add `NonEmptyList#partitionE`  by @LukaJCB
* [#1847](https://github.com/typelevel/cats/pull/1847) Add right and left functor to `BiFunctor`  by @LukaJCB
* [#1840](https://github.com/typelevel/cats/pull/1840) Add `Foldable` and `Traversable` instances for `Free`  by @aaronlevin
* [#1819](https://github.com/typelevel/cats/pull/1819) Added more implementations of `map2Eval` in progress  by @johnynek
* [#1811](https://github.com/typelevel/cats/pull/1811) Move tuple `Cartesian` syntax implicit parameter  by @DavidGregory084
* [#1809](https://github.com/typelevel/cats/pull/1809) Add iterateWhileM and iterateUntilM  by @drbild
* [#1790](https://github.com/typelevel/cats/pull/1790) Implement EitherT#leftFlatMap and EitherT#leftSemiflatMap  by @vendethiel
* [#1784](https://github.com/typelevel/cats/pull/1784) Add `existsM` and `forallM` to Foldable  by @refried
* [#1712](https://github.com/typelevel/cats/pull/1712) Hash typeclass  by @ctongfei
* [#1976](https://github.com/typelevel/cats/pull/1976) Reduced usage of `fold` in `Validated` for better performance by @kailuowang
* [#1967](https://github.com/typelevel/cats/pull/1967) Add a few type classes to generated tuple instances by @edmundnoble/@kailuowang
* [#1984](https://github.com/typelevel/cats/pull/1984) Welcome, Alleycats  by @kailuowang
* [#1927](https://github.com/typelevel/cats/pull/1927) Add `CommutativeApply` and `CommutativeApplicative`  by @LukaJCB
* [#1837](https://github.com/typelevel/cats/pull/1837) Add `Parallel` type class  by @LukaJCB
* [#1998](https://github.com/typelevel/cats/pull/1998) Add `Validated.cond` and `Validated.condNel`  by @andyscott


### Bug fixes:

* [#1917](https://github.com/typelevel/cats/pull/1917) Don't use package object convention for object source path  by @travisbrown
* [#1804](https://github.com/typelevel/cats/pull/1804) workaround for a possible scala bug in show for value class  by @kailuowang
* [#1980](https://github.com/typelevel/cats/pull/1980) Make `iterateRight` in `Foldable` sound  by @LukaJCB 

### Documentation Improvements/Additions:

* [#1970](https://github.com/typelevel/cats/pull/1970) Add docs for `StateT` and `IndexedStateT`  by @iravid
* [#1956](https://github.com/typelevel/cats/pull/1956) Mention the right issue number of doom.  by @hrhino
* [#1952](https://github.com/typelevel/cats/pull/1952) Added examples of `Arrow` composition  by @raymondtay
* [#1946](https://github.com/typelevel/cats/pull/1946) Give higher priority to partial-unification fix  by @LukaJCB
* [#1944](https://github.com/typelevel/cats/pull/1944) Fix typo.  by @jooohn
* [#1924](https://github.com/typelevel/cats/pull/1924) Add docs for Arrow  by @zliu41
* [#1923](https://github.com/typelevel/cats/pull/1923) Update footer  by @kailuowang
* [#1920](https://github.com/typelevel/cats/pull/1920) Document naming implicits according to @non s comment in #1061  by @tbje
* [#1916](https://github.com/typelevel/cats/pull/1916) Fix tiny extra vowel typo  by @andyscott
* [#1915](https://github.com/typelevel/cats/pull/1915) Consolidate readme.md and index.md  by @kailuowang
* [#1913](https://github.com/typelevel/cats/pull/1913) updated footer  by @kailuowang
* [#1905](https://github.com/typelevel/cats/pull/1905) s/rewrites/rules and update scalafix version in the README  by @gabro
* [#1903](https://github.com/typelevel/cats/pull/1903) `Validated` beginners doc  by @AlejandroME
* [#1901](https://github.com/typelevel/cats/pull/1901) added FAQ item diff between cats and scalaz  by @kailuowang
* [#1900](https://github.com/typelevel/cats/pull/1900) add newts to related projects  by @kailuowang
* [#1899](https://github.com/typelevel/cats/pull/1899) Fix symbol signature for right and left apply in faq.md  by @suhasgaddam
* [#1897](https://github.com/typelevel/cats/pull/1897) add bin compat goal  by @kailuowang
* [#1895](https://github.com/typelevel/cats/pull/1895) trying to fix contributing page  by @kailuowang
* [#1894](https://github.com/typelevel/cats/pull/1894) Fix typo in background image of homepage.  by @Ttcao
* [#1890](https://github.com/typelevel/cats/pull/1890) Doc: Correct the URL of cats-mtl to the typelevel repository  by @richardimaoka
* [#1884](https://github.com/typelevel/cats/pull/1884) Rename typeclass => type class in Readme.md  by @LukaJCB
* [#1880](https://github.com/typelevel/cats/pull/1880) Add law testing guide  by @LukaJCB
* [#1875](https://github.com/typelevel/cats/pull/1875) Fix typo in `SemigroupK` scaladoc  by @LukaJCB
* [#1874](https://github.com/typelevel/cats/pull/1874) Fix typo in `WriterT` tests  by @LukaJCB
* [#1873](https://github.com/typelevel/cats/pull/1873) Add pureconfig and finch to ecosystem project list  by @kailuowang
* [#1872](https://github.com/typelevel/cats/pull/1872) Fix couple of typos in CHANGES.md  by @LukaJCB
* [#1871](https://github.com/typelevel/cats/pull/1871) Fix typo in `Traverse#traverseWithIndexM`  by @LukaJCB
* [#1857](https://github.com/typelevel/cats/pull/1857) Fix typo (Foldabale => Foldable)  by @LukaJCB
* [#1856](https://github.com/typelevel/cats/pull/1856) Remove mtl classes from menu  by @LukaJCB
* [#1854](https://github.com/typelevel/cats/pull/1854) Add EitherT docs  by @Technius
* [#1846](https://github.com/typelevel/cats/pull/1846) Add `grafter` to the list of Typelevel projects using cats  by @etorreborre
* [#1845](https://github.com/typelevel/cats/pull/1845) Adding the origami project to the list of Typelevel projects using cats  by @etorreborre
* [#1827](https://github.com/typelevel/cats/pull/1827) add trailing slashes to URLs  by @larsrh
* [#1822](https://github.com/typelevel/cats/pull/1822) Add docs for `Ior`  by @LukaJCB
* [#1820](https://github.com/typelevel/cats/pull/1820) Fix links  by @n4to4
* [#1817](https://github.com/typelevel/cats/pull/1817) Add seals to related projects  by @durban
* [#1816](https://github.com/typelevel/cats/pull/1816) Add `Eval` documentation  by @LukaJCB
* [#1814](https://github.com/typelevel/cats/pull/1814) remove outdated TODOs  by @kailuowang
* [#1808](https://github.com/typelevel/cats/pull/1808) minor link change  by @kailuowang
* [#1806](https://github.com/typelevel/cats/pull/1806) add notes to cartesian migration  by @kailuowang
* [#1799](https://github.com/typelevel/cats/pull/1799) add decline to project list  by @kailuowang
* [#1796](https://github.com/typelevel/cats/pull/1796) add `Foldable.existsM/forallM` to docs  by @refried
* [#1792](https://github.com/typelevel/cats/pull/1792) Add size control for typeclass diagram  by @LukaJCB
* [#1789](https://github.com/typelevel/cats/pull/1789) Add documentation for `Show`  by @LukaJCB
* [#1788](https://github.com/typelevel/cats/pull/1788) Add `Eq` docs  by @LukaJCB
* [#1787](https://github.com/typelevel/cats/pull/1787) Add `NonEmptyTraverse` docs  by @LukaJCB
* [#1781](https://github.com/typelevel/cats/pull/1781) promoting the ecosystem in readme a bit and fixed a typo  by @kailuowang
* [#1779](https://github.com/typelevel/cats/pull/1779) quick date fix  by @kailuowang
* [#1756](https://github.com/typelevel/cats/pull/1756) Add piecemeal import guide  by @LukaJCB
* [#1777](https://github.com/typelevel/cats/pull/1777) Add `Reducible` docs  by @LukaJCB
* [#1985](https://github.com/typelevel/cats/pull/1985) Links "LawTesting.md" in FAQ and TypeClasses pages  by @AlejandroME 
* [#1993](https://github.com/typelevel/cats/pull/1993) Added examples for `Cokleisli`  by @raymondtay  

### Build improvements/dependency updates
 
* [#1948](https://github.com/typelevel/cats/pull/1948) Update scalafix project dependencies  by @aeons
* [#1926](https://github.com/typelevel/cats/pull/1926) Update coursier to version 1.0.0-RC12  by @mxl
* [#1925](https://github.com/typelevel/cats/pull/1925) temporarily disable MiMa check on kernel  by @kailuowang
* [#1918](https://github.com/typelevel/cats/pull/1918) Update sbt-microsites to 0.7.0  by @LukaJCB
* [#1902](https://github.com/typelevel/cats/pull/1902) Upgrade Scalafix to 0.5.0-RC2  by @gabro
* [#1898](https://github.com/typelevel/cats/pull/1898) Update various sbt plugins  by @fthomas
* [#1892](https://github.com/typelevel/cats/pull/1892) Remove deprecated requiresDOM setting  by @fthomas
* [#1889](https://github.com/typelevel/cats/pull/1889) Add val for "compile-time" sbt Configuration  by @fthomas
* [#1887](https://github.com/typelevel/cats/pull/1887) Update sbt-pgp to 1.1.0  by @fthomas
* [#1886](https://github.com/typelevel/cats/pull/1886) Update Scala.js to 0.6.20  by @fthomas
* [#1876](https://github.com/typelevel/cats/pull/1876) build: use curly braces for disabling tasks  by @fthomas
* [#1868](https://github.com/typelevel/cats/pull/1868) Update sbt-microsites to 0.6.1  by @BennyHill
* [#1866](https://github.com/typelevel/cats/pull/1866) Revert scalatest to 3.0.3  by @BennyHill
* [#1865](https://github.com/typelevel/cats/pull/1865) Set simulacrum version to 0.11.0  by @BennyHill
* [#1864](https://github.com/typelevel/cats/pull/1864) Set scalaz version to 7.2.15  by @BennyHill
* [#1862](https://github.com/typelevel/cats/pull/1862) Bump kind-projector version to 0.9.4  by @shokohara
* [#1861](https://github.com/typelevel/cats/pull/1861) Update sbt-scoverage to 1.5.1  by @fthomas
* [#1860](https://github.com/typelevel/cats/pull/1860) Update sbt-pgp to 1.1.0-M1  by @LukaJCB
* [#1859](https://github.com/typelevel/cats/pull/1859) Update sbt-sonatype  by @LukaJCB
* [#1852](https://github.com/typelevel/cats/pull/1852) Remove sbt-ghpages because it is pulled in by sbt-microsites  by @fthomas
* [#1849](https://github.com/typelevel/cats/pull/1849) Update sbt-git to 0.9.3  by @fthomas
* [#1844](https://github.com/typelevel/cats/pull/1844) Replace botBuild with sbt-travisci's isTravisBuild  by @fthomas
* [#1843](https://github.com/typelevel/cats/pull/1843) Update sbt-unidoc to 0.4.1  by @fthomas
* [#1842](https://github.com/typelevel/cats/pull/1842) Update partial-unification plugin to 1.1.0  by @fthomas
* [#1839](https://github.com/typelevel/cats/pull/1839) Update scalastyle-sbt-plugin to 1.0.0  by @fthomas
* [#1829](https://github.com/typelevel/cats/pull/1829) Update sbt-release to 1.0.6  by @fthomas
* [#1828](https://github.com/typelevel/cats/pull/1828) Update sbt-jmh to 0.2.27  by @fthomas
* [#1826](https://github.com/typelevel/cats/pull/1826) Pass sbt settings without varargs expansion  by @fthomas
* [#1825](https://github.com/typelevel/cats/pull/1825) Update sbt-coursier to 1.0.0-RC10  by @fthomas
* [#1824](https://github.com/typelevel/cats/pull/1824) Update sbt-mima-plugin to 0.1.17  by @fthomas
* [#1821](https://github.com/typelevel/cats/pull/1821) Update sbt-doctest to 0.7.0  by @fthomas
* [#1795](https://github.com/typelevel/cats/pull/1795) Bump discipline version to 0.8  by @shokohara
* [#1793](https://github.com/typelevel/cats/pull/1793) Add Scalafix rewrites for 1.0.0  by @gabro
* [#1782](https://github.com/typelevel/cats/pull/1782) Bump scalacheck version to 1.13.5  by @shokohara
* [#1780](https://github.com/typelevel/cats/pull/1780) Bump machinist version to 0.6.2  by @shokohara
* [#1778](https://github.com/typelevel/cats/pull/1778) Bump sbt version to 0.13.16  by @shokohara

### Testing improvements

* [#1963](https://github.com/typelevel/cats/pull/1963) Move `followedBy`/`forEffect` tests to `ApplyTests`  by @peterneyens 
* [#1960](https://github.com/typelevel/cats/pull/1960) Harmonize naming of discipline test classes in cats-kernel-laws.  by @denisrosset 
* [#1953](https://github.com/typelevel/cats/pull/1953) Add a more direct tailRecM law.  by @johnynek 
* [#1906](https://github.com/typelevel/cats/pull/1906) Fix `Alternative` law checking for `IndexedStateT`.  by @iravid 
* [#1975](https://github.com/typelevel/cats/pull/1975) Unifies test naming standard.  by @AlejandroME  
* [#1999](https://github.com/typelevel/cats/pull/1999) Fix order of comparison for `EitherT.cond`.  by @andyscott  

### Scalafix for migration

* [#1813](https://github.com/typelevel/cats/pull/1813) Add `RenameInjectProdAndCoproduct`, `RenameTupleApplySyntax` and `RemoveSplit` Scalafix rewrites by @gabro
* [#1937](https://github.com/typelevel/cats/pull/1937) Add scalafix for `contramap`  by @LukaJCB



## Version 1.0.0-MF

> 2017 Aug 3

`MF` stands for milestone final. This is the last non-RC release before 1.0.0.
 The main purpose/focus of this release is to offer a relatively stable API to
 work with prior to 1.0.0. It can be deemed as a proposal for the final API
 we are going to maintain binary compatibility after 1.0.
 We will give community some time to validate it before we release 1.0.0-RC1.
 
### To migrate from 0.9.0

We apologize for the number of breaking changes in this release. We are trying to include
as many breaking changes as possible in this release before we lock down the API. 
  
 * `cats` no longer publishes the all-inclusive bundle package `"org.typelevel" % "cats"`, use `cats-core`, `cats-free`, or `cats-law` 
   accordingly instead. If you need `cats.free`, use `"org.typelevel" % "cats-free"`, if you need `cats-laws` use 
   `"org.typelevel" % "cats-laws"`, if neither, use `"org.typelevel" % "cats-core"`.
 * `cats.free.Inject` is moved from `cats-free` to `cats-core` and renamed to `cats.InjectK`;
   `cats.data.Prod` is renamed to `cats.data.Tuple2K`; `cats.data.Coproduct` is renamed to
   `cats.data.EitherK`
 * All `Unapply` enabled methods, e.g. `sequenceU`, `traverseU`, etc. are removed. `Unapply`
   enabled syntax ops are also removed. Please use the partial unification SI-2712 fix
   instead. The easiest way might be this [sbt-plugin](https://github.com/fiadliel/sbt-partial-unification).
 *  `FunctorFilter`, `MonadFilter`, `MonadReader`, `MonadState`, `MonadTrans`, `MonadWriter` and `TraverseFilter` are no longer in `cats`, the functionalities they provided are inherited by the new [cats-mtl](https://github.com/typelevel/cats-mtl) project. Please check [here](https://github.com/typelevel/cats-mtl#migration-guide) for migration guide.
 *  `MonadCombine` is no longer in cats. Use `Alternative` or `Monad` + `MonoidK` instead.
 * `CartesianBuilder` (i.e. `|@|`) syntax is deprecated, use the apply syntax on tuples instead. E.g. `(x |@| y |@| z).map(...)` should be replaced by `(x, y, z).mapN(...)`. If you are getting "`mapN` not found" error message, it could be due to SI-2712, see the 3rd migration item above. 
 * Apply syntax on tuple (e.g. `(x, y, z).map3(...)`)  was moved from `cats.syntax.tuple._` to `cats.syntax.apply._` and renamed to `mapN`, `contramapN` and `imapN` respectively.
 * The creation methods (`left`, `right`, `apply`, `pure`, etc.) in `EitherT` were improved to take less
   type arguments.
 * Several `cats-core` type class instances for `cats.kernel` were moved from their companion objects to separate traits
   and thus require imports from `cats.instances.xxx._` (or the recommended `import cats.implicits._`) now. See #1659 for more details. 
 * `Free.suspend` is renamed to `Free.defer` for consistency. 
 * `traverse1_`, `intercalate1` and `sequence1_` in `Reducible` were renamed to `nonEmptyTraverse_`, `nonEmptyIntercalate` and `nonEmptySequence_` respectively. 
 * `foldLeftM` is removed from `Free`, use `foldM` on `Foldable` instead, see #1117 for detail. 
 * `iteratorFoldM` was removed from `Foldable` due to #1716
 * `Split` is removed, and the method `split` is moved to `Arrow`. Note that only under `CommutativeArrow` does it guarantee the non-interference between the effects. see #1567

If you feel adventurous you can try the experimental Scalafix rewrites.
See all the available rewrites and the instructions [here](/scalafix/README.md).
### Breaking Changes:

 * [#1614](https://github.com/typelevel/cats/pull/1614): added `leftT` and improved existing lift API for `EitherT`. by @kailuowang
 * [#1596](https://github.com/typelevel/cats/pull/1596): Rename `Inject` to `InjectK`. by @andyscott
 * [#1589](https://github.com/typelevel/cats/pull/1589): Rename `Prod`, `Coproduct` to `Tuple2K` and `EitherK`. by @kailuowang
 * [#1583](https://github.com/typelevel/cats/pull/1583): Enable SI-2712 fix in cats / Remove unapply machinery. by @kailuowang
 * [#1679](https://github.com/typelevel/cats/pull/1679): remove `Unapply` class. by @kailuowang
 * [#1557](https://github.com/typelevel/cats/pull/1557): Improvements to `Inject`. @sellout
 * [#1659](https://github.com/typelevel/cats/pull/1659): move instances into separate trait. by @yilinwei
 * [#1709](https://github.com/typelevel/cats/pull/1709): Rename `suspend` to `defer`. by @peterneyens
 * [#1611](https://github.com/typelevel/cats/pull/1611): Renamed `traverse1_`, `intercalate1` and `sequence1_` in `Reducible`. by @LukaJCB
 * [#1117](https://github.com/typelevel/cats/pull/1117): `foldLeftM` without `Free`. by @TomasMikula 
 * [#1487](https://github.com/typelevel/cats/pull/1487): `Apply` syntax for tuples. by @DavidGregory084
 * [#1745](https://github.com/typelevel/cats/pull/1745): Deprecate `CartesianBuilder`. by @kailuowang
 * [#1758](https://github.com/typelevel/cats/pull/1758): stop publishing cats all bundle , start to publish cats-testkit. by @kailuowang
 * [#1766](https://github.com/typelevel/cats/pull/1766): Replace `Split` with `CommutativeArrow`, introduces `CommutativeMonad`. by @diesalbla
 * [#1751](https://github.com/typelevel/cats/pull/1751): Removed `FunctorFilter`, `MonadCombine`, `MonadFilter`, `MonadReader`, `MonadState`, `MonadTrans`, `MonadWriter`, `TraverseFilter`. by @edmundnoble
 
### New Features (API, instances, data types, etc):

 * [#1707](https://github.com/typelevel/cats/pull/1707): Add NEL/NEV one. by @peterneyens 
 * [#1680](https://github.com/typelevel/cats/pull/1680): ~~`MonadTrans` instance for RWST and make `MonadTrans` serializable.~~ by @wedens
 * [#1658](https://github.com/typelevel/cats/pull/1658): Add `Validated.validNel`. by @edmundnoble
 * [#1651](https://github.com/typelevel/cats/pull/1651): ~~Add state method to `MonadState`.~~ by @oskoi
 * [#1628](https://github.com/typelevel/cats/pull/1628): add init and size methods to `NonEmptyList`. by @jtjeferreira
 * [#1612](https://github.com/typelevel/cats/pull/1612): Add ensureWith to `Validated` and `Either` (#1550). by @LukaJCB
 * [#1598](https://github.com/typelevel/cats/pull/1598): Implement a `ReaderWriterStateT` data type . by @iravid
 * [#1706](https://github.com/typelevel/cats/pull/1706): Clean up `ReaderWriterStateT`. by @peterneyens
 * [#1594](https://github.com/typelevel/cats/pull/1594): Add `NonEmptyList#fromFoldable`. by @markus1189
 * [#1611](https://github.com/typelevel/cats/pull/1611): Added `NonEmptyTraverse`. by @LukaJCB
 * [#1592](https://github.com/typelevel/cats/pull/1592): added instances of `BitSet` to `allInstances`. by @kailuowang
 * [#1586](https://github.com/typelevel/cats/pull/1586): Add `Applicative.unit`. by @alexandru
 * [#1584](https://github.com/typelevel/cats/pull/1584): Move arbitrary instance of `StateT` to laws. by @kailuowang
 * [#1580](https://github.com/typelevel/cats/pull/1580): add `groupBy` to `NonEmptyList` and `groupByNel` to `List` syntax @julien-truffaut
 * [#1578](https://github.com/typelevel/cats/pull/1578): add `last`, `sortBy` and `sorted` to `NonEmptyList`. by @julien-truffaut
 * [#1571](https://github.com/typelevel/cats/pull/1571): added `whileM`, `untilM`, `iterateWhile`, etc to `Monad` . by @tpolecat & @kailuowang
 * [#1548](https://github.com/typelevel/cats/pull/1548): `MonadError` instance for `Ior`. by @leandrob13
 * [#1543](https://github.com/typelevel/cats/pull/1543): `MonadError` instance for `Kleisli`. by @durban
 * [#1540](https://github.com/typelevel/cats/pull/1540): `Ior` syntax. by @leandrob13
 * [#1537](https://github.com/typelevel/cats/pull/1537): Add `FlatMap.forEffect`. by @cranst0n
 * [#1531](https://github.com/typelevel/cats/pull/1531): Add piecemeal import for `MonadError`. by @peterneyens
 * [#1526](https://github.com/typelevel/cats/pull/1526): `Inject` for free programs. by @tpolecat
 * [#1464](https://github.com/typelevel/cats/pull/1464): Adding `get` for `Foldable`. by @yilinwei
 * [#1602](https://github.com/typelevel/cats/pull/1602): Stack-safe `Coyoneda`. by @edmundnoble
 * [#1725](https://github.com/typelevel/cats/pull/1725): Add `InjectK` laws. by @andyscott
 * [#1728](https://github.com/typelevel/cats/pull/1728): Adds an `As` class which represents subtyping relationships (`Liskov`). by @stew
 * [#1178](https://github.com/typelevel/cats/pull/1178): Add `Is` constructor for Leibniz equality. by @tel
 * [#1611](https://github.com/typelevel/cats/pull/1611): Add `NonEmptyTraverse` typeclass. by @LukaJCB
 * [#1736](https://github.com/typelevel/cats/pull/1736): Added `StackSafeMonad` mixin. by @djspiewak
 * [#1600](https://github.com/typelevel/cats/pull/1600): `Inject` for `Either`. by @andyscott
 * [#1746](https://github.com/typelevel/cats/pull/1746): Add `EitherNel` type alias for `Either[NonEmptyList[E], A]`. by @andyscott
 * [#1670](https://github.com/typelevel/cats/pull/1670): Add `Order`-> `Ordering` implicit conversion to implicits, instances. by @edmundnoble
 * [#1649](https://github.com/typelevel/cats/pull/1649): Make `Show` inherit from a contravariant base trait for `show` string interpolator to be covariant. by @edmundnoble
  * [#1761](https://github.com/typelevel/cats/pull/1761): Add index related helpers to `Traverse`. by @andyscott 
  * [#1769](https://github.com/typelevel/cats/pull/1769): Add `Kleisli` `tap`, `tapWith`. by @tpolecat
  * [#1739](https://github.com/typelevel/cats/pull/1739): Add `onError` and `adaptError` to `ApplicativeError`/`MonadError`. by @SystemFw
  * [#1644](https://github.com/typelevel/cats/pull/1644): Add `MonadError` instance for `EitherT` that recovers from `F[_]` errors. by @leandrob13 
  * [#1748](https://github.com/typelevel/cats/pull/1748): Stack-safe `FreeAppplicative`. by @edmundnoble
  * [#1516](https://github.com/typelevel/cats/pull/1516): Implement `NonEmptyList#Collect` . by @xavier-fernandez
 
  
### Code improvements:

 * [#1660](https://github.com/typelevel/cats/pull/1660): Override `fromTry` and `fromEither` for `Try` and `Either`. by @peterneyens
 * [#1642](https://github.com/typelevel/cats/pull/1642): Unseal `InjectK` to allow for extension by other libraries. by @andyscott
 * [#1641](https://github.com/typelevel/cats/pull/1641): Make `InjectK` use `FunctionK.id` for reflexive injection. by @andyscott
 * [#1618](https://github.com/typelevel/cats/pull/1618): Override some methods in `Kleisli` instances. by @peterneyens
 * [#1532](https://github.com/typelevel/cats/pull/1532): Override `Foldable` methods. by @peterneyens
 * [#1456](https://github.com/typelevel/cats/pull/1456): Consistency for ops classes. by @edmundnoble
 * [#1631](https://github.com/typelevel/cats/pull/1631): make all `PartialApplied` class value class to achieve zero cost. by @kailuowang
 * [#1696](https://github.com/typelevel/cats/pull/1696): Make `syntax.show` extend `ShowSyntax` instead of `Show.ToShowOps`. by @edmundnoble
 
### Bug fixes: 

* [#1735](https://github.com/typelevel/cats/pull/1735): `StateT` no longer violates laws. by @djspiewak
* [#1740](https://github.com/typelevel/cats/pull/1740):  removed `iteratorFoldM`. by @kailuowang

### Other miscellaneous improvements (documentation, tests, build):

 * [#1699](https://github.com/typelevel/cats/pull/1699): Link to sbt-partial-unification plugin . by @Blaisorblade   
 * [#1698](https://github.com/typelevel/cats/pull/1698): Update gitter chat room name to cats-dev. . by @kailuowang 
 * [#1695](https://github.com/typelevel/cats/pull/1695): update ETA for 1.0.0 . by @kailuowang   
 * [#1604](https://github.com/typelevel/cats/pull/1604): Add tut doc for `FunctionK` . by @ceedubs
 * [#1691](https://github.com/typelevel/cats/pull/1691): Build JVM before JS on travis. by @peterneyens
 * [#1677](https://github.com/typelevel/cats/pull/1677): Update readme with the new dev channel.. by @kailuowang
 * [#1673](https://github.com/typelevel/cats/pull/1673): Use 2 workers in JVM build. by @ceedubs
 * [#1671](https://github.com/typelevel/cats/pull/1671): Fixing `Eq[Function1]` in testsJS; break JS build to separate matrix build. by @kailuowang
 * [#1666](https://github.com/typelevel/cats/pull/1666): Use `Cogen` for arbitrary instances. by @ceedubs
 * [#1654](https://github.com/typelevel/cats/pull/1654): Update Circe URL. by @n4to4
 * [#1653](https://github.com/typelevel/cats/pull/1653): Fix typo in `FreeApplicative` doc.. by @takayuky
 * [#1647](https://github.com/typelevel/cats/pull/1647): Adds Freestyle to `Related Projects` list. by @raulraja
 * [#1638](https://github.com/typelevel/cats/pull/1638): Make simulacrum a compile time only dependency. by @peterneyens
 * [#1637](https://github.com/typelevel/cats/pull/1637): show(f:T) to show(t:T). by @PeterPerhac
 * [#1636](https://github.com/typelevel/cats/pull/1636): added some category theory into `FunctionK` document. by @kailuowang
 * [#1632](https://github.com/typelevel/cats/pull/1632): upgraded to scala 2.12.2 and 2.11.11 and scalaJs. by @kailuowang
 * [#1629](https://github.com/typelevel/cats/pull/1629): add unit test for variance on methods in `EitherT`. by @jtjeferreira
 * [#1622](https://github.com/typelevel/cats/pull/1622): Update `Discipline` and `ScalaTest`. by @peterneyens
 * [#1615](https://github.com/typelevel/cats/pull/1615): Fix doc for `InvariantMonoidal`. by @BenFradet
 * [#1609](https://github.com/typelevel/cats/pull/1609): Include `Id` docs in the menu. by @ceedubs
 * [#1591](https://github.com/typelevel/cats/pull/1591): Improve test coverage. by @peterneyens
 * [#1590](https://github.com/typelevel/cats/pull/1590): Check monad laws for `Cokleisli`. by @peterneyens
 * [#1588](https://github.com/typelevel/cats/pull/1588): Docs/Tutorial -- Simplify `Kleisli` example. by @RawToast
 * [#1581](https://github.com/typelevel/cats/pull/1581): restore the alphabetical order of maintainers list. by @kailuowang
 * [#1575](https://github.com/typelevel/cats/pull/1575): minor improvements to `tailRecM` doc. by @kailuowang
 * [#1570](https://github.com/typelevel/cats/pull/1570): fixed a paragraph order. by @kailuowang
 * [#1566](https://github.com/typelevel/cats/pull/1566): Fix mistake in documentation of `Group.remove`. by @LukaJCB
 * [#1563](https://github.com/typelevel/cats/pull/1563): Remove references of the NEL `OneAnd` alias. by @peterneyens
 * [#1561](https://github.com/typelevel/cats/pull/1561): Fix incorrect numbering in `FreeMonads` doc. by @cb372
 * [#1555](https://github.com/typelevel/cats/pull/1555): fix scala.js badge version. by @xuwei-k
 * [#1551](https://github.com/typelevel/cats/pull/1551): added `MonadError` and `ApplicativeError` to hierarchy diagram. by @kailuowang
 * [#1547](https://github.com/typelevel/cats/pull/1547): fix ref to non-existent dir in contributing. by @sullivan-
 * [#1546](https://github.com/typelevel/cats/pull/1546): add to `Monad` `ifM` example. by @sullivan-
 * [#1545](https://github.com/typelevel/cats/pull/1545): fix scaladoc for `Eval` methods `Unit`, `True`, `False`, `Zero`, `One`. by @sullivan-
 * [#1541](https://github.com/typelevel/cats/pull/1541): Switch from CrossVersion.full to CrossVersion.patch for TLS compatibi…. by @milessabin
 * [#1530](https://github.com/typelevel/cats/pull/1530): add a favicon for sbt-microsite. by @larsrh
 * [#1529](https://github.com/typelevel/cats/pull/1529): Fix typo in `Applicative` doc.. by @cranst0n
 * [#1525](https://github.com/typelevel/cats/pull/1525): Remove link to apply.html from menu. by @Leammas
 * [#1693](https://github.com/typelevel/cats/pull/1693): Clean up EitherT doctests. by @peterneyens
 * [#1697](https://github.com/typelevel/cats/pull/1697): Added two links to the learner page. by @kailuowang
 * [#1726](https://github.com/typelevel/cats/pull/1726): Add underscore.io Advanced Scala with Cats. by @DieBauer
 * [#1718](https://github.com/typelevel/cats/pull/1718): Fixed some things in the build. by @djspiewak
 * [#1734](https://github.com/typelevel/cats/pull/1734): update sbt. by @jyane
 * [#1737](https://github.com/typelevel/cats/pull/1737): Rewrote documentation on the IO monad to reference cats-effect. by @djspiewak
 * [#1744](https://github.com/typelevel/cats/pull/1744): Make links link to the `.html` files instead of `.md`. by @LukaJCB
 * [#1759](https://github.com/typelevel/cats/pull/1759): Faster tests by reducing the size of lists. @peterneyens
 * [#1760](https://github.com/typelevel/cats/pull/1760): Decrease stack-safety test size. by @edmundnoble
 * [#1752](https://github.com/typelevel/cats/pull/1752): More coverage. by @edmundnoble
 * [#1472](https://github.com/typelevel/cats/pull/1472): Using regular syntax in the FreeApplicative tutorial. by @denisftw
 * [#1565](https://github.com/typelevel/cats/pull/1565): added instance table to docs, enhanced typeclass diagram. by @kailuowang
 * [#1573](https://github.com/typelevel/cats/pull/1573): Add symbols to FAQ. by @zainab-ali 
 
 
## Version 0.9.0

> 2017 January 15

The biggest user-facing change in this release is to the behavior of the `flatMap` (and related methods) provided by `EitherOps` for the standard library's `Either` for Scala 2.10 and 2.11. These methods now match the behavior of the `flatMap` on `Either` in Scala 2.12 in that they don't require the left-hand side types to match.

For example, the following would previously compile on 2.12, but not 2.10 or 2.11:

```scala
import cats.syntax.either._

sealed abstract class AppError
case object Error1 extends AppError
case object Error2 extends AppError

val either1: Either[Error1.type, String] = Right("hi")
val either2: Either[Error2.type, String] = Right("bye")

val result: Either[AppError, String] = for {
  v1 <- either1
  v2 <- either2
} yield v1 + v2
```

This code now works equivalently on all supported Scala versions.

Changes:

 * [#1424](https://github.com/typelevel/cats/pull/1424): `NonEmptyList` and `NonEmptyVector` are now covariant
 * [#1506](https://github.com/typelevel/cats/pull/1506): `flatMap` provided by `Either` syntax matches 2.12's `Either#flatMap`
 * [#1466](https://github.com/typelevel/cats/pull/1466): Improved stack safety for `StateT`
 * [#1510](https://github.com/typelevel/cats/pull/1510): `catchNonFatal` for `Future` is now asynchronous

Bug fixes:

 * [#1465](https://github.com/typelevel/cats/pull/1465) and [#1507](https://github.com/typelevel/cats/pull/1507): Stack safety law for `Monad#tailRecM` is less eager and doesn't throw exceptions

New type class instances:

 * [#1475](https://github.com/typelevel/cats/pull/1475): `Reducible` instances for `Eval` and `Id`
 * [#1484](https://github.com/typelevel/cats/pull/1484): `Show` instance for `Symbol`

Other additions:

 * [#1446](https://github.com/typelevel/cats/pull/1446): `Cofree` comonad
 * [#1520](https://github.com/typelevel/cats/pull/1520) and [#1522](https://github.com/typelevel/cats/pull/1522): `intercalate` for `Foldable` (and `intercalate1` for `Reducible`)
 * [#1454](https://github.com/typelevel/cats/pull/1454): `asLeft` and `asRight` syntax methods for creating `Either` values
 * [#1468](https://github.com/typelevel/cats/pull/1468): `tupleLeft` and `tupleRight` for `Functor`
 * [#1500](https://github.com/typelevel/cats/pull/1500): `putLeft`, `putRight`, `mergeLeft`, and `mergeRight` methods for `Ior`
 * [#1495](https://github.com/typelevel/cats/pull/1495): `show` string interpolator
 * [#1448](https://github.com/typelevel/cats/pull/1448): `Validated#findValid` (like `orElse` but error accumulating)
 * [#1455](https://github.com/typelevel/cats/pull/1455): `reverse` for `NonEmptyList`
 * [#1517](https://github.com/typelevel/cats/pull/1517): `zipWithIndex` for `NonEmptyList`
 * [#1512](https://github.com/typelevel/cats/pull/1512) and [#1514](https://github.com/typelevel/cats/pull/1514): `filterNot` for `NonEmptyList` and `NonEmptyVector`
 * [#1480](https://github.com/typelevel/cats/pull/1480): `FunctionK#and`
 * [#1481](https://github.com/typelevel/cats/pull/1481): `EitherT.cond`

Miscellaneous improvements (syntax, documentation, tests):

 * [#1513](https://github.com/typelevel/cats/pull/1513): Improved documentation for `Functor`, `Applicative`, and `Traverse`
 * [#1440](https://github.com/typelevel/cats/pull/1440): Improved type class documentation
 * [#1442](https://github.com/typelevel/cats/pull/1442): Improved documentation for `Semigroup` and `Monoid`
 * [#1479](https://github.com/typelevel/cats/pull/1479): Some instance traits are now package-private
 * [#1445](https://github.com/typelevel/cats/pull/1445): Workaround for Tut issue
 * [#1477](https://github.com/typelevel/cats/pull/1477): Use new kind-projector syntax for polymorphic lambdas
 * [#1483](https://github.com/typelevel/cats/pull/1483): Binary compatibility checking is now part of the build for cats-kernel
 * [#1469](https://github.com/typelevel/cats/pull/1469): More consistent instance names
 * [#1496](https://github.com/typelevel/cats/pull/1496): Simpler creation of some `SemigroupK` and `MonoidK` instances
 * [#1490](https://github.com/typelevel/cats/pull/1490): Avoid some duplication in build via sbt-travisci
 * [#1497](https://github.com/typelevel/cats/pull/1497): Site list clean-up

And version updates:

 * [#1499](https://github.com/typelevel/cats/pull/1499): 2.12 version is now 2.12.1
 * [#1509](https://github.com/typelevel/cats/pull/1509): Scala.js version is 0.6.14

As always thanks to everyone who filed issues, participated in the Cats Gitter
channel, submitted code, or helped review pull requests.

## Version 0.8.1

> 2016 November 9

Version 0.8.1 is a release to support Scala 2.12.0 with no changes to published code (only tests and documentation).

Build:

* [#1457](https://github.com/typelevel/cats/pull/1457): Update to Scala 2.12.0

Miscellaneous improvements (syntax, documentation, tests):

* [#1444](https://github.com/typelevel/cats/pull/1444): Remove `defaultTailRecM` from monad doc
* [#1441](https://github.com/typelevel/cats/pull/1441): Fixes #1438 by replacing quoted entry name
* [#1432](https://github.com/typelevel/cats/pull/1432): Type class organization in documentation
* [#1439](https://github.com/typelevel/cats/pull/1439): Update version on index
* [#1451](https://github.com/typelevel/cats/pull/1451): Fix `Arbitrary` instances for ScalaCheck 1.13.3+

## Version 0.8.0

> 2016 October 25

Version 0.8.0 is the eighth Cats release, and the first release with support for Scala 2.12 (specifically the 2.12.0-RC2 release candidate).

Apart from the introduction of Scala 2.12 support, the biggest change in this release is the removal
of `Xor` and `XorT`. See the [FAQ](http://typelevel.org/cats/faq.html#either) for information about
the motivations for this change and recommendations for migration.

Removals and deprecations:

 * [#1310](https://github.com/typelevel/cats/pull/1310): `Xor` and `XorT` are gone
 * [#1370](https://github.com/typelevel/cats/pull/1370): `RecursiveTailRecM` and `Free#foldMapUnsafe` are gone and stack safety is checked in the laws for `Monad`
 * [#1411](https://github.com/typelevel/cats/pull/1411): `FreeT#interpret` is deprecated in favor of the (equivalent) `compile`

Additions:

 * [#1382](https://github.com/typelevel/cats/pull/1382), [#1415](https://github.com/typelevel/cats/pull/1415): Support for Scala 2.12.0-RC2
 * [#1414](https://github.com/typelevel/cats/pull/1414): `Foldable#iteratorFoldM` and lazy `foldM` implementations for many standard library instances
 * [#1356](https://github.com/typelevel/cats/pull/1356): `append` and `prepend` (and operator aliases) for `NonEmptyVector`
 * [#1327](https://github.com/typelevel/cats/pull/1327): `EitherT.fromOption`
 * [#1388](https://github.com/typelevel/cats/pull/1388): `StateT.set` and `StateT.setF`
 * [#1392](https://github.com/typelevel/cats/pull/1392): `StateT.get`
 * [#1325](https://github.com/typelevel/cats/pull/1325): `WriterT.lift`
 * [#1391](https://github.com/typelevel/cats/pull/1391): `MonadReader#reader`
 * [#1352](https://github.com/typelevel/cats/pull/1352): Macro-powered `FunctionK.lift`
 * [#1398](https://github.com/typelevel/cats/pull/1398): `<<<` and `>>>` aliases for `Compose`'s `compose` and `andThen`
 * [#1408](https://github.com/typelevel/cats/pull/1408): `toNestedValidated` and `toNestedValidatedNel` for `EitherT`
 * [#1399](https://github.com/typelevel/cats/pull/1399): `Order.fromComparable`
 * [#1394](https://github.com/typelevel/cats/pull/1394): `Traverse#flatSequence`
 * [#1417](https://github.com/typelevel/cats/pull/1417): `MonadTests#stackUnsafeMonad` laws for instances where `tailRecM` is known to be unsafe
 * [#1411](https://github.com/typelevel/cats/pull/1411): `compile` and `foldMap` for the `Free` and `FreeT` companion objects

New instances:

 * [#1319](https://github.com/typelevel/cats/pull/1319): `Order` and `Group` for `BigDecimal`
 * [#1354](https://github.com/typelevel/cats/pull/1354): `Semigroup` for `Ior`
 * [#1395](https://github.com/typelevel/cats/pull/1395): `Order` for `Symbol`
 * [#1324](https://github.com/typelevel/cats/pull/1324): `PartialOrder` and other instances for `BitSet`
 * [#1324](https://github.com/typelevel/cats/pull/1324): `Eq` and `PartialOrder` for `Either`
 * [#1324](https://github.com/typelevel/cats/pull/1324): `PartialOrder`, `Monoid`, and other instances for `Function0`
 * [#1324](https://github.com/typelevel/cats/pull/1324): `Monoid` and other instances for `Function1`
 * [#1402](https://github.com/typelevel/cats/pull/1402): `Monad`, `MonadCombine`, `Traverse`, `Order`, etc. for `Prod`
 * [#1413](https://github.com/typelevel/cats/pull/1413): `MonadError` for `StateT`
 * [#1399](https://github.com/typelevel/cats/pull/1399): Instances for `java.util.UUID`

Renaming and rearrangements:

 * [#1385](https://github.com/typelevel/cats/pull/1385): The `cats.js.std` package is now `cats.js.instances`
 * [#1324](https://github.com/typelevel/cats/pull/1324): Many instances moved from cats-core to cats-kernel
 * [#1394](https://github.com/typelevel/cats/pull/1394): `Traverse#traverseM` is now `flatTraverse`

Miscellaneous improvements (syntax, documentation, tests):

 * [#1347](https://github.com/typelevel/cats/pull/1347): Consistency laws for `combineAll` and `combineAllOption`
 * [#1324](https://github.com/typelevel/cats/pull/1324): Performance improvements for `Either` instances
 * [#1386](https://github.com/typelevel/cats/pull/1386): `FunctionK` tests and examples now use kind-projector 0.9's polymorphic lambdas
 * [#1410](https://github.com/typelevel/cats/pull/1410): Replace `Coproduct#run` with `Coproduct#fold`
 * [#1331](https://github.com/typelevel/cats/pull/1331): Less expensive `tailRecM`-`flatMap` consistency checking
 * [#1330](https://github.com/typelevel/cats/pull/1330): More consistent parameter-less method definitions and usage, other syntactic improvements
 * [#1340](https://github.com/typelevel/cats/pull/1340): New [Scaladex](https://index.scala-lang.org) badge
 * [#1416](https://github.com/typelevel/cats/pull/1416): New diagram of type classes
 * [#1352](https://github.com/typelevel/cats/pull/1352): API docs for `FunctionK`
 * [#1369](https://github.com/typelevel/cats/pull/1369), [#1418](https://github.com/typelevel/cats/pull/1418): New project site based on [sbt-microsites](https://github.com/47deg/sbt-microsites)
 * [#1259](https://github.com/typelevel/cats/pull/1259): 0.6-to-0.7 migration guide
 * [#1304](https://github.com/typelevel/cats/pull/1304), [#1317](https://github.com/typelevel/cats/pull/1317), [#1323](https://github.com/typelevel/cats/pull/1323), [#1350](https://github.com/typelevel/cats/pull/1350), [#1366](https://github.com/typelevel/cats/pull/1366), [#1376](https://github.com/typelevel/cats/pull/1376), [#1380](https://github.com/typelevel/cats/pull/1380), [#1390](https://github.com/typelevel/cats/pull/1390), [#1403](https://github.com/typelevel/cats/pull/1403), [#1407](https://github.com/typelevel/cats/pull/1407), [#1421](https://github.com/typelevel/cats/pull/1421): Other miscellaneous documentation improvements

Build:

 * [#1345](https://github.com/typelevel/cats/pull/1345): Update ScalaCheck (to 1.13.2) and Discipline (to 0.6)
 * [#1353](https://github.com/typelevel/cats/pull/1353): Generated sources are included in source jars
 * [#1322](https://github.com/typelevel/cats/pull/1322): Scala.js test clean-up
 * [#1426](https://github.com/typelevel/cats/pull/1426): Human-friendly names in metadata for published artifacts
 * [#1389](https://github.com/typelevel/cats/pull/1389): More memory for Travis CI

## Version 0.7.2

> 2016 September 1

Version 0.7.2 is a patch release that was released to fix a major bug
([#1346](https://github.com/typelevel/cats/issues/1346)) that appeared
in 0.7.0. It also contains several other improvements.

It should be safe to upgrade from 0.7.0 to 0.7.2 -- there are no major
API changes between these releases.

### Changes

Fixes:

 * [#1347](https://github.com/typelevel/cats/pull/1347): fixes broken `Monoid[Map[K, V]].combineAll` implementation.
 * [#1304](https://github.com/typelevel/cats/pull/1304): fix `CoflatMap` documentation.
 * [#1322](https://github.com/typelevel/cats/pull/1322): fix SBT commands (`release`, `validate`, etc.).
 * [#1311](https://github.com/typelevel/cats/pull/1311): rename some implicit instances for consistency.

Additions:

 * [#1319](https://github.com/typelevel/cats/pull/1347): add missing `BigDecimal` instances.
 * [#1324](https://github.com/typelevel/cats/pull/1324): add missing function and `BitSet` instances.

Note that 0.7.2 was preceded by a botched 0.7.1. release. Please
avoid using this version of Cats -- it has major incompatibilities
with 0.7.0 and is not documented here.

## Version 0.7.0

> 2016 August 21

Version 0.7.0 is the seventh Cats release, and includes several major rearrangements and changes to names.

### Migration notes

If you're updating from Cats 0.6.0, it's likely that you'll need to make extensive (but mostly mechanical) changes. The following list includes some of the changes that are likely to be necessary for most projects; see the complete list of changes below for more detail.

* All references to `cats.std` will need to be changed to `cats.instances` ([#1140](https://github.com/typelevel/cats/pull/1140)). If you're using `cats.std.all` or the other `cats.std` objects with wildcard imports, this is likely to be the only change you need to make. If you are importing or referring to instance definitions by name, you'll need to be aware that the naming convention has changed (see [#1066](https://github.com/typelevel/cats/pull/1066), [#1068](https://github.com/typelevel/cats/pull/1068), [#1110](https://github.com/typelevel/cats/pull/1110), and [#1122](https://github.com/typelevel/cats/pull/1122)).
* `NonEmptyList` and `NonEmptyVector` are no longer type aliases for `OneAnd`, so any code using `OneAnd` to construct or pattern match on these types will need to be changed to use `NonEmptyList` or `NonEmptyVector` directly. There are also some API changes; for example, `unwrap` calls will need to be replaced by `toList` or `toVector`, and `NonEmptyList(1, 2, 3)` is now `NonEmptyList.of(1, 2, 3)`.
* `pureEval` has been removed from `Applicative` ([#1234](https://github.com/typelevel/cats/pull/1234)), and has not been replaced, so if you are relying on it for laziness or effect capturing (which wasn't enforced or guaranteed), you'll need to find another approach.
* All references to `NaturalTransformation` will need to be replaced by either `FunctionK` or `~>`.
* The `FlatMap` type class now has a `tailRecM` method that is designed to support stack-safe recursive monadic binding. If your monad's `flatMap` is stack safe, you can implement a stack-safe `tailRecM` by calling `Monad#defaultTailRecM`. The stack safety of `tailRecM` is not enforced, but if your implementation is stack safe, you should also provide an instance of the `RecursiveTailRecM` marker type class.
* If you are interpreting a free algebra into a context `F` with `foldMap`, you'll now need `F` to have an instance of the `RecursiveTailRecM` marker type class (in addition to the `Monad` instance).

If you run into any issues while updating, please get in touch on [Gitter](https://gitter.im/typelevel/cats).

### Changes

This release includes a fix for a bug in 0.6.0 (also fixed in 0.6.1):

* [#1062](https://github.com/typelevel/cats/pull/1062): `Order` instances for tuples are now lexicographic (instead of only comparing first elements)

And other bug fixes:

* [#1096](https://github.com/typelevel/cats/pull/1096): `inj` and `prj` on `Inject` now work consistently with respect to `null`

And some additions:

* [#1289](https://github.com/typelevel/cats/pull/1289) and [#1306](https://github.com/typelevel/cats/pull/1306): `EitherT` and improved `Either` syntax
* [#1280](https://github.com/typelevel/cats/pull/1280): `FlatMap` now has a `tailRecM` method
* [#1280](https://github.com/typelevel/cats/pull/1280): `RecursiveTailRecM` marker type class indicating that `tailRecM` is stack safe
* [#1266](https://github.com/typelevel/cats/pull/1266): `FreeT` monad transformer
* [#1225](https://github.com/typelevel/cats/pull/1225): `FunctorFilter` and `TraverseFilter`
* [#1121](https://github.com/typelevel/cats/pull/1121): `valueOr` and `merge` for `Validated`
* [#1188](https://github.com/typelevel/cats/pull/1188): `toValidatedNel` for `XorT`
* [#1127](https://github.com/typelevel/cats/pull/1127): `toTry` for `Xor`
* [#1269](https://github.com/typelevel/cats/pull/1269): `catchNonFatal` for `ApplicativeError`
* [#1130](https://github.com/typelevel/cats/pull/1130): `isEmpty` syntax method for `Monoid`
* [#1167](https://github.com/typelevel/cats/pull/1167): `minimum`, `maximum`, and related helper methods for `Foldable` and `Reducible`
* [#1243](https://github.com/typelevel/cats/pull/1243): `distinct` on `NonEmptyList` and `NonEmptyVector`
* [#1134](https://github.com/typelevel/cats/pull/1134): `cats.syntax.list` for à la carte list syntax imports
* [#1191](https://github.com/typelevel/cats/pull/1191): `cats.syntax.monoid` for à la carte `Monoid` syntax imports
* [#588](https://github.com/typelevel/cats/pull/588) and [#1063](https://github.com/typelevel/cats/pull/1063): `IdT`, the identity monad transformer
* [#1021](https://github.com/typelevel/cats/pull/1021) and [#1221](https://github.com/typelevel/cats/pull/1221): `Nested` (represents nested composition of type constructors)
* [#1172](https://github.com/typelevel/cats/pull/1172): `toNested` for `OptionT` and `XorT`
* [#1102](https://github.com/typelevel/cats/pull/1102) and [#1170](https://github.com/typelevel/cats/pull/1170): `Comparison` (represents the result of an `Order` comparison)
* [#1090](https://github.com/typelevel/cats/pull/1090): `Kleisli.lift`
* [#1169](https://github.com/typelevel/cats/pull/1169): `lift`, `inspect`, and related methods for `StateT`
* [#1114](https://github.com/typelevel/cats/pull/1114): `size` for `Foldable`
* [#1193](https://github.com/typelevel/cats/pull/1193): `reduceLeftM` for `Reducible`
* [#1097](https://github.com/typelevel/cats/pull/1097): Functor variance helpers (`widen` for `Functor` and `narrow` for `Contravariant`)
* [#1207](https://github.com/typelevel/cats/pull/1207): `tell` for `Writer` and `WriterT`, `value` for `Writer`
* [#1155](https://github.com/typelevel/cats/pull/1155): Convenience methods for constructing `XorT` values
* [#1085](https://github.com/typelevel/cats/pull/1085): `runTailRec` and `foldLeftM` for `Free`
* [#1299](https://github.com/typelevel/cats/pull/1299): `ContravariantCartesian` type class

And some name changes:

* [#1140](https://github.com/typelevel/cats/pull/1140): `cats.std` is now `cats.instances`
* [#1066](https://github.com/typelevel/cats/pull/1066), [#1068](https://github.com/typelevel/cats/pull/1068), [#1110](https://github.com/typelevel/cats/pull/1110), and [#1122](https://github.com/typelevel/cats/pull/1122): More unique type class instance names
* [#1072](https://github.com/typelevel/cats/pull/1072): `NaturalTransformation` is now `FunctionK`
* [#1085](https://github.com/typelevel/cats/pull/1085): `mapSuspension` on `Free` is now `compile`
* [#1111](https://github.com/typelevel/cats/pull/1111): `Free.Gosub` is now `Free.FlatMapped`
* [#1133](https://github.com/typelevel/cats/pull/1133): `Composite*` traits for binary type classes are renamed to `Composed*` for consistency (and are now private)

And other API changes:

* [#1231](https://github.com/typelevel/cats/pull/1231): `NonEmptyList` is now a case class instead of a type alias for a `OneAnd`
* [#1137](https://github.com/typelevel/cats/pull/1137): `NonEmptyVector` is now a value class instead of a type alias for a `OneAnd`
* [#1267](https://github.com/typelevel/cats/pull/1267): Overloaded variadic `apply` on `NonEmptyList` and `NonEmptyVector` is now `of`
* [#1234](https://github.com/typelevel/cats/pull/1234): `Applicative#pureEval` has been removed
* [#1202](https://github.com/typelevel/cats/pull/1202): `MonadFilter` no longer has a `filterM` method (see [#1225](https://github.com/typelevel/cats/pull/1225))
* [#1075](https://github.com/typelevel/cats/pull/1075): `foldMap` on `Free` now requires a `MonadRec` instance (instead of simply `Monad`)
* [#1085](https://github.com/typelevel/cats/pull/1085): `Free.suspend` no longer requires an `Applicative` instance
* [#1084](https://github.com/typelevel/cats/pull/1084): Safer `toString` for `Free` and `FreeApplicative`
* [#1100](https://github.com/typelevel/cats/pull/1100): Simplified constraints for methods on `Xor` and related types
* [#1171](https://github.com/typelevel/cats/pull/1171): Prioritization traits are now private

And many new instances:

* [#1059](https://github.com/typelevel/cats/pull/1059) and [#1147](https://github.com/typelevel/cats/pull/1147): `Monoid`, `MonadError`, and other instances for `scala.util.Try`
* [#1299](https://github.com/typelevel/cats/pull/1299): `Monad` for `Tuple2`
* [#1211](https://github.com/typelevel/cats/pull/1211): `Contravariant` for `Eq`
* [#1220](https://github.com/typelevel/cats/pull/1220): `Traverse` and `Comonad` for `Tuple2`
* [#1103](https://github.com/typelevel/cats/pull/1103): `Order`, `MonadError`, and other instances for `OptionT`
* [#1106](https://github.com/typelevel/cats/pull/1106): `Semigroup` and `Monoid` for `XorT`
* [#1138](https://github.com/typelevel/cats/pull/1138): `SemigroupK` and `MonadCombine` for `StateT`
* [#1128](https://github.com/typelevel/cats/pull/1128) `Semigroup` and `Monoid` for `Applicative`
* [#1049](https://github.com/typelevel/cats/pull/1049): `CoflatMap` for `WriterT`
* [#1076](https://github.com/typelevel/cats/pull/1076) and [#1261](https://github.com/typelevel/cats/pull/1261): `MonadRec` instances for `Eval`, `StateT`, and `Future`
* [#1105](https://github.com/typelevel/cats/pull/1105): `Unapply` instances for `Nested` shapes

And miscellaneous improvements to style and performance:

* [#1079](https://github.com/typelevel/cats/pull/1079): More consistent type lambdas
* [#1300](https://github.com/typelevel/cats/pull/1300): Much faster `Monoid` instances for `Map`

And improvements to the documentation:

* [#1145](https://github.com/typelevel/cats/pull/1145): Major rearrangements and additions
* [#1136](https://github.com/typelevel/cats/pull/1136): New chart for symbols
* [#1052](https://github.com/typelevel/cats/pull/1052): New "Why?" section
* [#1095](https://github.com/typelevel/cats/pull/1095), [#1226](https://github.com/typelevel/cats/pull/1226), and [#1227](https://github.com/typelevel/cats/pull/1227): New FAQ section
* [#1163](https://github.com/typelevel/cats/pull/1163): New import guide section
* [#1217](https://github.com/typelevel/cats/pull/1217), [#1223](https://github.com/typelevel/cats/pull/1223), and [#1239](https://github.com/typelevel/cats/pull/1239): New related projects
* [#1057](https://github.com/typelevel/cats/pull/1057) and [#1157](https://github.com/typelevel/cats/pull/1157): Copy-paste-friendly code blocks
* [#1104](https://github.com/typelevel/cats/pull/1104) and [#1115](https://github.com/typelevel/cats/pull/1115): Kitchen-sink imports in example code
* [#1050](https://github.com/typelevel/cats/pull/1050): Switch to [rouge](https://github.com/jneen/rouge) for syntax highlighting in the GitHub Pages site
* [#1119](https://github.com/typelevel/cats/pull/1119): Fix for `contramap` signature
* [#1141](https://github.com/typelevel/cats/pull/1141) and [#1162](https://github.com/typelevel/cats/pull/1162): Fixes for cats-kernel documentation
* [#1149](https://github.com/typelevel/cats/pull/1149): Spelling consistency for "type class"
* [#1183](https://github.com/typelevel/cats/pull/1183): More documentation about use of Machinist, Simulacrum, and kind-projector
* [#1056](https://github.com/typelevel/cats/pull/1056): Clarification about forgetful functors and the free monad
* [#1131](https://github.com/typelevel/cats/pull/1131) and [#1241](https://github.com/typelevel/cats/pull/1241): Simplified project structure listings
* [#1185](https://github.com/typelevel/cats/pull/1185), [#1186](https://github.com/typelevel/cats/pull/1186), and [#1189](https://github.com/typelevel/cats/pull/1189): Miscellaneous improvements for `Traverse` documentation

And the build:

* [#1159](https://github.com/typelevel/cats/pull/1159): Binary compatibility checking for cats-kernel via MiMa
* [#1256](https://github.com/typelevel/cats/pull/1256): More reliable Scala.js testing in Travis CI
* [#1123](https://github.com/typelevel/cats/pull/1123): cats-kernel is now included in the API documentation
* [#1051](https://github.com/typelevel/cats/pull/1051): Empty Scaladocs for 2.10 to avoid issues macros cause for API documentation generation on 2.10
* [#1154](https://github.com/typelevel/cats/pull/1154): Better POM hygiene: no Scoverage dependency
* [#1153](https://github.com/typelevel/cats/pull/1153) and [#1218](https://github.com/typelevel/cats/pull/1218): More consistent use of Simulacrum for syntax
* [#1093](https://github.com/typelevel/cats/pull/1093): Scalastyle is now aware of shared and Scala.js-specific source files
* [#1142](https://github.com/typelevel/cats/pull/1142): Additional formatting rules for Scalastyle
* [#1099](https://github.com/typelevel/cats/pull/1099): Type lambda style is now enforced by Scalastyle
* [#1258](https://github.com/typelevel/cats/pull/1258): Version updates for SBT and SBT plugins

We also welcome [Kailuo Wang](https://github.com/typelevel/cats/pull/1129), [Peter Neyens](https://github.com/typelevel/cats/pull/1179), and [Oscar Boykin](https://github.com/typelevel/cats/pull/1180) as new Cats maintainers!

## Version 0.6.1

> 2016 July 14

Version 0.6.1 is a patch release compatible with 0.6.0.

It contains one bug fix:

* [#1062](https://github.com/typelevel/cats/pull/1173/commits/8dd682771557274a61f1e773df0f999b44a9819d): Fixed a bug in the Order and PartialOrder instances for Tuple2+ where only the first element was used in comparisons

It also contains a change to the build:

* [#1173](https://github.com/typelevel/cats/pull/1173/commits/5531d1ac7a6807c1842cd4b5b599173b14b652a9): Add binary compatibility check to all published modules

## Version 0.6.0

> 2016 May 19

Version 0.6.0 is the sixth release.

Highlights of this release:

* [#990](https://github.com/typelevel/cats/pull/990):  Separate free package into its own module
* [#1001](https://github.com/typelevel/cats/pull/1001):  Introduce cats-kernel and remove algebra dependency

This release also includes some API changes:

* [#1046](https://github.com/typelevel/cats/pull/1046):  summon `ApplicativeErrorSyntax` for `F[_]` instead of `F[_, _]`
* [#1034](https://github.com/typelevel/cats/pull/1034):  Don't combine lefts on `Xor` and `XorT` `combine`
* [#1018](https://github.com/typelevel/cats/pull/1018):  Remove blocking (JVM-only) Future instances
* [#877](https://github.com/typelevel/cats/pull/877):  Remove required laziness in Prod, fixes #615


And additions:

* [#1032](https://github.com/typelevel/cats/pull/1032):  Added `Coproduct` `fold`
* [#1028](https://github.com/typelevel/cats/pull/1028):  Added `withFilter` for `OptionT`
* [#1014](https://github.com/typelevel/cats/pull/1014):  Added `Monoid` instance for `WriterT`
* [#1029](https://github.com/typelevel/cats/pull/1029):  Added an `ApplicativeError` instance for `Kleisli` and a `MonadError[Option, Unit]` to `std.option`
* [#1023](https://github.com/typelevel/cats/pull/1023):  Add `XorT#fromEither`
* [#984](https://github.com/typelevel/cats/pull/984):  Add `Validated.ensure`
* [#1020](https://github.com/typelevel/cats/pull/1020):  Add `Traverse.traverseM`


And some code improvements:

* [#1015](https://github.com/typelevel/cats/pull/1015):  Add `Apply.map2Eval` and allow traverse laziness
* [#1024](https://github.com/typelevel/cats/pull/1024):  Override reverse on reversed `PartialOrder` to return original instance
* [#880](https://github.com/typelevel/cats/pull/880):  Optimize `Eq[Vector[A]]` instance
* [#1019](https://github.com/typelevel/cats/pull/1019):  Use `Future#successful` in `pureEval` when possible

And bug fixes:

* [#1011](https://github.com/typelevel/cats/pull/1011):  Add missing type parameters.

And some other improvements to the organization documentation, tutorials, laws and tests, including:

* [#1045](https://github.com/typelevel/cats/pull/1045):  Add a link to the `OptionT` documentation from the monad docs.
* [#1043](https://github.com/typelevel/cats/pull/1043):  Add notes about kind-projector usage in docs
* [#1042](https://github.com/typelevel/cats/pull/1042):  Cats 0.5.0 no longer pre-release
* [#1036](https://github.com/typelevel/cats/pull/1036):  Add FPiS to the "Resources for Learners" section
* [#1035](https://github.com/typelevel/cats/pull/1035):  Run kernel-law tests for JS as part of build
* [#991](https://github.com/typelevel/cats/pull/991):  Replace `~>` with `NaturalTransformation`
* [#1027](https://github.com/typelevel/cats/pull/1027):  Remove unnecessary `nelSemigroup` from `traverse` doc
* [#1022](https://github.com/typelevel/cats/pull/1022):  Add law-checking for `asMeetPartialOrder` and `asJoinPartialOrder`
* [#990](https://github.com/typelevel/cats/pull/990):  Separate free package into its own module


## Version 0.5.0

> 2016 April 28

Version 0.5.0 is the fifth release.

This release includes some API changes:

`cats.laws.discipline.eq` no longer provides `Eq` instances for `Tuple2` and `Tuple3`, these instances and together with some other new instances for `Tuple`s are now provided by `cats.std.tuple` (through inheriting the instance trait defined in algebra 0.4.2).

* [#910](https://github.com/typelevel/cats/pull/910): Remove `Streaming` and `StreamingT`
* [#967](https://github.com/typelevel/cats/pull/967): `product` and `map` can be implemented in terms of `ap`
* [#970](https://github.com/typelevel/cats/pull/970): Renamed `Kleisli#apply`to `ap`
* [#994](https://github.com/typelevel/cats/pull/994): updated to latest algebra (brought in all the new goodies)

And additions:

* [#853](https://github.com/typelevel/cats/pull/853): Adds a new `LiftTrans` type class
* [#864](https://github.com/typelevel/cats/pull/864): Add `Bifoldable`
* [#875](https://github.com/typelevel/cats/pull/875): Add `.get` method to `StateT`
* [#884](https://github.com/typelevel/cats/pull/884): Add `Applicative` syntax
* [#886](https://github.com/typelevel/cats/pull/886): Add `map` method to `OneAnd`
* [#927](https://github.com/typelevel/cats/pull/927): `XorT.ensure` method
* [#925](https://github.com/typelevel/cats/pull/925): Stack-safe `foldM`
* [#922](https://github.com/typelevel/cats/pull/922): Add `tell` and `writer` syntax for creating `Writers`.
* [#903](https://github.com/typelevel/cats/pull/903): Add `Bitraverse`
* [#928](https://github.com/typelevel/cats/pull/928): Add missing `Show` instances
* [#940](https://github.com/typelevel/cats/pull/940): More flexible `TransLift`
* [#946](https://github.com/typelevel/cats/pull/946): Added `OptionT.none`
* [#947](https://github.com/typelevel/cats/pull/947): Syntax for `ApplicativeError`
* [#971](https://github.com/typelevel/cats/pull/971): Add `toValidatedNel` to `Xor`
* [#973](https://github.com/typelevel/cats/pull/973): Add `flatMapF` for `StateT`
* [#985](https://github.com/typelevel/cats/pull/985): Add object `reducible` for reducible syntax
* [#996](https://github.com/typelevel/cats/pull/996): Add `SemigroupK` instance for `Xor`
* [#998](https://github.com/typelevel/cats/pull/998): Add `SemigroupK` instance for `Validated`
* [#986](https://github.com/typelevel/cats/pull/986): Add `Bitraverse` instances for `Validated` and `XorT`


And bug fixes:

* [#873](https://github.com/typelevel/cats/pull/873): Fix `OptionIdOps.some` to always return `Some`
* [#958](https://github.com/typelevel/cats/pull/958): Switch off scaladoc generation for Scala 2.10 due to macro problems
* [#955](https://github.com/typelevel/cats/pull/955): Rename `Id` instances to `idInstances` to make selective import easier


And removals:

* [#910](https://github.com/typelevel/cats/pull/910): Remove `Streaming` and `StreamingT`


And some other improvements to the documentation, tutorials, laws and tests, including:

* [#880](https://github.com/typelevel/cats/pull/880): Optimize `Eq[Vector[A]]` instance
* [#878](https://github.com/typelevel/cats/pull/878): Fix bug in freemonad doc
* [#870](https://github.com/typelevel/cats/pull/870): Fixed doc string for `StateT`'s `runEmptyA()`
* [#866](https://github.com/typelevel/cats/pull/866): Add some tests for `Coproduct` and `WriterT`
* [#883](https://github.com/typelevel/cats/pull/883): Delegate to `Traverse.sequence` in `Applicative.sequence`
* [#893](https://github.com/typelevel/cats/pull/893): Add `Reducible` laws
* [#923](https://github.com/typelevel/cats/pull/923): Make `Call.loop` `@tailrec` optimized
* [#916](https://github.com/typelevel/cats/pull/916): add `-P:scalajs:mapSourceURI` option
* [#909](https://github.com/typelevel/cats/pull/909): Make `Bifunctor` universal
* [#905](https://github.com/typelevel/cats/pull/905): make `Unapply` serializable
* [#902](https://github.com/typelevel/cats/pull/902): Make table in `Kleisli` readable
* [#897](https://github.com/typelevel/cats/pull/897): Add `Prod` tests
* [#938](https://github.com/typelevel/cats/pull/938): Onward to scala 2.11.8
* [#941](https://github.com/typelevel/cats/pull/941): Type class composition and `MonadState` tests
* [#949](https://github.com/typelevel/cats/pull/949): Add .ensime_cache to gitignore
* [#954](https://github.com/typelevel/cats/pull/954): Switch to use nodeJsEnv as default jsEnv to build scala.js
* [#956](https://github.com/typelevel/cats/pull/956): Upgrade scala.js from 0.6.7 -> 0.6.8
* [#960](https://github.com/typelevel/cats/pull/960): More `Reducible` tests
* [#962](https://github.com/typelevel/cats/pull/962): Improving test coverage
* [#964](https://github.com/typelevel/cats/pull/964): Clarify stabilty guarantees; drop 'proof of concept' and 'experimental'
* [#972](https://github.com/typelevel/cats/pull/972): Fix swapped f and g in `invariant` docs
* [#979](https://github.com/typelevel/cats/pull/979): Fix outdated import for `cats.syntax.apply._`
* [#995](https://github.com/typelevel/cats/pull/995): Move coverage away from bash
* [#1002](https://github.com/typelevel/cats/pull/1002): Correct the URL for *Data types à la carte*
* [#1005](https://github.com/typelevel/cats/pull/1005): fix broken link in foldable docs


As always thanks to everyone who filed issues, participated in the Cats Gitter
channel, submitted code, or helped review pull requests.



## Version 0.4.1

> 2016 February 4

Version 0.4.1 is a patch release in the 0.4 series and is binary compatible with
version 0.4.0.

This patch fixes bugs with the `dropWhile` methods on `Streaming` and
`StreamingT`.

This release corrects outdated build/POM metadata, which should fix API doc URLS.

Bug fixes:

* [#856](https://github.com/typelevel/cats/pull/856): Fix `Streaming` and `StreamingT` `dropWhile` functions

Build/publishing changes:

* [#852](https://github.com/typelevel/cats/pull/852) Update build with org change

Documentation and site improvements:

* [#859](https://github.com/typelevel/cats/pull/859) Add Contravariant documentation page
* [#861](https://github.com/typelevel/cats/pull/861) Docs: Revive useful links section. Update URLs

## Version 0.4.0

> 2016 February 1

Version 0.4.0 is the fourth release of the Cats library, and the first release
published under the `org.typelevel` group from the
[Typelevel](https://github.com/typelevel) organization on GitHub (previous
releases had been published to `org.spire-math` from `non/cats`). This means
that users will need to change the `groupId` for their Cats dependencies when
updating. If you have a line like this in your `sbt` build configuration, for
example:

```scala
libraryDependencies += "org.spire-math" %% "cats" % "0.3.0"
```

You will need to change it to the following:

```scala
libraryDependencies += "org.typelevel" %% "cats" % "0.4.0"
```

This release no longer includes `cats-state` or `cats-free` artifacts, since
the `cats.state` and `cats.free` packages have been moved into `cats-core`.

If you've checked out the GitHub repository locally, it would be a good idea to
update your remote to point to the new organization, which will typically look
like this (note that you should confirm that `origin` is the appropriate
remote name):

```bash
git remote set-url origin git@github.com:typelevel/cats.git
```

This release includes a large number of breaking changes, including most
prominently the introduction of a new `Cartesian` type class that is a supertype
of `Monad` (and many other types). If you use the `|@|` syntax that had
previously been provided by `Apply`, you'll need to change your imports from
`cats.syntax.apply._` to `cats.syntax.cartesian._`. For example:

```scala
scala> import cats.Eval, cats.syntax.cartesian._
import cats.Eval
import cats.syntax.cartesian._

scala> (Eval.now("v") |@| Eval.now(0.4)).tupled
res0: cats.Eval[(String, Double)] = cats.Eval$$anon$5@104f8bbd
```

Other changes in this release are described below.

This version includes API changes:

* [#555](https://github.com/typelevel/cats/pull/555): `|@|` syntax is now
  provided by `cats.syntax.cartesian`
* [#835](https://github.com/typelevel/cats/pull/835): `State` and `StateT` are
  now in the `cats.data` package
* [#781](https://github.com/typelevel/cats/pull/781): `combine` on `SemigroupK`
  is now `combineK`
* [#821](https://github.com/typelevel/cats/pull/821) and
  [#833](https://github.com/typelevel/cats/pull/833): The order of arguments for
  `ap` has been reversed (now function first)
* [#833](https://github.com/typelevel/cats/pull/833): `ap` on
  `CartesianBuilderN` is now `apWith`
* [#782](https://github.com/typelevel/cats/pull/782): `State` now uses `Eval`
  instead of `Trampoline` for stack safety
* [#697](https://github.com/typelevel/cats/pull/697): `or` for natural
  transformations is now an instance method
* [#725](https://github.com/typelevel/cats/pull/725): `orElse` on `XorT` and
  does not unnecessarily constrain the type of the left side of the result
* [#648](https://github.com/typelevel/cats/pull/648): Some types now extend
  `Product` and `Serializable` to improve type inference
* [#647](https://github.com/typelevel/cats/pull/647): `ProdInstancesN` names
  changed for consistency
* [#636](https://github.com/typelevel/cats/pull/636): `Eval` is now
  `Serializable`
* [#685](https://github.com/typelevel/cats/pull/685): Fixes for copy-paste
  errors in method names for instances for `Validated`
* [#778](https://github.com/typelevel/cats/pull/778): Unnecessary type parameter
  on `Foldable`'s `sequence_` has been removed

And additions:

* [#555](https://github.com/typelevel/cats/pull/555) and
  [#795](https://github.com/typelevel/cats/pull/795): `Cartesian`
* [#671](https://github.com/typelevel/cats/pull/671): `Coproduct` and `Inject`
* [#812](https://github.com/typelevel/cats/pull/812): `ApplicativeError`
* [#765](https://github.com/typelevel/cats/pull/765): `State` and `Free` (and
  related types) are now in the core module
* [#611](https://github.com/typelevel/cats/pull/611): `Validated` now has an
  `andThen` method that provides binding (but without the `for`-comprehension
  syntactic sugar that the name `flatMap` would bring)
* [#796](https://github.com/typelevel/cats/pull/796): `sequenceU_` and
  `traverseU_` on `Foldable`
* [#780](https://github.com/typelevel/cats/pull/780): `transformS` for `StateT`
* [#807](https://github.com/typelevel/cats/pull/807): `valueOr` for `XorT`
* [#714](https://github.com/typelevel/cats/pull/714): `orElse` for `XorT`
* [#705](https://github.com/typelevel/cats/pull/705): `getOrElseF` for `XorT`
* [#731](https://github.com/typelevel/cats/pull/731): `swap` for `Validated`
* [#571](https://github.com/typelevel/cats/pull/571): `transform` and
  `subflatMap` on `OptionT` and `XorT`
* [#757](https://github.com/typelevel/cats/pull/757) and
  [#843](https://github.com/typelevel/cats/pull/843): `compose` for
  `Alternative` and `composeK` for `MonoidK`
* [#667](https://github.com/typelevel/cats/pull/667): `OptionT.liftF`

And removals:

* [#613](https://github.com/typelevel/cats/pull/613): `Free` and
  `FreeApplicative` constructors are now private
* [#605](https://github.com/typelevel/cats/pull/605): `filter` on `Validated`
* [#698](https://github.com/typelevel/cats/pull/698): `MonadCombine` instances
  for `OptionT`
* [#635](https://github.com/typelevel/cats/pull/635): `Kleisli`'s redundant
  `lmap`, which was equivalent to `local`
* [#752](https://github.com/typelevel/cats/pull/752): `Cokleisli.cokleisli`,
  which was equivalent to `Cokleisli.apply`
* [#687](https://github.com/typelevel/cats/pull/687): Unused `XorTMonadCombine`
* [#622](https://github.com/typelevel/cats/pull/622): Many prioritization types
  are now private

And new type class instances:

* [#644](https://github.com/typelevel/cats/pull/644): `Traverse` and `Foldable`
  instances for `XorT`
* [#691](https://github.com/typelevel/cats/pull/691): Various instances for
  `Function1`
* [#628](https://github.com/typelevel/cats/pull/628) and
  [#696](https://github.com/typelevel/cats/pull/696): Various instances for
  `WriterT`
* [#673](https://github.com/typelevel/cats/pull/673): `Bifunctor` instances for
  `WriterT`
* [#715](https://github.com/typelevel/cats/pull/715) and
  [#716](https://github.com/typelevel/cats/pull/716): `Semigroup` and `Monoid`
  instances for `Validated`
* [#717](https://github.com/typelevel/cats/pull/717) and
  [#718](https://github.com/typelevel/cats/pull/718): `Semigroup` instances for
  `Xor` and `Const`
* [#818](https://github.com/typelevel/cats/pull/818): `CoflatMap` instance for
  `Vector`
* [#626](https://github.com/typelevel/cats/pull/626): `Contravariant` instances
  for `Const` and `Kleisli`
* [#621](https://github.com/typelevel/cats/pull/621): `Id` instances for
  `Kleisli`
* [#772](https://github.com/typelevel/cats/pull/772): `Reducible` instances for
  `OneAnd`
* [#816](https://github.com/typelevel/cats/pull/816): `Traverse` instances for
  `OneAnd`
* [#639](https://github.com/typelevel/cats/issues/639): `Traverse` instance
  for `Id`
* [#774](https://github.com/typelevel/cats/pull/774) and
  [#775](https://github.com/typelevel/cats/pull/775): `Show` instances for
  `Vector` and `Stream`

And bug fixes:

* [#623](https://github.com/typelevel/cats/pull/623) fixes
  [#563](https://github.com/typelevel/cats/issues/563), a bug in the behavior of
  `dropWhile_` on `Foldable`
* [#665](https://github.com/typelevel/cats/pull/665) fixes
  [#662](https://github.com/typelevel/cats/pull/662), a bug that resulted in
  re-evaluation after memoization in `Streaming`
* [#683](https://github.com/typelevel/cats/pull/683) fixes
  [#677](https://github.com/typelevel/cats/issues/677), a bug in
  `Streaming.thunk`
* [#801](https://github.com/typelevel/cats/pull/801): Fixes order effect bug in
  `foldMap` on `FreeApplicative`
* [#798](https://github.com/typelevel/cats/pull/798): Fixes bug in `filter` on
  `StreamingT`
* [#656](https://github.com/typelevel/cats/pull/656): Fixes bug in `drop` on
  `StreamingT`
* [#769](https://github.com/typelevel/cats/pull/769): Improved stack consumption
  for `Eval.Call`

And some dependency updates:

* [#833](https://github.com/typelevel/cats/pull/833): Update to Simulacrum
  0.7.0
* [#764](https://github.com/typelevel/cats/pull/764): 2.10 version is now
  2.10.6
* [#643](https://github.com/typelevel/cats/pull/643): Update to Catalysts 0.2.0
* [#727](https://github.com/typelevel/cats/pull/727): Update to Scalastyle 0.8.0

There are also many improvements to the documentation, tutorials, laws, tests,
and benchmarks, including the following:

* [#724](https://github.com/typelevel/cats/pull/724): sbt-doctest is now used to
  validate Scaladoc examples
* [#806](https://github.com/typelevel/cats/pull/806): Various improvements to
  use of Simulacrum, which is now a compile-time-only dependency
* [#734](https://github.com/typelevel/cats/pull/734): Documentation on testing
  conventions
* [#710](https://github.com/typelevel/cats/pull/710): Documentation for
  `Invariant`
* [#832](https://github.com/typelevel/cats/pull/832): Updated `Free`
  documentation
* [#824](https://github.com/typelevel/cats/pull/824): New examples for
  `Foldable`
* [#797](https://github.com/typelevel/cats/pull/797): Scaladoc examples for
  methods on `Arrow`
* [#783](https://github.com/typelevel/cats/pull/783) and others: Scaladoc
  examples for syntax methods
* [#720](https://github.com/typelevel/cats/pull/720): Expanded documentation for
  `FreeApplicative`
* [#636](https://github.com/typelevel/cats/pull/636): Law checking for `Eval`
* [#649](https://github.com/typelevel/cats/pull/649) and
  [#660](https://github.com/typelevel/cats/pull/660): Better `Arbitrary`
  instances for `Streaming` and `StreamingT`
* [#722](https://github.com/typelevel/cats/pull/722): More consistent `toString`
  for `StreamingT`
* [#672](https://github.com/typelevel/cats/pull/672): Additional laws for
  `Profunctor`
* [#668](https://github.com/typelevel/cats/pull/668),
  [#669](https://github.com/typelevel/cats/pull/669),
  [#679](https://github.com/typelevel/cats/pull/679),
  [#680](https://github.com/typelevel/cats/pull/680), and
  [#681](https://github.com/typelevel/cats/pull/681): Additional law checking
  for `Xor`, `XorT`, and `Either`
* [#707](https://github.com/typelevel/cats/pull/707): Additional testing for
  `State` and `StateT`
* [#736](https://github.com/typelevel/cats/pull/736): `map` / `flatMap`
  coherence
* [#748](https://github.com/typelevel/cats/pull/748): Left and right identity
  laws for `Kleisli`
* [#753](https://github.com/typelevel/cats/pull/753): Consistency tests for
  `Cokleisli`
* [#733](https://github.com/typelevel/cats/pull/733): Associativity laws for
  `Kleisli` and `Cokleisli` composition
* [#741](https://github.com/typelevel/cats/pull/741): Tests for
  `Unapply`-supported syntax
* [#690](https://github.com/typelevel/cats/pull/690): Error reporting
  improvements for serializability tests
* [#701](https://github.com/typelevel/cats/pull/701): Better documentation for
  the Travis CI script
* [#787](https://github.com/typelevel/cats/pull/787): Support for cross-module
  Scaladoc links

Known issues:

* [#702](https://github.com/typelevel/cats/pull/702): This change identified and
  fixed a stack safety bug in `foldMap` on `Free`, but raised other issues (see
  [#712](https://github.com/typelevel/cats/issues/712)) and was reverted in
  [#713](https://github.com/typelevel/cats/pull/713);
  [#721](https://github.com/typelevel/cats/issues/721) now tracks the non-stack
  safety of `Free`'s `foldMap`

As always thanks to everyone who filed issues, participated in the Cats Gitter
channel, submitted code, or helped review pull requests.

## Version 0.3.0

> 2015 November 8

Version 0.3.0 is the third release of the Cats library.

This version includes new type class instances:

* [#545](https://github.com/typelevel/cats/pull/545): `Semigroup` instances for
  `OneAnd`
* [#521](https://github.com/typelevel/cats/pull/521): `Monoid` instances for `Xor`
  when the left side has a `Semigroup` instance and the right side has a
  `Monoid`
* [#497](https://github.com/typelevel/cats/pull/497): `Monoid` instances for `Set`
* [#559](https://github.com/typelevel/cats/pull/559): `Bifunctor` instances for
  `Validated`, `Ior`, `Xor`, and `XorT`
* [#569](https://github.com/typelevel/cats/pull/569): `Functor` instances for
  `OptionT` when `F` has a `Functor` instance but not a `Monad`
* [#600](https://github.com/typelevel/cats/pull/600): `Show` instances for `Option`
  and `OptionT`
* [#601](https://github.com/typelevel/cats/pull/601): `Show` instances for `List`
* [#602](https://github.com/typelevel/cats/pull/602): `Show` instances for `Set`
* [#568](https://github.com/typelevel/cats/pull/568): Several new `Unapply` shapes

And API changes:

* [#592](https://github.com/typelevel/cats/pull/592): `fromTryCatch` on `Xor` and
  `Validated` is now `catchOnly`
* [#553](https://github.com/typelevel/cats/pull/553): `MonadError` now characterizes
  type constructors of kind `* -> *` instead of `(*, *) -> *`
* [#598](https://github.com/typelevel/cats/pull/598): `OneAnd`'s type constructor type
  parameter is now before the element type
* [#610](https://github.com/typelevel/cats/pull/610): `XorT`'s `toOption` returns an
  `OptionT[F, B]` instead of an `F[Option[B]]`
* [#518](https://github.com/typelevel/cats/pull/518): `Free`'s `resume` method now
  returns an `Xor` instead of an `Either`
* [#575](https://github.com/typelevel/cats/pull/575) and
  [#606](https://github.com/typelevel/cats/pull/606): `orElse` on `Xor` and
  `Validated` does not unnecessarily constrain the type of the left side of the
  result
* [#577](https://github.com/typelevel/cats/pull/577): `*Aux` helper classes have been
  renamed `*PartiallyApplied`

And additions:

* [#542](https://github.com/typelevel/cats/pull/542): `WriterT`
* [#567](https://github.com/typelevel/cats/pull/567): `Ior.fromOptions`
* [#528](https://github.com/typelevel/cats/pull/528): `OptionT.fromOption`
* [#562](https://github.com/typelevel/cats/pull/562): `handleErrorWith` and related
  helper methods on `MonadError`
* [#520](https://github.com/typelevel/cats/pull/520): `toNel` and `fromList`
  conversions from `List` to `NonEmptyList`
* [#533](https://github.com/typelevel/cats/pull/533): Conversions between types with
  `Foldable` instances and `Streaming`
* [#507](https://github.com/typelevel/cats/pull/507): `isJvm` and `isJs` macros in the
  new `cats.macros.Platform`
* [#572](https://github.com/typelevel/cats/pull/572): `analyze` on `FreeApplicative`
  for compilation into a `Monoid`
* [#587](https://github.com/typelevel/cats/pull/587): Syntax for lifting values (and
  optional values) into `Validated`

And several aliases:

* [#492](https://github.com/typelevel/cats/pull/492): `FlatMapSyntax` now includes
  `followedBy`, which is an alias for `>>`, together with a new
  `followedByEval`, which allows the caller to choose the evaluation strategy of
  the second action
* [#523](https://github.com/typelevel/cats/pull/523): `Foldable` now has a
  `combineAll` method that aliases `fold` and allows postfix usage via
  `FoldableSyntax`

And a few removals:

* [#524](https://github.com/typelevel/cats/pull/524): `FreeApplicative`'s redundant
  `hoist`, which was equivalent to `compile`
* [#531](https://github.com/typelevel/cats/pull/531): `Coyoneda`'s `by`
* [#612](https://github.com/typelevel/cats/pull/612): Many prioritization and instance
  traits are now private

And bug fixes:

* [#547](https://github.com/typelevel/cats/pull/547): The `empty` values for
  `Monoid[Double]` and `Monoid[Float]` are now `0` instead of `1`
* [#530](https://github.com/typelevel/cats/pull/530): `Streaming.take(n).toList` no
  longer evaluates the `n + 1`-st element
* [#538](https://github.com/typelevel/cats/pull/538): `OneAnd`'s instances are
  properly prioritized

There are also many improvements to the documentation, tutorials, laws, tests,
and benchmarks:

* [#522](https://github.com/typelevel/cats/pull/522): ScalaTest's `===` now uses `Eq`
  instances
* [#502](https://github.com/typelevel/cats/pull/502): `Traverse`'s laws verify the
  consistency of `foldMap` and `traverse`
* [#519](https://github.com/typelevel/cats/pull/519): Benchmarks (and performance
  improvements) for `Eval`
* …and many others

Thanks to everyone who filed issues, participated in the Cats Gitter channel,
submitted code, or helped review pull requests.

## Version 0.2.0

> 2015 August 31

Version 0.2.0 is the second release of the Cats library.

The most exciting feature of this release is Scala.js support, which
comes courtesy of much hard work by the Scala.js community (especially
Alistair Johnson). The `sbt` build configuration and project layout were
updated to support building for both the JVM and JS platforms.

Since the 0.1.2 release there was wide agreement that the split
between `cats-core` and `cats-std` was awkward. The two projects have
been combined into `cats-core`, meaning that type class instances for
common types like `List` are now available in `cats-core`.

There was also a concerted effort to improve and add documentation to
the project. Many people helped find typos, broken links, and places
where the docs could be improved. In particular, the following
tutorials were added or overhauled:

 * `Applicative`
 * `Const`
 * `Foldable`
 * `Free`
 * `FreeApplicative`
 * `Kleisli`
 * `Monad`
 * `Monoid`
 * `Semigroup`
 * `SemigroupK`
 * `Traverse`
 * `Validated`
 * `Xor`

Several new type classes and data types were introduced:

 * `Choice[F[_, _]]`
 * `Group[A]`
 * `MonadReader[F[_, _], R]`
 * `Streaming[A]` and `StreamingT[F[_], A]`
 * `Prod[F[_], G[_], A]` and `Func[F[_], A, B]`

Syntax tests were added to ensure that existing syntax worked, and
there has been some movement to enrich existing types with syntax to
make converting them to Cats types easier.

The previous `Fold[A]` type, which was used to support lazy folds, has
been replaced with `Eval[A]`. This type supports both strict and lazy
evaluation, supports lazy `map` and `flatMap`, and is trampolined for
stack safety. The definition of `Foldable#foldRight` has been updated
to something much more idiomatic and easier to reason about. The goal
is to support laziness in Cats via the `Eval[A]` type wherever
possible.

In addition to these specific changes there were numerous small bug
fixes, additions, improvements, and updates. Thanks to everyone who
filed issues, participated in the Cats Gitter channel, submitted code,
or helped review pull requests.

## Version 0.1.2

> 2015 July 17

(Due to problems with publishing 0.1.0 and 0.1.1 are incomplete.)

Version 0.1.2 is the first non-snapshot version of the Cats library!
It is intended to assist the creation of dependent libraries and to be
an early look at Cats' design.

Much of the library is quite mature, but there are no source- or
binary-compatibility guarantees at this time. The overarching design
of the library is still somewhat in flux, although mostly we expect
there will be new type classes, instances, and syntax. Some package
and module boundaries may also shift.

For complete credits, see [AUTHORS.md](AUTHORS.md) for a list of
people whose work has made this release possible.<|MERGE_RESOLUTION|>--- conflicted
+++ resolved
@@ -1,4 +1,21 @@
-<<<<<<< HEAD
+## Version 2.0.0-M4
+
+> 2019 June 11
+
+Cats 2.0.0-M4 is a milestone release for Cats 2.0 that's available on Scala 2.11, 2.12, 2.13.0 and Scala.js 0.6.
+Cats 2.0.0-M4 (like the upcoming 2.0.0 release) maintains binary compatibility with Cats 1.x.x in the cats-kernel, cats-core and cats-free modules, but not cats-laws, cats-kernel-laws, cats-testkit, or alleycats.
+
+### 2 documentation additions/fixes
+
+* [#2868](https://github.com/typelevel/cats/pull/2868) mention cats by example  by @TomTriple
+* [#2860](https://github.com/typelevel/cats/pull/2860) Remove index.md from post-release process  by @rossabaker
+
+
+### 1 build improvements
+
+* [#2884](https://github.com/typelevel/cats/pull/2884) Upgrade Scala to 2.13.0  by @kailuowang
+
+
 ## Version 1.6.1
 
 > 2019 June 3
@@ -17,28 +34,7 @@
 ### 1 bug fix
 
 * [#2810](https://github.com/typelevel/cats/pull/2810) Change MonadErrorOps#reject so it no longer runs effects twice  by @bplommer
-=======
-
-## Version 2.0.0-M4
-
-> 2019 June 11
-
-Cats 2.0.0-M4 is a milestone release for Cats 2.0 that's available on Scala 2.11, 2.12, 2.13.0 and Scala.js 0.6.
-Cats 2.0.0-M4 (like the upcoming 2.0.0 release) maintains binary compatibility with Cats 1.x.x in the cats-kernel, cats-core and cats-free modules, but not cats-laws, cats-kernel-laws, cats-testkit, or alleycats.
-
-### 2 documentation additions/fixes
-
-* [#2868](https://github.com/typelevel/cats/pull/2868) mention cats by example  by @TomTriple
-* [#2860](https://github.com/typelevel/cats/pull/2860) Remove index.md from post-release process  by @rossabaker
-
-
-### 1 build improvements
-
-* [#2884](https://github.com/typelevel/cats/pull/2884) Upgrade Scala to 2.13.0  by @kailuowang
-
-
-
->>>>>>> 34203715
+
 
 ## Version 2.0.0-M3
 
