import com.typesafe.sbt.SbtGhPages.GhPagesKeys._
import sbtunidoc.Plugin.UnidocKeys._
import ReleaseTransformations._
import scala.xml.transform.{RewriteRule, RuleTransformer}
import org.scalajs.sbtplugin.cross.CrossProject

lazy val botBuild = settingKey[Boolean]("Build by TravisCI instead of local dev environment")

lazy val scoverageSettings = Seq(
  coverageMinimum := 60,
  coverageFailOnMinimum := false,
  //https://github.com/scoverage/sbt-scoverage/issues/72
  coverageHighlighting := {
    CrossVersion.partialVersion(scalaVersion.value) match {
      case Some((2, 10)) => false
      case _ => true
    }
  }
)

organization in ThisBuild := "org.typelevel"

lazy val catsDoctestSettings = Seq(
  doctestWithDependencies := false
)

lazy val kernelSettings = Seq(
  // don't warn on value discarding because it's broken on 2.10 with @sp(Unit)
  scalacOptions ++= commonScalacOptions.filter(_ != "-Ywarn-value-discard"),
  resolvers ++= Seq(
    Resolver.sonatypeRepo("releases"),
    Resolver.sonatypeRepo("snapshots")),
  parallelExecution in Test := false,
  scalacOptions in (Compile, doc) := (scalacOptions in (Compile, doc)).value.filter(_ != "-Xfatal-warnings")
) ++ warnUnusedImport ++ update2_12 ++ xlint

lazy val commonSettings = Seq(
  incOptions := incOptions.value.withLogRecompileOnMacro(false),
  scalacOptions ++= commonScalacOptions,
  resolvers ++= Seq(
    "bintray/non" at "http://dl.bintray.com/non/maven",
    Resolver.sonatypeRepo("releases"),
    Resolver.sonatypeRepo("snapshots")
  ),
  libraryDependencies ++= Seq(
    "com.github.mpilquist" %%% "simulacrum" % "0.10.0" % "compile-time",
    "org.typelevel" %%% "machinist" % "0.6.2",
    compilerPlugin("org.scalamacros" %% "paradise" % "2.1.0" cross CrossVersion.patch),
    compilerPlugin("org.spire-math" %% "kind-projector" % "0.9.3")
  ),
  fork in test := true,
  parallelExecution in Test := false,
  scalacOptions in (Compile, doc) := (scalacOptions in (Compile, doc)).value.filter(_ != "-Xfatal-warnings"),
  // workaround for https://github.com/scalastyle/scalastyle-sbt-plugin/issues/47
  scalastyleSources in Compile ++= (unmanagedSourceDirectories in Compile).value,
  ivyConfigurations += config("compile-time").hide,
  unmanagedClasspath in Compile ++= update.value.select(configurationFilter("compile-time"))
) ++ warnUnusedImport ++ update2_12 ++ xlint


lazy val tagName = Def.setting{
 s"v${if (releaseUseGlobalVersion.value) (version in ThisBuild).value else version.value}"
}

lazy val commonJsSettings = Seq(
  scalacOptions += {
    val tagOrHash =
      if (isSnapshot.value) sys.process.Process("git rev-parse HEAD").lines_!.head
      else tagName.value
    val a = (baseDirectory in LocalRootProject).value.toURI.toString
    val g = "https://raw.githubusercontent.com/typelevel/cats/" + tagOrHash
    s"-P:scalajs:mapSourceURI:$a->$g/"
  },
  scalaJSStage in Global := FastOptStage,
  parallelExecution := false,
  requiresDOM := false,
  jsEnv := new org.scalajs.jsenv.nodejs.NodeJSEnv(),
  // Only used for scala.js for now
  botBuild := scala.sys.env.get("TRAVIS").isDefined,
  // batch mode decreases the amount of memory needed to compile scala.js code
  scalaJSOptimizerOptions := scalaJSOptimizerOptions.value.withBatchMode(botBuild.value),
  doctestGenTests := Seq.empty,
  doctestWithDependencies := false
)

lazy val commonJvmSettings = Seq(
  testOptions in Test += Tests.Argument(TestFrameworks.ScalaTest, "-oDF")
// currently sbt-doctest doesn't work in JS builds, so this has to go in the
// JVM settings. https://github.com/tkawachi/sbt-doctest/issues/52
) ++ catsDoctestSettings

lazy val includeGeneratedSrc: Setting[_] = {
  mappings in (Compile, packageSrc) ++= {
    val base = (sourceManaged in Compile).value
    (managedSources in Compile).value.map { file =>
      file -> file.relativeTo(base).get.getPath
    }
  }
}

lazy val catsSettings = commonSettings ++ publishSettings ++ scoverageSettings ++ javadocSettings

lazy val scalaCheckVersion = "1.13.5"
<<<<<<< HEAD
lazy val scalaTestVersion = "3.0.3"
lazy val disciplineVersion = "0.7.3"
=======
lazy val scalaTestVersion = "3.0.1"
lazy val disciplineVersion = "0.8"
>>>>>>> 6b821f57
lazy val catalystsVersion = "0.0.5"

lazy val disciplineDependencies = Seq(
  libraryDependencies += "org.scalacheck" %%% "scalacheck" % scalaCheckVersion,
  libraryDependencies += "org.typelevel" %%% "discipline" % disciplineVersion)

lazy val testingDependencies = Seq(
  libraryDependencies += "org.typelevel" %%% "catalysts-platform" % catalystsVersion,
  libraryDependencies += "org.typelevel" %%% "catalysts-macros" % catalystsVersion % "test",
  libraryDependencies += "org.scalatest" %%% "scalatest" % scalaTestVersion % "test")


/**
  * Remove 2.10 projects from doc generation, as the macros used in the projects
  * cause problems generating the documentation on scala 2.10. As the APIs for 2.10
  * and 2.11 are the same this has no effect on the resultant documentation, though
  * it does mean that the scaladocs cannot be generated when the build is in 2.10 mode.
  */
def docsSourcesAndProjects(sv: String): (Boolean, Seq[ProjectReference]) =
  CrossVersion.partialVersion(sv) match {
    case Some((2, 10)) => (false, Nil)
    case _ => (true, Seq(kernelJVM, coreJVM, freeJVM))
  }

lazy val javadocSettings = Seq(
  sources in (Compile, doc) := (if (docsSourcesAndProjects(scalaVersion.value)._1) (sources in (Compile, doc)).value else Nil)
)

lazy val docsMappingsAPIDir = settingKey[String]("Name of subdirectory in site target directory for api docs")

lazy val docSettings = Seq(
  micrositeName := "Cats",
  micrositeDescription := "Lightweight, modular, and extensible library for functional programming",
  micrositeAuthor := "Typelevel contributors",
  micrositeHighlightTheme := "atom-one-light",
  micrositeHomepage := "http://typelevel.org/cats",
  micrositeBaseUrl := "cats",
  micrositeDocumentationUrl := "api",
  micrositeGithubOwner := "typelevel",
  micrositeExtraMdFiles := Map(file("CONTRIBUTING.md") -> "contributing.md"),
  micrositeGithubRepo := "cats",
  micrositePalette := Map(
    "brand-primary" -> "#5B5988",
    "brand-secondary" -> "#292E53",
    "brand-tertiary" -> "#222749",
    "gray-dark" -> "#49494B",
    "gray" -> "#7B7B7E",
    "gray-light" -> "#E5E5E6",
    "gray-lighter" -> "#F4F3F4",
    "white-color" -> "#FFFFFF"),
  autoAPIMappings := true,
  unidocProjectFilter in (ScalaUnidoc, unidoc) :=
    inProjects(docsSourcesAndProjects(scalaVersion.value)._2:_*),
  docsMappingsAPIDir := "api",
  addMappingsToSiteDir(mappings in (ScalaUnidoc, packageDoc), docsMappingsAPIDir),
  ghpagesNoJekyll := false,
  fork in tut := true,
  fork in (ScalaUnidoc, unidoc) := true,
  scalacOptions in (ScalaUnidoc, unidoc) ++= Seq(
    "-Xfatal-warnings",
    "-doc-source-url", scmInfo.value.get.browseUrl + "/tree/master€{FILE_PATH}.scala",
    "-sourcepath", baseDirectory.in(LocalRootProject).value.getAbsolutePath,
    "-diagrams"
  ),
  git.remoteRepo := "git@github.com:typelevel/cats.git",
  includeFilter in makeSite := "*.html" | "*.css" | "*.png" | "*.jpg" | "*.gif" | "*.js" | "*.swf" | "*.yml" | "*.md" | "*.svg",
  includeFilter in Jekyll := (includeFilter in makeSite).value
)

lazy val docs = project
  .enablePlugins(MicrositesPlugin)
  .settings(moduleName := "cats-docs")
  .settings(catsSettings)
  .settings(noPublishSettings)
  .settings(unidocSettings)
  .settings(ghpages.settings)
  .settings(docSettings)
  .settings(tutScalacOptions ~= (_.filterNot(Set("-Ywarn-unused-import", "-Ywarn-dead-code"))))
  .settings(commonJvmSettings)
  .dependsOn(coreJVM, freeJVM)

lazy val cats = project.in(file("."))
  .settings(moduleName := "root")
  .settings(catsSettings)
  .settings(noPublishSettings)
  .aggregate(catsJVM, catsJS)
  .dependsOn(catsJVM, catsJS, testsJVM % "test-internal -> test", bench % "compile-internal;test-internal -> test")

lazy val catsJVM = project.in(file(".catsJVM"))
  .settings(moduleName := "cats")
  .settings(noPublishSettings)
  .settings(catsSettings)
  .settings(commonJvmSettings)
  .aggregate(macrosJVM, kernelJVM, kernelLawsJVM, coreJVM, lawsJVM, freeJVM, testkitJVM, testsJVM, jvm, docs, bench)
  .dependsOn(macrosJVM, kernelJVM, kernelLawsJVM, coreJVM, lawsJVM, freeJVM, testkitJVM, testsJVM % "test-internal -> test", jvm, bench % "compile-internal;test-internal -> test")

lazy val catsJS = project.in(file(".catsJS"))
  .settings(moduleName := "cats")
  .settings(noPublishSettings)
  .settings(catsSettings)
  .settings(commonJsSettings)
  .aggregate(macrosJS, kernelJS, kernelLawsJS, coreJS, lawsJS, freeJS, testkitJS, testsJS, js)
  .dependsOn(macrosJS, kernelJS, kernelLawsJS, coreJS, lawsJS, freeJS, testkitJS, testsJS % "test-internal -> test", js)
  .enablePlugins(ScalaJSPlugin)


lazy val macros = crossProject.crossType(CrossType.Pure)
  .settings(moduleName := "cats-macros", name := "Cats macros")
  .settings(catsSettings:_*)
  .jsSettings(commonJsSettings:_*)
  .jvmSettings(commonJvmSettings:_*)
  .jsSettings(coverageEnabled := false)
  .settings(scalacOptions := scalacOptions.value.filter(_ != "-Xfatal-warnings"))

lazy val macrosJVM = macros.jvm
lazy val macrosJS = macros.js

val binaryCompatibleVersion = "0.8.0"

lazy val kernel = crossProject.crossType(CrossType.Pure)
  .in(file("kernel"))
  .settings(moduleName := "cats-kernel", name := "Cats kernel")
  .settings(kernelSettings: _*)
  .settings(publishSettings: _*)
  .settings(scoverageSettings: _*)
  .settings(sourceGenerators in Compile += (sourceManaged in Compile).map(KernelBoiler.gen).taskValue)
  .settings(includeGeneratedSrc)
  .jsSettings(commonJsSettings:_*)
  .jvmSettings((commonJvmSettings ++
    (mimaPreviousArtifacts := {
      if (scalaVersion.value startsWith "2.12")
        Set()
      else
        Set("org.typelevel" %% "cats-kernel" % binaryCompatibleVersion)
    })):_*)

lazy val kernelJVM = kernel.jvm
lazy val kernelJS = kernel.js

lazy val kernelLaws = crossProject.crossType(CrossType.Pure)
  .in(file("kernel-laws"))
  .settings(moduleName := "cats-kernel-laws", name := "Cats kernel laws")
  .settings(kernelSettings: _*)
  .settings(publishSettings: _*)
  .settings(scoverageSettings: _*)
  .settings(disciplineDependencies: _*)
  .settings(testingDependencies: _*)
  .jsSettings(commonJsSettings:_*)
  .jvmSettings(commonJvmSettings:_*)
  .jsSettings(coverageEnabled := false)
  .dependsOn(kernel)

lazy val kernelLawsJVM = kernelLaws.jvm
lazy val kernelLawsJS = kernelLaws.js

lazy val core = crossProject.crossType(CrossType.Pure)
  .dependsOn(macros, kernel)
  .settings(moduleName := "cats-core", name := "Cats core")
  .settings(catsSettings:_*)
  .settings(sourceGenerators in Compile += (sourceManaged in Compile).map(Boilerplate.gen).taskValue)
  .settings(includeGeneratedSrc)
  .configureCross(disableScoverage210Jvm)
  .configureCross(disableScoverage210Js)
  .settings(libraryDependencies += "org.scalacheck" %%% "scalacheck" % scalaCheckVersion % "test")
  .jsSettings(commonJsSettings:_*)
  .jvmSettings(commonJvmSettings:_*)

lazy val coreJVM = core.jvm
lazy val coreJS = core.js

lazy val laws = crossProject.crossType(CrossType.Pure)
  .dependsOn(macros, kernel, core, kernelLaws)
  .settings(moduleName := "cats-laws", name := "Cats laws")
  .settings(catsSettings:_*)
  .settings(disciplineDependencies:_*)
  .configureCross(disableScoverage210Jvm)
  .settings(testingDependencies: _*)
  .jsSettings(commonJsSettings:_*)
  .jvmSettings(commonJvmSettings:_*)
  .jsSettings(coverageEnabled := false)

lazy val lawsJVM = laws.jvm
lazy val lawsJS = laws.js

lazy val free = crossProject.crossType(CrossType.Pure)
  .dependsOn(macros, core, tests % "test-internal -> test")
  .settings(moduleName := "cats-free", name := "Cats Free")
  .settings(catsSettings:_*)
  .jsSettings(commonJsSettings:_*)
  .jvmSettings(commonJvmSettings:_*)

lazy val freeJVM = free.jvm
lazy val freeJS = free.js

lazy val tests = crossProject.crossType(CrossType.Pure)
  .dependsOn(testkit % "test")
  .settings(moduleName := "cats-tests")
  .settings(catsSettings:_*)
  .settings(noPublishSettings:_*)
  .jsSettings(commonJsSettings:_*)
  .jvmSettings(commonJvmSettings:_*)

lazy val testsJVM = tests.jvm
lazy val testsJS = tests.js


lazy val testkit = crossProject.crossType(CrossType.Pure)
  .dependsOn(macros, core, laws)
  .settings(moduleName := "cats-testkit")
  .settings(catsSettings:_*)
  .settings(disciplineDependencies:_*)
  .settings(
    libraryDependencies += "org.scalatest" %%% "scalatest" % scalaTestVersion)
  .jsSettings(commonJsSettings:_*)
  .jvmSettings(commonJvmSettings:_*)

lazy val testkitJVM = testkit.jvm
lazy val testkitJS = testkit.js

// bench is currently JVM-only

lazy val bench = project.dependsOn(macrosJVM, coreJVM, freeJVM, lawsJVM)
  .settings(moduleName := "cats-bench")
  .settings(catsSettings)
  .settings(noPublishSettings)
  .settings(commonJvmSettings)
  .settings(coverageEnabled := false)
  .settings(libraryDependencies ++= Seq(
    "org.scalaz" %% "scalaz-core" % "7.2.7"))
  .enablePlugins(JmhPlugin)

// cats-js is JS-only
lazy val js = project
  .dependsOn(macrosJS, coreJS, testsJS % "test-internal -> test")
  .settings(moduleName := "cats-js")
  .settings(catsSettings:_*)
  .settings(commonJsSettings:_*)
  .configure(disableScoverage210Js)
  .enablePlugins(ScalaJSPlugin)


// cats-jvm is JVM-only
lazy val jvm = project
  .dependsOn(macrosJVM, coreJVM, testsJVM % "test-internal -> test")
  .settings(moduleName := "cats-jvm")
  .settings(catsSettings:_*)
  .settings(commonJvmSettings:_*)

lazy val publishSettings = Seq(
  homepage := Some(url("https://github.com/typelevel/cats")),
  licenses := Seq("MIT" -> url("http://opensource.org/licenses/MIT")),
  scmInfo := Some(ScmInfo(url("https://github.com/typelevel/cats"), "scm:git:git@github.com:typelevel/cats.git")),
  autoAPIMappings := true,
  apiURL := Some(url("http://typelevel.org/cats/api/")),
  pomExtra := (
    <developers>
      <developer>
        <id>ceedubs</id>
        <name>Cody Allen</name>
        <url>https://github.com/ceedubs/</url>
      </developer>
      <developer>
        <id>rossabaker</id>
        <name>Ross Baker</name>
        <url>https://github.com/rossabaker/</url>
      </developer>
      <developer>
        <id>johnynek</id>
        <name>P. Oscar Boykin</name>
        <url>https://github.com/johnynek/</url>
      </developer>
      <developer>
        <id>travisbrown</id>
        <name>Travis Brown</name>
        <url>https://github.com/travisbrown/</url>
      </developer>
      <developer>
        <id>adelbertc</id>
        <name>Adelbert Chang</name>
        <url>https://github.com/adelbertc/</url>
      </developer>
      <developer>
        <id>peterneyens</id>
        <name>Peter Neyens</name>
        <url>https://github.com/peterneyens/</url>
      </developer>
      <developer>
        <id>edmundnoble</id>
        <name>Edmund Noble</name>
        <url>https://github.com/edmundnoble/</url>
      </developer>
      <developer>
        <id>tpolecat</id>
        <name>Rob Norris</name>
        <url>https://github.com/tpolecat/</url>
      </developer>
      <developer>
        <id>stew</id>
        <name>Mike O'Connor</name>
        <url>https://github.com/stew/</url>
      </developer>
      <developer>
        <id>non</id>
        <name>Erik Osheim</name>
        <url>https://github.com/non/</url>
      </developer>
      <developer>
        <id>mpilquist</id>
        <name>Michael Pilquist</name>
        <url>https://github.com/mpilquist/</url>
      </developer>
      <developer>
        <id>milessabin</id>
        <name>Miles Sabin</name>
        <url>https://github.com/milessabin/</url>
      </developer>
      <developer>
        <id>djspiewak</id>
        <name>Daniel Spiewak</name>
        <url>https://github.com/djspiewak/</url>
      </developer>
      <developer>
        <id>fthomas</id>
        <name>Frank Thomas</name>
        <url>https://github.com/fthomas/</url>
      </developer>
      <developer>
        <id>julien-truffaut</id>
        <name>Julien Truffaut</name>
        <url>https://github.com/julien-truffaut/</url>
      </developer>
      <developer>
        <id>kailuowang</id>
        <name>Kailuo Wang</name>
        <url>https://github.com/kailuowang/</url>
      </developer>
    </developers>
  )
) ++ credentialSettings ++ sharedPublishSettings ++ sharedReleaseProcess

// These aliases serialise the build for the benefit of Travis-CI.
addCommandAlias("buildJVM", "catsJVM/test")

addCommandAlias("validateJVM", ";scalastyle;buildJVM;mimaReportBinaryIssues;makeMicrosite")

addCommandAlias("validateJS", ";catsJS/compile;testsJS/test;js/test")

addCommandAlias("validateKernelJS", "kernelLawsJS/test")

addCommandAlias("validateFreeJS", "freeJS/test") //separated due to memory constraint on travis

addCommandAlias("validate", ";clean;validateJS;validateKernelJS;validateFreeJS;validateJVM")

////////////////////////////////////////////////////////////////////////////////////////////////////
// Base Build Settings - Should not need to edit below this line.
// These settings could also come from another file or a plugin.
// The only issue if coming from a plugin is that the Macro lib versions
// are hard coded, so an overided facility would be required.

addCommandAlias("gitSnapshots", ";set version in ThisBuild := git.gitDescribedVersion.value.get + \"-SNAPSHOT\"")

lazy val noPublishSettings = Seq(
  publish := (),
  publishLocal := (),
  publishArtifact := false
)

lazy val crossVersionSharedSources: Seq[Setting[_]] =
  Seq(Compile, Test).map { sc =>
    (unmanagedSourceDirectories in sc) ++= {
      (unmanagedSourceDirectories in sc ).value.map {
        dir:File => new File(dir.getPath + "_" + scalaBinaryVersion.value)
      }
    }
  }

lazy val scalaMacroDependencies: Seq[Setting[_]] = Seq(
  libraryDependencies += scalaOrganization.value %%% "scala-reflect" % scalaVersion.value % "provided",
  libraryDependencies ++= {
    CrossVersion.partialVersion(scalaVersion.value) match {
      // if scala 2.11+ is used, quasiquotes are merged into scala-reflect
      case Some((2, scalaMajor)) if scalaMajor >= 11 => Seq()
      // in Scala 2.10, quasiquotes are provided by macro paradise
      case Some((2, 10)) =>
        Seq(
          compilerPlugin("org.scalamacros" %% "paradise" % "2.1.0" cross CrossVersion.patch),
              "org.scalamacros" %% "quasiquotes" % "2.1.0" cross CrossVersion.binary
        )
    }
  }
)

lazy val commonScalacOptions = Seq(
  "-deprecation",
  "-encoding", "UTF-8",
  "-feature",
  "-language:existentials",
  "-language:higherKinds",
  "-language:implicitConversions",
  "-language:experimental.macros",
  "-unchecked",
  "-Xfatal-warnings",
  "-Yno-adapted-args",
  "-Ywarn-dead-code",
  "-Ywarn-numeric-widen",
  "-Ywarn-value-discard",
  "-Xfuture"
)

lazy val sharedPublishSettings = Seq(
  releaseCrossBuild := true,
  releaseTagName := tagName.value,
  releasePublishArtifactsAction := PgpKeys.publishSigned.value,
  releaseVcsSign := true,
  useGpg := true,   // bouncycastle has bugs with subkeys, so we use gpg instead
  publishMavenStyle := true,
  publishArtifact in Test := false,
  pomIncludeRepository := Function.const(false),
  publishTo := {
    val nexus = "https://oss.sonatype.org/"
    if (isSnapshot.value)
      Some("Snapshots" at nexus + "content/repositories/snapshots")
    else
      Some("Releases" at nexus + "service/local/staging/deploy/maven2")
  }
)

lazy val sharedReleaseProcess = Seq(
  releaseProcess := Seq[ReleaseStep](
    checkSnapshotDependencies,
    inquireVersions,
    runClean,
    releaseStepCommand("validate"),
    setReleaseVersion,
    commitReleaseVersion,
    tagRelease,
    publishArtifacts,
    setNextVersion,
    commitNextVersion,
    ReleaseStep(action = Command.process("sonatypeReleaseAll", _), enableCrossBuild = true),
    pushChanges)
)

lazy val warnUnusedImport = Seq(
  scalacOptions ++= {
    CrossVersion.partialVersion(scalaVersion.value) match {
      case Some((2, 10)) =>
        Seq()
      case Some((2, n)) if n >= 11 =>
        Seq("-Ywarn-unused-import")
    }
  },
  scalacOptions in (Compile, console) ~= {_.filterNot("-Ywarn-unused-import" == _)},
  scalacOptions in (Test, console) := (scalacOptions in (Compile, console)).value
)

lazy val credentialSettings = Seq(
  // For Travis CI - see http://www.cakesolutions.net/teamblogs/publishing-artefacts-to-oss-sonatype-nexus-using-sbt-and-travis-ci
  credentials ++= (for {
    username <- Option(System.getenv().get("SONATYPE_USERNAME"))
    password <- Option(System.getenv().get("SONATYPE_PASSWORD"))
  } yield Credentials("Sonatype Nexus Repository Manager", "oss.sonatype.org", username, password)).toSeq
)

def disableScoverage210Js(crossProject: CrossProject) =
  crossProject
  .jsSettings(
    coverageEnabled := {
      CrossVersion.partialVersion(scalaVersion.value) match {
        case Some((2, 10)) => false
        case _ => coverageEnabled.value
      }
    }
  )

def disableScoverage210Js: Project ⇒ Project = p =>
  p.settings(
    coverageEnabled := {
      CrossVersion.partialVersion(scalaVersion.value) match {
        case Some((2, 10)) => false
        case _ => coverageEnabled.value
      }
    }
  )

def disableScoverage210Jvm(crossProject: CrossProject) =
  crossProject
  .jvmSettings(
    coverageEnabled := {
      CrossVersion.partialVersion(scalaVersion.value) match {
        case Some((2, 10)) => false
        case _ => coverageEnabled.value
      }
    }
  )

lazy val update2_12 = Seq(
  scalacOptions -= {
    CrossVersion.partialVersion(scalaVersion.value) match {
      case Some((2, 12)) => "-Yinline-warnings"
      case _ => ""
    }
  }
)

lazy val xlint = Seq(
  scalacOptions += {
    CrossVersion.partialVersion(scalaVersion.value) match {
      case Some((2, 12)) => "-Xlint:-unused,_"
      case _ => "-Xlint"
    }
  }
)<|MERGE_RESOLUTION|>--- conflicted
+++ resolved
@@ -101,13 +101,8 @@
 lazy val catsSettings = commonSettings ++ publishSettings ++ scoverageSettings ++ javadocSettings
 
 lazy val scalaCheckVersion = "1.13.5"
-<<<<<<< HEAD
 lazy val scalaTestVersion = "3.0.3"
-lazy val disciplineVersion = "0.7.3"
-=======
-lazy val scalaTestVersion = "3.0.1"
 lazy val disciplineVersion = "0.8"
->>>>>>> 6b821f57
 lazy val catalystsVersion = "0.0.5"
 
 lazy val disciplineDependencies = Seq(
