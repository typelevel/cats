--- conflicted
+++ resolved
@@ -887,17 +887,11 @@
         }
 
       def parallel: EitherT[M, E, *] ~> Nested[P.F, Validated[E, *], *] =
-<<<<<<< HEAD
         new (EitherT[M, E, *] ~> Nested[P.F, Validated[E, *], *]) {
           def apply[A](eitherT: EitherT[M, E, A]): Nested[P.F, Validated[E, *], A] = {
             val fea = P.parallel(eitherT.value)
-            Nested(P.applicative.map(fea)(_.toValidated))
+            Nested(P.applicative.map(fea)(Validated.fromEither))
           }
-=======
-        λ[EitherT[M, E, *] ~> Nested[P.F, Validated[E, *], *]] { eitherT =>
-          val fea = P.parallel(eitherT.value)
-          Nested(P.applicative.map(fea)(Validated.fromEither))
->>>>>>> 469f1ebc
         }
     }
 }
@@ -956,14 +950,9 @@
         }
 
       def parallel: EitherT[M, E, *] ~> Nested[M, Validated[E, *], *] =
-<<<<<<< HEAD
         new (EitherT[M, E, *] ~> Nested[M, Validated[E, *], *]) {
           def apply[A](eitherT: EitherT[M, E, A]): Nested[M, Validated[E, *], A] =
-            Nested(Monad[M].map(eitherT.value)(_.toValidated))
-=======
-        λ[EitherT[M, E, *] ~> Nested[M, Validated[E, *], *]] { eitherT =>
-          Nested(Monad[M].map(eitherT.value)(Validated.fromEither))
->>>>>>> 469f1ebc
+            Nested(Monad[M].map(eitherT.value)(Validated.fromEither))
         }
     }
 }
