options:

  #############################
  # Type Classes Menu Options #
  #############################

  - title: Type Classes
    url: typeclasses.html
    menu_type: typeclasses
    menu_section: typeclasses

  - title: Semigroups and Monoids
    url: typeclasses/semigroup.html
    menu_type: typeclasses
    menu_section: semigroupsandmonoids

    nested_options:
     - title: Semigroup
       url: typeclasses/semigroup.html
       menu_section: semigroupsandmonoids
     - title: Monoid
       url: typeclasses/monoid.html
       menu_section: semigroupsandmonoids

  - title: Applicative and Traversable Functors
    url: typeclasses/applicativetraverse.html
    menu_type: typeclasses
    menu_section: applicative

    nested_options:
     - title: Functor
       url: typeclasses/functor.html
       menu_section: applicative
     - title: Applicative
       url: typeclasses/applicative.html
       menu_section: applicative
     - title: Traverse
       url: typeclasses/traverse.html
       menu_type: typeclasses
       menu_section: applicative

  - title: Monads
    url: typeclasses/functor.html
    menu_type: typeclasses
    menu_section: monads

    nested_options:
     - title: Functor
       url: typeclasses/functor.html
       menu_section: monads
       menu_section: monads
     - title: Applicative
       url: typeclasses/applicative.html
       menu_section: monads
     - title: Monad
       url: typeclasses/monad.html
       menu_type: typeclasses
       menu_section: monads

  - title: Variance and Functors
    url: typeclasses/functor.html
    menu_type: typeclasses
    menu_section: variance

    nested_options:
     - title: Functor
       url: typeclasses/functor.html
       menu_section: variance
     - title: Contravariant
       url: typeclasses/contravariant.html
       menu_section: variance
     - title: ContravariantMonoidal
       url: typeclasses/contravariantmonoidal.html
       menu_type: typeclasses
     - title: Invariant
       url: typeclasses/invariant.html
       menu_section: variance
     - title: InvariantMonoidal
       url: typeclasses/invariantmonoidal.html
       menu_section: variance

<<<<<<< HEAD
  - title: Bifunctor
    url: typeclasses/bifunctor.html
=======
  - title: Alternative
    url: typeclasses/alternative.html
>>>>>>> 9069dbb1
    menu_type: typeclasses

  - title: Eq
    url: typeclasses/eq.html
    menu_type: typeclasses

  - title: Foldable
    url: typeclasses/foldable.html
    menu_type: typeclasses

  - title: Parallel
    url: typeclasses/parallel.html
    menu_type: typeclasses

  - title: SemigroupK
    url: typeclasses/semigroupk.html
    menu_type: typeclasses

  - title: MonoidK
    url: typeclasses/monoidk.html
    menu_type: typeclasses

  - title: Show
    url: typeclasses/show.html
    menu_type: typeclasses

  - title: Reducible
    url: typeclasses/reducible.html
    menu_type: typeclasses

  - title: NonEmptyTraverse
    url: typeclasses/nonemptytraverse.html
    menu_type: typeclasses

  - title: Arrow
    url: typeclasses/arrow.html
    menu_type: typeclasses

  - title: Law Testing
    url: typeclasses/lawtesting.html
    menu_type: typeclasses

  ###########################
  # Data Types Menu Options #
  ###########################

  - title: Data Types
    url: datatypes.html
    menu_type: data

  - title: Chain
    url: datatypes/chain.html
    menu_type: data

  - title: Const
    url: datatypes/const.html
    menu_type: data

  - title: Either
    url: datatypes/either.html
    menu_type: data

  - title: Eval
    url: datatypes/eval.html
    menu_type: data

  - title: FreeApplicatives
    url: datatypes/freeapplicative.html
    menu_type: data

  - title: FreeMonads
    url: datatypes/freemonad.html
    menu_type: data

  - title: FunctionK
    url: datatypes/functionk.html
    menu_type: data

  - title: Id
    url: datatypes/id.html
    menu_type: data

  - title: Ior
    url: datatypes/ior.html
    menu_type: data

  - title: Kleisli
    url: datatypes/kleisli.html
    menu_type: data

  - title: Nested
    url: datatypes/nested.html
    menu_type: data

  - title: NonEmptyList
    url: datatypes/nel.html
    menu_type: data

  - title: OneAnd
    url: datatypes/oneand.html
    menu_type: data

  - title: OptionT
    url: datatypes/optiont.html
    menu_type: data

  - title: EitherT
    url: datatypes/eithert.html
    menu_type: data

  - title: IorT
    url: datatypes/iort.html
    menu_type: data

  - title: State
    url: datatypes/state.html
    menu_type: data

  - title: Validated
    url: datatypes/validated.html
    menu_type: data<|MERGE_RESOLUTION|>--- conflicted
+++ resolved
@@ -79,13 +79,12 @@
        url: typeclasses/invariantmonoidal.html
        menu_section: variance
 
-<<<<<<< HEAD
+  - title: Alternative
+    url: typeclasses/alternative.html
+    menu_type: typeclasses
+  
   - title: Bifunctor
     url: typeclasses/bifunctor.html
-=======
-  - title: Alternative
-    url: typeclasses/alternative.html
->>>>>>> 9069dbb1
     menu_type: typeclasses
 
   - title: Eq
