package cats

import scala.collection.mutable
import cats.instances.either._
import cats.kernel.CommutativeMonoid
import simulacrum.{noop, typeclass}
import Foldable.sentinel

/**
 * Data structures that can be folded to a summary value.
 *
 * In the case of a collection (such as `List` or `Vector`), these
 * methods will fold together (combine) the values contained in the
 * collection to produce a single result. Most collection types have
 * `foldLeft` methods, which will usually be used by the associated
 * `Foldable[_]` instance.
 *
 * Instances of Foldable should be ordered collections to allow for consistent folding.
 * Use the `UnorderedFoldable` type class if you want to fold over unordered collections.
 *
 * Foldable[F] is implemented in terms of two basic methods:
 *
 *  - `foldLeft(fa, b)(f)` eagerly folds `fa` from left-to-right.
 *  - `foldRight(fa, b)(f)` lazily folds `fa` from right-to-left.
 *
 * Beyond these it provides many other useful methods related to
 * folding over F[A] values.
 *
 * See: [[http://www.cs.nott.ac.uk/~pszgmh/fold.pdf A tutorial on the universality and expressiveness of fold]]
 */
@typeclass trait Foldable[F[_]] extends UnorderedFoldable[F] { self =>

  /**
   * Left associative fold on 'F' using the function 'f'.
   *
   * Example:
   * {{{
   * scala> import cats.Foldable, cats.implicits._
   * scala> val fa = Option(1)
   *
   * Folding by addition to zero:
   * scala> Foldable[Option].foldLeft(fa, Option(0))((a, n) => a.map(_ + n))
   * res0: Option[Int] = Some(1)
   * }}}
   *
   * With syntax extensions, `foldLeft` can be used like:
   * {{{
   * Folding `Option` with addition from zero:
   * scala> fa.foldLeft(Option(0))((a, n) => a.map(_ + n))
   * res1: Option[Int] = Some(1)
   *
   * There's also an alias `foldl` which is equivalent:
   * scala> fa.foldl(Option(0))((a, n) => a.map(_ + n))
   * res2: Option[Int] = Some(1)
   * }}}
   */
  def foldLeft[A, B](fa: F[A], b: B)(f: (B, A) => B): B

  /**
   * Right associative lazy fold on `F` using the folding function 'f'.
   *
   * This method evaluates `lb` lazily (in some cases it will not be
   * needed), and returns a lazy value. We are using `(A, Eval[B]) =>
   * Eval[B]` to support laziness in a stack-safe way. Chained
   * computation should be performed via .map and .flatMap.
   *
   * For more detailed information about how this method works see the
   * documentation for `Eval[_]`.
   *
   * Example:
   * {{{
   * scala> import cats.Foldable, cats.Eval, cats.implicits._
   * scala> val fa = Option(1)
   *
   * Folding by addition to zero:
   * scala> val folded1 = Foldable[Option].foldRight(fa, Eval.now(0))((n, a) => a.map(_ + n))
   * Since `foldRight` yields a lazy computation, we need to force it to inspect the result:
   * scala> folded1.value
   * res0: Int = 1
   *
   * With syntax extensions, we can write the same thing like this:
   * scala> val folded2 = fa.foldRight(Eval.now(0))((n, a) => a.map(_ + n))
   * scala> folded2.value
   * res1: Int = 1
   *
   * Unfortunately, since `foldRight` is defined on many collections - this
   * extension clashes with the operation defined in `Foldable`.
   *
   * To get past this and make sure you're getting the lazy `foldRight` defined
   * in `Foldable`, there's an alias `foldr`:
   * scala> val folded3 = fa.foldr(Eval.now(0))((n, a) => a.map(_ + n))
   * scala> folded3.value
   * res1: Int = 1
   * }}}
   */
  def foldRight[A, B](fa: F[A], lb: Eval[B])(f: (A, Eval[B]) => Eval[B]): Eval[B]

  def foldRightDefer[G[_]: Defer, A, B](fa: F[A], gb: G[B])(fn: (A, G[B]) => G[B]): G[B] =
    Defer[G].defer(
      this.foldLeft(fa, (z: G[B]) => z) { (acc, elem) => z =>
        Defer[G].defer(acc(fn(elem, z)))
      }(gb)
    )

  def reduceLeftToOption[A, B](fa: F[A])(f: A => B)(g: (B, A) => B): Option[B] =
    foldLeft(fa, Option.empty[B]) {
      case (Some(b), a) => Some(g(b, a))
      case (None, a)    => Some(f(a))
    }

  def reduceRightToOption[A, B](fa: F[A])(f: A => B)(g: (A, Eval[B]) => Eval[B]): Eval[Option[B]] =
    foldRight(fa, Now(Option.empty[B])) { (a, lb) =>
      lb.flatMap {
        case Some(b) => g(a, Now(b)).map(Some(_))
        case None    => Later(Some(f(a)))
      }
    }

  /**
   * Reduce the elements of this structure down to a single value by applying
   * the provided aggregation function in a left-associative manner.
   *
   * @return `None` if the structure is empty, otherwise the result of combining
   * the cumulative left-associative result of the `f` operation over all of the
   * elements.
   *
   * @see [[reduceRightOption]] for a right-associative alternative.
   *
   * @see [[Reducible#reduceLeft]] for a version that doesn't need to return an
   * `Option` for structures that are guaranteed to be non-empty.
   *
   * Example:
   * {{{
   * scala> import cats.implicits._
   * scala> val l = List(6, 3, 2)
   * This is equivalent to (6 - 3) - 2
   * scala> Foldable[List].reduceLeftOption(l)(_ - _)
   * res0: Option[Int] = Some(1)
   *
   * scala> Foldable[List].reduceLeftOption(List.empty[Int])(_ - _)
   * res1: Option[Int] = None
   * }}}
   */
  def reduceLeftOption[A](fa: F[A])(f: (A, A) => A): Option[A] =
    reduceLeftToOption(fa)(identity)(f)

  /**
   * Reduce the elements of this structure down to a single value by applying
   * the provided aggregation function in a right-associative manner.
   *
   * @return `None` if the structure is empty, otherwise the result of combining
   * the cumulative right-associative result of the `f` operation over the
   * `A` elements.
   *
   * @see [[reduceLeftOption]] for a left-associative alternative
   *
   * @see [[Reducible#reduceRight]] for a version that doesn't need to return an
   * `Option` for structures that are guaranteed to be non-empty.
   *
   * Example:
   * {{{
   * scala> import cats.implicits._
   * scala> val l = List(6, 3, 2)
   * This is eqivalent to 6 - (3 - 2)
   * scala> Foldable[List].reduceRightOption(l)((current, rest) => rest.map(current - _)).value
   * res0: Option[Int] = Some(5)
   *
   * scala> Foldable[List].reduceRightOption(List.empty[Int])((current, rest) => rest.map(current - _)).value
   * res1: Option[Int] = None
   * }}}
   */
  def reduceRightOption[A](fa: F[A])(f: (A, Eval[A]) => Eval[A]): Eval[Option[A]] =
    reduceRightToOption(fa)(identity)(f)

  /**
   * Find the minimum `A` item in this structure according to the `Order[A]`.
   *
   * @return `None` if the structure is empty, otherwise the minimum element
   * wrapped in a `Some`.
   *
   * @see [[Reducible#minimum]] for a version that doesn't need to return an
   * `Option` for structures that are guaranteed to be non-empty.
   *
   * @see [[maximumOption]] for maximum instead of minimum.
   */
  def minimumOption[A](fa: F[A])(implicit A: Order[A]): Option[A] =
    reduceLeftOption(fa)(A.min)

  /**
   * Find the maximum `A` item in this structure according to the `Order[A]`.
   *
   * @return `None` if the structure is empty, otherwise the maximum element
   * wrapped in a `Some`.
   *
   * @see [[Reducible#maximum]] for a version that doesn't need to return an
   * `Option` for structures that are guaranteed to be non-empty.
   *
   * @see [[minimumOption]] for minimum instead of maximum.
   */
  def maximumOption[A](fa: F[A])(implicit A: Order[A]): Option[A] =
    reduceLeftOption(fa)(A.max)

  /**
   * Find the minimum `A` item in this structure according to an `Order.by(f)`.
   *
   * @return `None` if the structure is empty, otherwise the minimum element
   * wrapped in a `Some`.
   *
   * @see [[Reducible#minimumBy]] for a version that doesn't need to return an
   * `Option` for structures that are guaranteed to be non-empty.
   *
   * @see [[maximumByOption]] for maximum instead of minimum.
   */
  def minimumByOption[A, B: Order](fa: F[A])(f: A => B): Option[A] =
    minimumOption(fa)(Order.by(f))

  /**
   * Find the maximum `A` item in this structure according to an `Order.by(f)`.
   *
   * @return `None` if the structure is empty, otherwise the maximum element
   * wrapped in a `Some`.
   *
   * @see [[Reducible#maximumBy]] for a version that doesn't need to return an
   * `Option` for structures that are guaranteed to be non-empty.
   *
   * @see [[minimumByOption]] for minimum instead of maximum.
   */
  def maximumByOption[A, B: Order](fa: F[A])(f: A => B): Option[A] =
    maximumOption(fa)(Order.by(f))

  /**
   * Get the element at the index of the `Foldable`.
   */
  def get[A](fa: F[A])(idx: Long): Option[A] =
    if (idx < 0L) None
    else
      foldM[Either[A, *], A, Long](fa, 0L) { (i, a) =>
        if (i == idx) Left(a) else Right(i + 1L)
      } match {
        case Left(a)  => Some(a)
        case Right(_) => None
      }

  def collectFirst[A, B](fa: F[A])(pf: PartialFunction[A, B]): Option[B] =
    foldRight(fa, Eval.now(Option.empty[B])) { (a, lb) =>
      // trick from TraversableOnce, used to avoid calling both isDefined and apply (or calling lift)
      val x = pf.applyOrElse(a, sentinel)
      if (x.asInstanceOf[AnyRef] ne sentinel) Eval.now(Some(x.asInstanceOf[B]))
      else lb
    }.value

  /**
   * Like `collectFirst` from `scala.collection.Traversable` but takes `A => Option[B]`
   * instead of `PartialFunction`s.
   * {{{
   * scala> import cats.implicits._
   * scala> val keys = List(1, 2, 4, 5)
   * scala> val map = Map(4 -> "Four", 5 -> "Five")
   * scala> keys.collectFirstSome(map.get)
   * res0: Option[String] = Some(Four)
   * scala> val map2 = Map(6 -> "Six", 7 -> "Seven")
   * scala> keys.collectFirstSome(map2.get)
   * res1: Option[String] = None
   * }}}
   */
  def collectFirstSome[A, B](fa: F[A])(f: A => Option[B]): Option[B] =
    foldRight(fa, Eval.now(Option.empty[B])) { (a, lb) =>
      val ob = f(a)
      if (ob.isDefined) Eval.now(ob) else lb
    }.value

  /**
   * Monadic version of `collectFirstSome`.
   *
   * If there are no elements, the result is `None`. `collectFirstSomeM` short-circuits,
   * i.e. once a Some element is found, no further effects are produced.
   *
   * For example:
   * {{{
   * scala> import cats.implicits._
   * scala> def parseInt(s: String): Either[String, Int] = Either.catchOnly[NumberFormatException](s.toInt).leftMap(_.getMessage)
   * scala> val keys1 = List("1", "2", "4", "5")
   * scala> val map1 = Map(4 -> "Four", 5 -> "Five")
   * scala> Foldable[List].collectFirstSomeM(keys1)(parseInt(_) map map1.get)
   * res0: scala.util.Either[String,Option[String]] = Right(Some(Four))
   *
   * scala> val map2 = Map(6 -> "Six", 7 -> "Seven")
   * scala> Foldable[List].collectFirstSomeM(keys1)(parseInt(_) map map2.get)
   * res1: scala.util.Either[String,Option[String]] = Right(None)
   *
   * scala> val keys2 = List("1", "x", "4", "5")
   * scala> Foldable[List].collectFirstSomeM(keys2)(parseInt(_) map map1.get)
   * res2: scala.util.Either[String,Option[String]] = Left(For input string: "x")
   *
   * scala> val keys3 = List("1", "2", "4", "x")
   * scala> Foldable[List].collectFirstSomeM(keys3)(parseInt(_) map map1.get)
   * res3: scala.util.Either[String,Option[String]] = Right(Some(Four))
   * }}}
   */
  @noop
  def collectFirstSomeM[G[_], A, B](fa: F[A])(f: A => G[Option[B]])(implicit G: Monad[G]): G[Option[B]] =
    G.tailRecM(Foldable.Source.fromFoldable(fa)(self))(_.uncons match {
      case Some((a, src)) =>
        G.map(f(a)) {
          case None => Left(src.value)
          case s    => Right(s)
        }
      case None => G.pure(Right(None))
    })

  /**
   * Tear down a subset of this structure using a `PartialFunction`.
   *{{{
   * scala> import cats.implicits._
   * scala> val xs = List(1, 2, 3, 4)
   * scala> Foldable[List].collectFold(xs) { case n if n % 2 == 0 => n }
   * res0: Int = 6
   *}}}
   */
  @noop
  def collectFold[A, B](fa: F[A])(f: PartialFunction[A, B])(implicit B: Monoid[B]): B =
    foldLeft(fa, B.empty)((acc, a) => B.combine(acc, f.applyOrElse(a, (_: A) => B.empty)))

  /**
   * Tear down a subset of this structure using a `A => Option[M]`.
   *{{{
   * scala> import cats.implicits._
   * scala> val xs = List(1, 2, 3, 4)
   * scala> def f(n: Int): Option[Int] = if (n % 2 == 0) Some(n) else None
   * scala> Foldable[List].collectFoldSome(xs)(f)
   * res0: Int = 6
   *}}}
   */
  def collectFoldSome[A, B](fa: F[A])(f: A => Option[B])(implicit B: Monoid[B]): B =
    foldLeft(fa, B.empty)(
      (acc, a) =>
        f(a) match {
          case Some(x) => B.combine(acc, x)
          case None    => acc
        }
    )

  /**
   * Fold implemented using the given Monoid[A] instance.
   */
  def fold[A](fa: F[A])(implicit A: Monoid[A]): A =
    A.combineAll(toIterable(fa))

  /**
   * Alias for [[fold]].
   */
  def combineAll[A: Monoid](fa: F[A]): A = fold(fa)

  def combineAllOption[A](fa: F[A])(implicit ev: Semigroup[A]): Option[A] =
    if (isEmpty(fa)) None else ev.combineAllOption(toIterable(fa))

  /**
   * Convert F[A] to an Iterable[A].
   *
   * This method may be overridden for the sake of performance, but implementers should take care
   * not to force a full materialization of the collection.
   */
  def toIterable[A](fa: F[A]): Iterable[A] =
    cats.compat.FoldableCompat.toIterable(fa)(self)

  /**
   * Fold implemented by mapping `A` values into `B` and then
   * combining them using the given `Monoid[B]` instance.
   */
  def foldMap[A, B](fa: F[A])(f: A => B)(implicit B: Monoid[B]): B =
    foldLeft(fa, B.empty)((b, a) => B.combine(b, f(a)))

  /**
   * Perform a stack-safe monadic left fold from the source context `F`
   * into the target monad `G`.
   *
   * This method can express short-circuiting semantics. Even when
   * `fa` is an infinite structure, this method can potentially
   * terminate if the `foldRight` implementation for `F` and the
   * `tailRecM` implementation for `G` are sufficiently lazy.
   *
   * Instances for concrete structures (e.g. `List`) will often
   * have a more efficient implementation than the default one
   * in terms of `foldRight`.
   */
  def foldM[G[_], A, B](fa: F[A], z: B)(f: (B, A) => G[B])(implicit G: Monad[G]): G[B] = {
    val src = Foldable.Source.fromFoldable(fa)(self)
    G.tailRecM((z, src)) {
      case (b, src) =>
        src.uncons match {
          case Some((a, src)) => G.map(f(b, a))(b => Left((b, src.value)))
          case None           => G.pure(Right(b))
        }
    }
  }

  /**
<<<<<<< HEAD
   * Fold implemented using the given `Applicative[G]` and `Monoid[A]` instance.
   *
   * This method is identical to fold, except that we use `Applicative[G]` and `Monoid[A]`
   * to combine a's inside an applicative G.
   *
   * For example:
   *
   * {{{
   * scala> import cats.implicits._
   * scala> val F = Foldable[List]
   * scala> F.foldA(List(Either.right[String, Int](1), Either.right[String, Int](2)))
   * res0: Either[String, Int] = Right(3)
   * }}}
   *
   * `noop` usage description [[https://github.com/typelevel/simulacrum/issues/162 here]]
   */
  @noop def foldA[G[_], A](fga: F[G[A]])(implicit G: Applicative[G], A: Monoid[A]): G[A] =
    fold(fga)(Applicative.monoid)
=======
   * Fold implemented by mapping `A` values into `B` in a context `G` and then
   * combining them using the `MonoidK[G]` instance.
   *
   * {{{
   * scala> import cats._, cats.implicits._
   * scala> val f: Int => Endo[String] = i => (s => s + i)
   * scala> val x: Endo[String] = Foldable[List].foldMapK(List(1, 2, 3))(f)
   * scala> val a = x("foo")
   * a: String = "foo321"
   * }}}
   * */
  @noop
  def foldMapK[G[_], A, B](fa: F[A])(f: A => G[B])(implicit G: MonoidK[G]): G[B] =
    foldMap(fa)(f)(G.algebra)
>>>>>>> 8867e972

  /**
   * Alias for [[foldM]].
   */
  final def foldLeftM[G[_], A, B](fa: F[A], z: B)(f: (B, A) => G[B])(implicit G: Monad[G]): G[B] =
    foldM(fa, z)(f)

  /**
   * Monadic folding on `F` by mapping `A` values to `G[B]`, combining the `B`
   * values using the given `Monoid[B]` instance.
   *
   * Similar to [[foldM]], but using a `Monoid[B]`.
   *
   * {{{
   * scala> import cats.Foldable
   * scala> import cats.implicits._
   * scala> val evenNumbers = List(2,4,6,8,10)
   * scala> val evenOpt: Int => Option[Int] =
   *      |   i => if (i % 2 == 0) Some(i) else None
   * scala> Foldable[List].foldMapM(evenNumbers)(evenOpt)
   * res0: Option[Int] = Some(30)
   * scala> Foldable[List].foldMapM(evenNumbers :+ 11)(evenOpt)
   * res1: Option[Int] = None
   * }}}
   */
  def foldMapM[G[_], A, B](fa: F[A])(f: A => G[B])(implicit G: Monad[G], B: Monoid[B]): G[B] =
    foldM(fa, B.empty)((b, a) => G.map(f(a))(B.combine(b, _)))

  /**
   * Equivalent to foldMapM.
   * The difference is that foldMapA only requires G to be an Applicative
   * rather than a Monad. It is also slower due to use of Eval.
   */
  def foldMapA[G[_], A, B](fa: F[A])(f: A => G[B])(implicit G: Applicative[G], B: Monoid[B]): G[B] =
    foldRight(fa, Eval.now(G.pure(B.empty)))((a, egb) => G.map2Eval(f(a), egb)(B.combine)).value

  /**
   * Traverse `F[A]` using `Applicative[G]`.
   *
   * `A` values will be mapped into `G[B]` and combined using
   * `Applicative#map2`.
   *
   * For example:
   *
   * {{{
   * scala> import cats.implicits._
   * scala> def parseInt(s: String): Option[Int] = Either.catchOnly[NumberFormatException](s.toInt).toOption
   * scala> val F = Foldable[List]
   * scala> F.traverse_(List("333", "444"))(parseInt)
   * res0: Option[Unit] = Some(())
   * scala> F.traverse_(List("333", "zzz"))(parseInt)
   * res1: Option[Unit] = None
   * }}}
   *
   * This method is primarily useful when `G[_]` represents an action
   * or effect, and the specific `A` aspect of `G[A]` is not otherwise
   * needed.
   */
  def traverse_[G[_], A, B](fa: F[A])(f: A => G[B])(implicit G: Applicative[G]): G[Unit] =
    foldRight(fa, Always(G.pure(()))) { (a, acc) =>
      G.map2Eval(f(a), acc) { (_, _) =>
        ()
      }
    }.value

  /**
   * Sequence `F[G[A]]` using `Applicative[G]`.
   *
   * This is similar to `traverse_` except it operates on `F[G[A]]`
   * values, so no additional functions are needed.
   *
   * For example:
   *
   * {{{
   * scala> import cats.implicits._
   * scala> val F = Foldable[List]
   * scala> F.sequence_(List(Option(1), Option(2), Option(3)))
   * res0: Option[Unit] = Some(())
   * scala> F.sequence_(List(Option(1), None, Option(3)))
   * res1: Option[Unit] = None
   * }}}
   */
  def sequence_[G[_]: Applicative, A](fga: F[G[A]]): G[Unit] =
    traverse_(fga)(identity)

  /**
   * Fold implemented using the given `MonoidK[G]` instance.
   *
   * This method is identical to fold, except that we use the universal monoid (`MonoidK[G]`)
   * to get a `Monoid[G[A]]` instance.
   *
   * For example:
   *
   * {{{
   * scala> import cats.implicits._
   * scala> val F = Foldable[List]
   * scala> F.foldK(List(1 :: 2 :: Nil, 3 :: 4 :: 5 :: Nil))
   * res0: List[Int] = List(1, 2, 3, 4, 5)
   * }}}
   */
  def foldK[G[_], A](fga: F[G[A]])(implicit G: MonoidK[G]): G[A] =
    fold(fga)(G.algebra)

  /**
   * Find the first element matching the predicate, if one exists.
   */
  def find[A](fa: F[A])(f: A => Boolean): Option[A] =
    foldRight(fa, Now(Option.empty[A])) { (a, lb) =>
      if (f(a)) Now(Some(a)) else lb
    }.value

  /**
   * Find the first element matching the effectful predicate, if one exists.
   *
   * If there are no elements, the result is `None`. `findM` short-circuits,
   * i.e. once an element is found, no further effects are produced.
   *
   * For example:
   * {{{
   * scala> import cats.implicits._
   * scala> val list = List(1,2,3,4)
   * scala> Foldable[List].findM(list)(n => (n >= 2).asRight[String])
   * res0: Either[String,Option[Int]] = Right(Some(2))
   *
   * scala> Foldable[List].findM(list)(n => (n > 4).asRight[String])
   * res1: Either[String,Option[Int]] = Right(None)
   *
   * scala> Foldable[List].findM(list)(n => Either.cond(n < 3, n >= 2, "error"))
   * res2: Either[String,Option[Int]] = Right(Some(2))
   *
   * scala> Foldable[List].findM(list)(n => Either.cond(n < 3, false, "error"))
   * res3: Either[String,Option[Int]] = Left(error)
   * }}}
   */
  @noop
  def findM[G[_], A](fa: F[A])(p: A => G[Boolean])(implicit G: Monad[G]): G[Option[A]] =
    G.tailRecM(Foldable.Source.fromFoldable(fa)(self))(_.uncons match {
      case Some((a, src)) => G.map(p(a))(if (_) Right(Some(a)) else Left(src.value))
      case None           => G.pure(Right(None))
    })

  /**
   * Check whether at least one element satisfies the predicate.
   *
   * If there are no elements, the result is `false`.
   */
  override def exists[A](fa: F[A])(p: A => Boolean): Boolean =
    foldRight(fa, Eval.False) { (a, lb) =>
      if (p(a)) Eval.True else lb
    }.value

  /**
   * Check whether all elements satisfy the predicate.
   *
   * If there are no elements, the result is `true`.
   */
  override def forall[A](fa: F[A])(p: A => Boolean): Boolean =
    foldRight(fa, Eval.True) { (a, lb) =>
      if (p(a)) lb else Eval.False
    }.value

  /**
   * Check whether at least one element satisfies the effectful predicate.
   *
   * If there are no elements, the result is `false`.  `existsM` short-circuits,
   * i.e. once a `true` result is encountered, no further effects are produced.
   *
   * For example:
   *
   * {{{
   * scala> import cats.implicits._
   * scala> val F = Foldable[List]
   * scala> F.existsM(List(1,2,3,4))(n => Option(n <= 4))
   * res0: Option[Boolean] = Some(true)
   *
   * scala> F.existsM(List(1,2,3,4))(n => Option(n > 4))
   * res1: Option[Boolean] = Some(false)
   *
   * scala> F.existsM(List(1,2,3,4))(n => if (n <= 2) Option(true) else Option(false))
   * res2: Option[Boolean] = Some(true)
   *
   * scala> F.existsM(List(1,2,3,4))(n => if (n <= 2) Option(true) else None)
   * res3: Option[Boolean] = Some(true)
   *
   * scala> F.existsM(List(1,2,3,4))(n => if (n <= 2) None else Option(true))
   * res4: Option[Boolean] = None
   * }}}
   */
  def existsM[G[_], A](fa: F[A])(p: A => G[Boolean])(implicit G: Monad[G]): G[Boolean] =
    G.tailRecM(Foldable.Source.fromFoldable(fa)(self)) { src =>
      src.uncons match {
        case Some((a, src)) => G.map(p(a))(bb => if (bb) Right(true) else Left(src.value))
        case None           => G.pure(Right(false))
      }
    }

  /**
   * Check whether all elements satisfy the effectful predicate.
   *
   * If there are no elements, the result is `true`.  `forallM` short-circuits,
   * i.e. once a `false` result is encountered, no further effects are produced.
   *
   * For example:
   *
   * {{{
   * scala> import cats.implicits._
   * scala> val F = Foldable[List]
   * scala> F.forallM(List(1,2,3,4))(n => Option(n <= 4))
   * res0: Option[Boolean] = Some(true)
   *
   * scala> F.forallM(List(1,2,3,4))(n => Option(n <= 1))
   * res1: Option[Boolean] = Some(false)
   *
   * scala> F.forallM(List(1,2,3,4))(n => if (n <= 2) Option(true) else Option(false))
   * res2: Option[Boolean] = Some(false)
   *
   * scala> F.forallM(List(1,2,3,4))(n => if (n <= 2) Option(false) else None)
   * res3: Option[Boolean] = Some(false)
   *
   * scala> F.forallM(List(1,2,3,4))(n => if (n <= 2) None else Option(false))
   * res4: Option[Boolean] = None
   * }}}
   */
  def forallM[G[_], A](fa: F[A])(p: A => G[Boolean])(implicit G: Monad[G]): G[Boolean] =
    G.tailRecM(Foldable.Source.fromFoldable(fa)(self)) { src =>
      src.uncons match {
        case Some((a, src)) => G.map(p(a))(bb => if (!bb) Right(false) else Left(src.value))
        case None           => G.pure(Right(true))
      }
    }

  /**
   * Convert F[A] to a List[A].
   */
  def toList[A](fa: F[A]): List[A] =
    foldLeft(fa, mutable.ListBuffer.empty[A]) { (buf, a) =>
      buf += a
    }.toList

  /**
   * Separate this Foldable into a Tuple by a separating function `A => Either[B, C]`
   * Equivalent to `Functor#map` and then `Alternative#separate`.
   *
   * {{{
   * scala> import cats.implicits._
   * scala> val list = List(1,2,3,4)
   * scala> Foldable[List].partitionEither(list)(a => if (a % 2 == 0) Left(a.toString) else Right(a))
   * res0: (List[String], List[Int]) = (List(2, 4),List(1, 3))
   * scala> Foldable[List].partitionEither(list)(a => Right(a * 4))
   * res1: (List[Nothing], List[Int]) = (List(),List(4, 8, 12, 16))
   * }}}
   */
  def partitionEither[A, B, C](fa: F[A])(f: A => Either[B, C])(implicit A: Alternative[F]): (F[B], F[C]) = {
    import cats.instances.tuple._

    implicit val mb: Monoid[F[B]] = A.algebra[B]
    implicit val mc: Monoid[F[C]] = A.algebra[C]

    foldMap(fa)(
      a =>
        f(a) match {
          case Right(c) => (A.empty[B], A.pure(c))
          case Left(b)  => (A.pure(b), A.empty[C])
        }
    )
  }

  /**
   * Convert F[A] to a List[A], only including elements which match `p`.
   */
  def filter_[A](fa: F[A])(p: A => Boolean): List[A] =
    foldLeft(fa, mutable.ListBuffer.empty[A]) { (buf, a) =>
      if (p(a)) buf += a else buf
    }.toList

  /**
   * Convert F[A] to a List[A], retaining only initial elements which
   * match `p`.
   */
  def takeWhile_[A](fa: F[A])(p: A => Boolean): List[A] =
    foldRight(fa, Now(List.empty[A])) { (a, llst) =>
      if (p(a)) llst.map(a :: _) else Now(Nil)
    }.value

  /**
   * Convert F[A] to a List[A], dropping all initial elements which
   * match `p`.
   */
  def dropWhile_[A](fa: F[A])(p: A => Boolean): List[A] =
    foldLeft(fa, mutable.ListBuffer.empty[A]) { (buf, a) =>
      if (buf.nonEmpty || !p(a)) buf += a else buf
    }.toList

  /**
   * Returns true if there are no elements. Otherwise false.
   */
  override def isEmpty[A](fa: F[A]): Boolean =
    foldRight(fa, Eval.True)((_, _) => Eval.False).value

  override def nonEmpty[A](fa: F[A]): Boolean =
    !isEmpty(fa)

  /**
   * Intercalate/insert an element between the existing elements while folding.
   *
   * {{{
   * scala> import cats.implicits._
   * scala> Foldable[List].intercalate(List("a","b","c"), "-")
   * res0: String = a-b-c
   * scala> Foldable[List].intercalate(List("a"), "-")
   * res1: String = a
   * scala> Foldable[List].intercalate(List.empty[String], "-")
   * res2: String = ""
   * scala> Foldable[Vector].intercalate(Vector(1,2,3), 1)
   * res3: Int = 8
   * }}}
   */
  def intercalate[A](fa: F[A], a: A)(implicit A: Monoid[A]): A =
    A.combineAll(intersperseList(toList(fa), a))

  protected def intersperseList[A](xs: List[A], x: A): List[A] = {
    val bld = List.newBuilder[A]
    val it = xs.iterator
    if (it.hasNext) {
      bld += it.next
      while (it.hasNext) {
        bld += x
        bld += it.next
      }
    }
    bld.result
  }

  def compose[G[_]: Foldable]: Foldable[λ[α => F[G[α]]]] =
    new ComposedFoldable[F, G] {
      val F = self
      val G = Foldable[G]
    }

  override def unorderedFold[A: CommutativeMonoid](fa: F[A]): A = fold(fa)

  override def unorderedFoldMap[A, B: CommutativeMonoid](fa: F[A])(f: (A) => B): B =
    foldMap(fa)(f)

  /**
   * Separate this Foldable into a Tuple by a separating function `A => H[B, C]` for some `Bifoldable[H]`
   * Equivalent to `Functor#map` and then `Alternative#separate`.
   *
   * {{{
   * scala> import cats.implicits._, cats.Foldable, cats.data.Const
   * scala> val list = List(1,2,3,4)
   * scala> Foldable[List].partitionBifold(list)(a => ("value " + a.toString(), if (a % 2 == 0) -a else a))
   * res0: (List[String], List[Int]) = (List(value 1, value 2, value 3, value 4),List(1, -2, 3, -4))
   * scala> Foldable[List].partitionBifold(list)(a => Const[Int, Nothing with Any](a))
   * res1: (List[Int], List[Nothing with Any]) = (List(1, 2, 3, 4),List())
   * }}}
   */
  @noop
  def partitionBifold[H[_, _], A, B, C](fa: F[A])(f: A => H[B, C])(implicit A: Alternative[F],
                                                                   H: Bifoldable[H]): (F[B], F[C]) = {
    import cats.instances.tuple._

    implicit val mb: Monoid[F[B]] = A.algebra[B]
    implicit val mc: Monoid[F[C]] = A.algebra[C]

    foldMap[A, (F[B], F[C])](fa)(
      a => H.bifoldMap[B, C, (F[B], F[C])](f(a))(b => (A.pure(b), A.empty[C]), c => (A.empty[B], A.pure(c)))
    )
  }

  /**
   * Separate this Foldable into a Tuple by an effectful separating function `A => G[H[B, C]]` for some `Bifoldable[H]`
   * Equivalent to `Traverse#traverse` over `Alternative#separate`
   *
   * {{{
   * scala> import cats.implicits._, cats.Foldable, cats.data.Const
   * scala> val list = List(1,2,3,4)
   * `Const`'s second parameter is never instantiated, so we can use an impossible type:
   * scala> Foldable[List].partitionBifoldM(list)(a => Option(Const[Int, Nothing with Any](a)))
   * res0: Option[(List[Int], List[Nothing with Any])] = Some((List(1, 2, 3, 4),List()))
   * }}}
   */
  @noop
  def partitionBifoldM[G[_], H[_, _], A, B, C](
    fa: F[A]
  )(f: A => G[H[B, C]])(implicit A: Alternative[F], M: Monad[G], H: Bifoldable[H]): G[(F[B], F[C])] = {
    import cats.instances.tuple._

    implicit val mb: Monoid[F[B]] = A.algebra[B]
    implicit val mc: Monoid[F[C]] = A.algebra[C]

    foldMapM[G, A, (F[B], F[C])](fa)(
      a =>
        M.map(f(a)) {
          H.bifoldMap[B, C, (F[B], F[C])](_)(b => (A.pure(b), A.empty[C]), c => (A.empty[B], A.pure(c)))
        }
    )
  }

  /**
   * Separate this Foldable into a Tuple by an effectful separating function `A => G[Either[B, C]]`
   * Equivalent to `Traverse#traverse` over `Alternative#separate`
   *
   * {{{
   * scala> import cats.implicits._, cats.Foldable, cats.Eval
   * scala> val list = List(1,2,3,4)
   * scala> val partitioned1 = Foldable[List].partitionEitherM(list)(a => if (a % 2 == 0) Eval.now(Either.left[String, Int](a.toString)) else Eval.now(Either.right[String, Int](a)))
   * Since `Eval.now` yields a lazy computation, we need to force it to inspect the result:
   * scala> partitioned1.value
   * res0: (List[String], List[Int]) = (List(2, 4),List(1, 3))
   * scala> val partitioned2 = Foldable[List].partitionEitherM(list)(a => Eval.later(Either.right(a * 4)))
   * scala> partitioned2.value
   * res1: (List[Nothing], List[Int]) = (List(),List(4, 8, 12, 16))
   * }}}
   */
  @noop
  def partitionEitherM[G[_], A, B, C](fa: F[A])(f: A => G[Either[B, C]])(implicit A: Alternative[F],
                                                                         M: Monad[G]): G[(F[B], F[C])] = {
    import cats.instances.either._
    partitionBifoldM[G, Either, A, B, C](fa)(f)(A, M, Bifoldable[Either])
  }
}

object Foldable {
  private val sentinel: Function1[Any, Any] = new scala.runtime.AbstractFunction1[Any, Any] { def apply(a: Any) = this }

  def iterateRight[A, B](iterable: Iterable[A], lb: Eval[B])(f: (A, Eval[B]) => Eval[B]): Eval[B] = {
    def loop(it: Iterator[A]): Eval[B] =
      Eval.defer(if (it.hasNext) f(it.next, loop(it)) else lb)

    Eval.always(iterable.iterator).flatMap(loop)
  }

  def iterateRightDefer[G[_]: Defer, A, B](iterable: Iterable[A], lb: G[B])(f: (A, G[B]) => G[B]): G[B] = {
    def loop(it: Iterator[A]): G[B] =
      Defer[G].defer(if (it.hasNext) f(it.next(), Defer[G].defer(loop(it))) else Defer[G].defer(lb))

    Defer[G].defer(loop(iterable.iterator))
  }

  /**
   * Isomorphic to
   *
   *     type Source[+A] = () => Option[(A, Source[A])]
   *
   * (except that recursive type aliases are not allowed).
   *
   * It could be made a value class after
   * https://github.com/scala/bug/issues/9600 is resolved.
   */
  sealed abstract private[cats] class Source[+A] {
    def uncons: Option[(A, Eval[Source[A]])]
  }

  private[cats] object Source {
    val Empty: Source[Nothing] = new Source[Nothing] {
      def uncons = None
    }

    def cons[A](a: A, src: Eval[Source[A]]): Source[A] = new Source[A] {
      def uncons = Some((a, src))
    }

    def fromFoldable[F[_], A](fa: F[A])(implicit F: Foldable[F]): Source[A] =
      F.foldRight[A, Source[A]](fa, Now(Empty))((a, evalSrc) => Later(cons(a, evalSrc))).value
  }
}<|MERGE_RESOLUTION|>--- conflicted
+++ resolved
@@ -395,7 +395,6 @@
   }
 
   /**
-<<<<<<< HEAD
    * Fold implemented using the given `Applicative[G]` and `Monoid[A]` instance.
    *
    * This method is identical to fold, except that we use `Applicative[G]` and `Monoid[A]`
@@ -414,7 +413,8 @@
    */
   @noop def foldA[G[_], A](fga: F[G[A]])(implicit G: Applicative[G], A: Monoid[A]): G[A] =
     fold(fga)(Applicative.monoid)
-=======
+  
+  /**
    * Fold implemented by mapping `A` values into `B` in a context `G` and then
    * combining them using the `MonoidK[G]` instance.
    *
@@ -429,7 +429,6 @@
   @noop
   def foldMapK[G[_], A, B](fa: F[A])(f: A => G[B])(implicit G: MonoidK[G]): G[B] =
     foldMap(fa)(f)(G.algebra)
->>>>>>> 8867e972
 
   /**
    * Alias for [[foldM]].
