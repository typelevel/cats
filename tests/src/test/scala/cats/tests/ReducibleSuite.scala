--- conflicted
+++ resolved
@@ -9,7 +9,6 @@
 import cats.syntax.option._
 import cats.syntax.reducible._
 import org.scalacheck.Arbitrary
-import org.scalactic.CanEqual
 
 import scala.collection.mutable
 import cats.syntax.eq._
@@ -34,7 +33,6 @@
   }
 
   test("Reducible[NonEmptyList] default get/size implementation") {
-<<<<<<< HEAD
     testDefaultGetAndSize(1, 2, 3) { (head, tail) => NonEmptyList(head, tail.toList) }
   }
 
@@ -46,18 +44,9 @@
     c: (Int, Seq[Int]) => F[Int]
   )(implicit R: NonEmptyReducible[F, G]) = {
     val f: F[Int] = c(head, tail)
-    R.get(f)(1L) should ===(f.get(1L))
-    R.size(f) should ===(f.size.toLong)
-    R.get(f)(4L) should ===(None)
-=======
-    val R = new NonEmptyReducible[NonEmptyList, List] {
-      def split[A](nel: NonEmptyList[A]): (A, List[A]) = (nel.head, nel.tail)
-    }
-    val nel = NonEmptyList.of(1, 2, 3)
-    assert(R.get(nel)(1L) === (nel.get(1L)))
-    assert(R.size(nel) === (nel.size.toLong))
-    assert(R.get(nel)(4L) === (None))
->>>>>>> 3b819ceb
+    assert(R.get(f)(1L) === (f.get(1L)))
+    assert(R.size(f) === (f.size.toLong))
+    assert(R.get(f)(4L) === (None))
   }
 
   test("Reducible[NonEmptyList]") {
@@ -144,8 +133,8 @@
 }
 
 abstract class ReducibleSuite[F[_]: Reducible](name: String)(implicit
-  ArbFInt: Arbitrary[F[Int]],
-  ArbFString: Arbitrary[F[String]]
+                                                             ArbFInt: Arbitrary[F[Int]],
+                                                             ArbFString: Arbitrary[F[String]]
 ) extends FoldableSuite[F](name) {
 
   def range(start: Long, endInclusive: Long): F[Long]
