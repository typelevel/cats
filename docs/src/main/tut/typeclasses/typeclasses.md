--- conflicted
+++ resolved
@@ -221,58 +221,6 @@
 Cats provides laws for type classes via the `kernel-laws` and `laws` modules which makes law checking
 type class instances easy.
 
-<<<<<<< HEAD
-## Typeclass Hierarchy
-![Typeclass hierarchy](http://g.gravizo.com/g?
-  digraph G {
-    size ="6,6";
-    edge [dir=back]
-    node [shape=box,style="rounded"]
-    Functor [group=g2]
-    Apply [group=g2]
-    Applicative [group=g2]
-    Monad [group=g2]
-    SemigroupK [group=g1]
-    MonoidK [group=g1]
-    Alternative [group=g1]
-    MonadFilter [group=g1]
-    MonadCombine [group=g1]
-    Invariant [group=g4]
-    Contravariant [group=g4]
-    CoflatMap [group=g5]
-    Comonad [group=g5]
-    Bimonad [group=g5]
-    MonadError [group=g6]
-    ApplicativeError [group=g6]
-    Functor -> Apply -> Applicative -> Monad -> MonadFilter -> MonadCombine
-    Applicative -> Alternative -> MonadCombine
-    MonoidK -> Alternative
-    Functor -> CoflatMap
-    Applicative -> ApplicativeError -> MonadError
-    Monad -> MonadError
-    subgraph cluster_s3{
-      Invariant -> Contravariant
-      graph[style=dotted,label="functor"]
-    }
-    Invariant -> Functor
-    subgraph cluster_s2{
-      SemigroupK -> MonoidK
-      graph[style=dotted]
-    }
-    subgraph cluster_s1{
-      CoflatMap -> Comonad -> Bimonad
-      graph[style=dotted]
-    }
-    Monad -> Bimonad
-    Apply -> FlatMap -> Monad
-    Foldable -> Traverse
-    Functor -> Traverse
-    Foldable -> Reducible
-    Reducible -> Traverse1
-    Traverse -> Traverse1
-  }
-)
-=======
 ## Type classes in cats
 
 ![infographic](https://cdn.rawgit.com/tpolecat/cats-infographic/master/cats.svg)
@@ -301,7 +249,6 @@
 
 
 
->>>>>>> 80d56e64
 
 ## Further reading
 * [Returning the "Current" Type in Scala][fbounds]
