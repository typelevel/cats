package cats
package data

import cats.data.Validated.{Invalid, Valid}

import scala.reflect.ClassTag
import scala.util.{Failure, Success, Try}

sealed abstract class Validated[+E, +A] extends Product with Serializable {

  def fold[B](fe: E => B, fa: A => B): B =
    this match {
      case Invalid(e) => fe(e)
      case Valid(a) => fa(a)
    }

  def isValid: Boolean = fold(_ => false, _ => true)
  def isInvalid: Boolean = fold(_ => true, _ => false)

  /**
   * Run the side-effecting function on the value if it is Valid
   */
  def foreach(f: A => Unit): Unit = fold(_ => (), f)

  /**
   * Return the Valid value, or the default if Invalid
   */
  def getOrElse[B >: A](default: => B): B = fold(_ => default, identity)

  /**
   * Is this Valid and matching the given predicate
   */
  def exists(predicate: A => Boolean): Boolean = fold(_ => false, predicate)

  /**
   * Is this Invalid or matching the predicate
   */
  def forall(f: A => Boolean): Boolean = fold(_ => true, f)

  /**
   * Return this if it is Valid, or else fall back to the given default.
   */
  def orElse[EE, AA >: A](default: => Validated[EE,AA]): Validated[EE,AA] =
    this match {
      case v @ Valid(_) => v
      case Invalid(_) => default
    }

  /**
   * Converts the value to an Either[E,A]
   */
  def toEither: Either[E,A] = fold(Left.apply, Right.apply)

  /**
   * Returns Valid values wrapped in Some, and None for Invalid values
   */
  def toOption: Option[A] = fold(_ => None, Some.apply)

  /**
   * Convert this value to a single element List if it is Valid,
   * otherwise return an empty List
   */
  def toList: List[A] = fold(_ => Nil, List(_))

  /** Lift the Invalid value into a NonEmptyList. */
  def toValidatedNel[EE >: E, AA >: A]: ValidatedNel[EE, AA] =
    this match {
      case v @ Valid(_) => v
      case Invalid(e)   => Validated.invalidNel(e)
    }

  /**
   * Convert this value to RightOr if Valid or LeftOr if Invalid
   */
  def toXor: Xor[E,A] = fold(Xor.Left.apply,Xor.Right.apply)

  /**
   * Convert to an Xor, apply a function, convert back.  This is handy
   * when you want to use the Monadic properties of the Xor type.
   */
  def withXor[EE,B](f: (E Xor A) => (EE Xor B)): Validated[EE,B] =
    f(toXor).toValidated

  /**
   * Validated is a [[functor.Bifunctor]], this method applies one of the
   * given functions.
   */
  def bimap[EE, AA](fe: E => EE, fa: A => AA): Validated[EE, AA] =
    fold(fe andThen Invalid.apply,
         fa andThen Valid.apply)

  def compare[EE >: E, AA >: A](that: Validated[EE, AA])(implicit EE: Order[EE], AA: Order[AA]): Int = fold(
    a => that.fold(EE.compare(a, _), _ => -1),
    b => that.fold(_ => 1, AA.compare(b, _))
  )

  def partialCompare[EE >: E, AA >: A](that: Validated[EE, AA])(implicit EE: PartialOrder[EE], AA: PartialOrder[AA]): Double = fold(
    a => that.fold(EE.partialCompare(a, _), _ => -1),
    b => that.fold(_ => 1, AA.partialCompare(b, _))
  )

  def ===[EE >: E, AA >: A](that: Validated[EE, AA])(implicit EE: Eq[EE], AA: Eq[AA]): Boolean = fold(
    a => that.fold(EE.eqv(a, _), _ => false),
    b => that.fold(_ => false, AA.eqv(b, _))
  )

  /**
   * From Apply:
   * if both the function and this value are Valid, apply the function
   */
  def ap[EE >: E, B](f: Validated[EE, A => B])(implicit EE: Semigroup[EE]): Validated[EE,B] =
    (this, f) match {
      case (Valid(a), Valid(f)) => Valid(f(a))
      case (Invalid(e1), Invalid(e2)) => Invalid(EE.combine(e2, e1))
      case (e@Invalid(_), _) => e
      case (_, e@Invalid(_)) => e
    }

  /**
   * From Product
   */
  def product[EE >: E, B](fb: Validated[EE, B])(implicit EE: Semigroup[EE]): Validated[EE, (A, B)] =
    (this, fb) match {
      case (Valid(a), Valid(b)) => Valid((a, b))
      case (Invalid(e1), Invalid(e2)) => Invalid(EE.combine(e1, e2))
      case (e @ Invalid(_), _) => e
      case (_, e @ Invalid(_)) => e
    }

  /**
   * Apply a function to a Valid value, returning a new Valid value
   */
  def map[B](f: A => B): Validated[E,B] = bimap(identity, f)

  /**
   * Apply a function to an Invalid value, returning a new Invalid value.
   * Or, if the original valid was Valid, return it.
   */
  def leftMap[EE](f: E => EE): Validated[EE,A] = bimap(f, identity)

  /**
   * When Valid, apply the function, marking the result as valid
   * inside the Applicative's context,
   * when Invalid, lift the Error into the Applicative's context
   */
  def traverse[F[_], EE >: E, B](f: A => F[B])(implicit F: Applicative[F]): F[Validated[EE,B]] =
    fold(e => F.pure(Invalid(e)),
         a => F.map(f(a))(Valid.apply))

  /**
   * apply the given function to the value with the given B when
   * valid, otherwise return the given B
   */
  def foldLeft[B](b: B)(f: (B, A) => B): B =
    fold(_ => b, f(b, _))

  /**
   * Lazily-apply the given function to the value with the given B
   * when valid, otherwise return the given B.
   */
  def foldRight[B](lb: Eval[B])(f: (A, Eval[B]) => Eval[B]): Eval[B] =
    fold(_ => lb, a => f(a, lb))

  def show[EE >: E, AA >: A](implicit EE: Show[EE], AA: Show[AA]): String =
    fold(e => s"Invalid(${EE.show(e)})",
         a => s"Valid(${AA.show(a)})")

  /**
   * Apply a function (that returns a `Validated`) in the valid case.
   * Otherwise return the original `Validated`.
   *
   * This allows "chained" validation: the output of one validation can be fed
   * into another validation function.
   *
   * This function is similar to `Xor.flatMap`. It's not called `flatMap`,
   * because by Cats convention, `flatMap` is a monadic bind that is consistent
   * with `ap`. This method is not consistent with [[ap]] (or other
   * `Apply`-based methods), because it has "fail-fast" behavior as opposed to
   * accumulating validation failures.
   */
  def andThen[EE >: E, B](f: A => Validated[EE, B]): Validated[EE, B] =
    this match {
      case Valid(a) => f(a)
      case i @ Invalid(_) => i
    }

  /**
   * Combine this `Validated` with another `Validated`, using the `Semigroup`
   * instances of the underlying `E` and `A` instances. The resultant `Validated`
   * will be `Valid`, if, and only if, both this `Validated` instance and the
   * supplied `Validated` instance are also `Valid`.
   */
  def combine[EE >: E, AA >: A](that: Validated[EE, AA])(implicit EE: Semigroup[EE], AA: Semigroup[AA]): Validated[EE, AA] =
    (this, that) match {
      case (Valid(a), Valid(b)) => Valid(AA.combine(a, b))
      case (Invalid(a), Invalid(b)) => Invalid(EE.combine(a, b))
      case (Invalid(_), _) => this
      case _ => that
    }

  def swap: Validated[A, E] = this match {
    case Valid(a) => Invalid(a)
    case Invalid(e) => Valid(e)
  }
}

object Validated extends ValidatedInstances with ValidatedFunctions{
  final case class Valid[+A](a: A) extends Validated[Nothing, A]
  final case class Invalid[+E](e: E) extends Validated[E, Nothing]
}

private[data] sealed abstract class ValidatedInstances extends ValidatedInstances1 {

  implicit def validatedSemigroupK[A](implicit A: Semigroup[A]): SemigroupK[Validated[A,?]] =
    new SemigroupK[Validated[A,?]] {
      def combineK[B](x: Validated[A,B], y: Validated[A,B]): Validated[A,B] = x match {
        case v @ Valid(_) => v
        case Invalid(ix) => y match {
          case Invalid(iy) => Invalid(A.combine(ix,iy))
          case v @ Valid(_) => v
        }
      }
    }

  implicit def validatedMonoid[A, B](implicit A: Semigroup[A], B: Monoid[B]): Monoid[Validated[A, B]] = new Monoid[Validated[A, B]] {
    def empty: Validated[A, B] = Valid(B.empty)
    def combine(x: Validated[A, B], y: Validated[A, B]): Validated[A, B] = x combine y
  }

  implicit def validatedOrder[A: Order, B: Order]: Order[Validated[A,B]] = new Order[Validated[A,B]] {
    def compare(x: Validated[A,B], y: Validated[A,B]): Int = x compare y
    override def partialCompare(x: Validated[A,B], y: Validated[A,B]): Double = x partialCompare y
    override def eqv(x: Validated[A,B], y: Validated[A,B]): Boolean = x === y
  }

  implicit def validatedShow[A, B](implicit A: Show[A], B: Show[B]): Show[Validated[A,B]] = new Show[Validated[A,B]] {
    def show(f: Validated[A,B]): String = f.show
  }

<<<<<<< HEAD
  implicit def validatedBifunctor: Copair[Validated] =
    new Copair[Validated] {
      def fold[A, B, C](f: Validated[A, B])(fa: (A) => C, fb: (B) => C): C =
        f match {
          case Invalid(a) => fa(a)
          case Valid(b) => fb(b)
        }

      def left[A, B](a: A): Validated[A, B] = Invalid(a)
      def right[A, B](b: B): Validated[A, B] = Valid(b)
=======
  implicit val validatedBitraverse: Bitraverse[Validated] =
    new Bitraverse[Validated] {
      def bitraverse[G[_], A, B, C, D](fab: Validated[A, B])(f: A => G[C], g: B => G[D])(implicit G: Applicative[G]): G[Validated[C, D]] =
        fab match {
          case Invalid(a) => G.map(f(a))(Validated.invalid)
          case Valid(b) => G.map(g(b))(Validated.valid)
        }

      def bifoldLeft[A, B, C](fab: Validated[A, B], c: C)(f: (C, A) => C, g: (C, B) => C): C =
        fab match {
          case Invalid(a) => f(c, a)
          case Valid(b) => g(c, b)
        }

      def bifoldRight[A, B, C](fab: Validated[A, B], c: Eval[C])(f: (A, Eval[C]) => Eval[C], g: (B, Eval[C]) => Eval[C]): Eval[C] =
        fab match {
          case Invalid(a) => f(a, c)
          case Valid(b) => g(b, c)
        }

      override def bimap[A, B, C, D](fab: Validated[A, B])(f: A => C, g: B => D): Validated[C, D] =
        fab.bimap(f, g)

      override def leftMap[A, B, C](fab: Validated[A, B])(f: A => C): Validated[C, B] =
        fab.leftMap(f)
>>>>>>> 8355a193
    }

  implicit def validatedInstances[E](implicit E: Semigroup[E]): Traverse[Validated[E, ?]] with ApplicativeError[Validated[E, ?], E] =
    new Traverse[Validated[E, ?]] with ApplicativeError[Validated[E, ?], E] {
      def traverse[F[_]: Applicative, A, B](fa: Validated[E,A])(f: A => F[B]): F[Validated[E,B]] =
        fa.traverse(f)

      def foldLeft[A, B](fa: Validated[E,A], b: B)(f: (B, A) => B): B =
        fa.foldLeft(b)(f)

      def foldRight[A,B](fa: Validated[E,A], lb: Eval[B])(f: (A, Eval[B]) => Eval[B]): Eval[B] =
        fa.foldRight(lb)(f)

      def pure[A](a: A): Validated[E,A] =
        Validated.valid(a)

      override def map[A, B](fa: Validated[E,A])(f: A => B): Validated[E, B] =
        fa.map(f)

      def ap[A,B](f: Validated[E,A=>B])(fa: Validated[E,A]): Validated[E, B] =
        fa.ap(f)(E)

      override def product[A, B](fa: Validated[E, A], fb: Validated[E, B]): Validated[E, (A, B)] =
        fa.product(fb)(E)

      def handleErrorWith[A](fa: Validated[E, A])(f: E => Validated[E, A]): Validated[E, A] =
        fa match {
          case Validated.Invalid(e) => f(e)
          case v @ Validated.Valid(_) => v
        }
      def raiseError[A](e: E): Validated[E, A] = Validated.Invalid(e)
    }
}

private[data] sealed abstract class ValidatedInstances1 extends ValidatedInstances2 {

  implicit def validatedSemigroup[A, B](implicit A: Semigroup[A], B: Semigroup[B]): Semigroup[Validated[A, B]] =
    new Semigroup[Validated[A, B]] {
      def combine(x: Validated[A, B], y: Validated[A, B]): Validated[A, B] = x combine y
    }

  implicit def validatedPartialOrder[A: PartialOrder, B: PartialOrder]: PartialOrder[Validated[A,B]] =
    new PartialOrder[Validated[A,B]] {
      def partialCompare(x: Validated[A,B], y: Validated[A,B]): Double = x partialCompare y
      override def eqv(x: Validated[A,B], y: Validated[A,B]): Boolean = x === y
    }
}

private[data] sealed abstract class ValidatedInstances2 {
  implicit def validatedEq[A: Eq, B: Eq]: Eq[Validated[A,B]] =
    new Eq[Validated[A,B]] {
      def eqv(x: Validated[A,B], y: Validated[A,B]): Boolean = x === y
    }
}

trait ValidatedFunctions {
  def invalid[A, B](a: A): Validated[A,B] = Validated.Invalid(a)

  def invalidNel[A, B](a: A): ValidatedNel[A, B] = Validated.Invalid(NonEmptyList(a))

  def valid[A, B](b: B): Validated[A,B] = Validated.Valid(b)

  /**
   * Evaluates the specified block, catching exceptions of the specified type and returning them on the invalid side of
   * the resulting `Validated`. Uncaught exceptions are propagated.
   *
   * For example:
   * {{{
   * scala> Validated.catchOnly[NumberFormatException] { "foo".toInt }
   * res0: Validated[NumberFormatException, Int] = Invalid(java.lang.NumberFormatException: For input string: "foo")
   * }}}
   */
  def catchOnly[T >: Null <: Throwable]: CatchOnlyPartiallyApplied[T] = new CatchOnlyPartiallyApplied[T]

  final class CatchOnlyPartiallyApplied[T] private[ValidatedFunctions] {
    def apply[A](f: => A)(implicit T: ClassTag[T], NT: NotNull[T]): Validated[T, A] =
      try {
        valid(f)
      } catch {
        case t if T.runtimeClass.isInstance(t) =>
          invalid(t.asInstanceOf[T])
      }
  }

  def catchNonFatal[A](f: => A): Validated[Throwable, A] =
    try {
      valid(f)
    } catch {
      case scala.util.control.NonFatal(t) => invalid(t)
    }

  /**
   * Converts a `Try[A]` to a `Validated[Throwable, A]`.
   */
  def fromTry[A](t: Try[A]): Validated[Throwable, A] = t match {
    case Failure(e) => invalid(e)
    case Success(v) => valid(v)
  }

  /**
   * Converts an `Either[A, B]` to an `Validated[A,B]`.
   */
  def fromEither[A, B](e: Either[A, B]): Validated[A,B] = e.fold(invalid, valid)

  /**
   * Converts an `Option[B]` to an `Validated[A,B]`, where the provided `ifNone` values is returned on
   * the invalid of the `Validated` when the specified `Option` is `None`.
   */
  def fromOption[A, B](o: Option[B], ifNone: => A): Validated[A,B] = o.fold(invalid[A, B](ifNone))(valid)
}<|MERGE_RESOLUTION|>--- conflicted
+++ resolved
@@ -237,8 +237,7 @@
     def show(f: Validated[A,B]): String = f.show
   }
 
-<<<<<<< HEAD
-  implicit def validatedBifunctor: Copair[Validated] =
+  implicit def validatedCopair: Copair[Validated] =
     new Copair[Validated] {
       def fold[A, B, C](f: Validated[A, B])(fa: (A) => C, fb: (B) => C): C =
         f match {
@@ -248,33 +247,6 @@
 
       def left[A, B](a: A): Validated[A, B] = Invalid(a)
       def right[A, B](b: B): Validated[A, B] = Valid(b)
-=======
-  implicit val validatedBitraverse: Bitraverse[Validated] =
-    new Bitraverse[Validated] {
-      def bitraverse[G[_], A, B, C, D](fab: Validated[A, B])(f: A => G[C], g: B => G[D])(implicit G: Applicative[G]): G[Validated[C, D]] =
-        fab match {
-          case Invalid(a) => G.map(f(a))(Validated.invalid)
-          case Valid(b) => G.map(g(b))(Validated.valid)
-        }
-
-      def bifoldLeft[A, B, C](fab: Validated[A, B], c: C)(f: (C, A) => C, g: (C, B) => C): C =
-        fab match {
-          case Invalid(a) => f(c, a)
-          case Valid(b) => g(c, b)
-        }
-
-      def bifoldRight[A, B, C](fab: Validated[A, B], c: Eval[C])(f: (A, Eval[C]) => Eval[C], g: (B, Eval[C]) => Eval[C]): Eval[C] =
-        fab match {
-          case Invalid(a) => f(a, c)
-          case Valid(b) => g(b, c)
-        }
-
-      override def bimap[A, B, C, D](fab: Validated[A, B])(f: A => C, g: B => D): Validated[C, D] =
-        fab.bimap(f, g)
-
-      override def leftMap[A, B, C](fab: Validated[A, B])(f: A => C): Validated[C, B] =
-        fab.leftMap(f)
->>>>>>> 8355a193
     }
 
   implicit def validatedInstances[E](implicit E: Semigroup[E]): Traverse[Validated[E, ?]] with ApplicativeError[Validated[E, ?], E] =
