--- conflicted
+++ resolved
@@ -38,12 +38,9 @@
   }
 
   object Isomorphisms {
-<<<<<<< HEAD
-    implicit def invariant[F[_]](implicit F: functor.Invariant[F]): Isomorphisms[F] =
-=======
+
     import cats.kernel.laws._
     implicit def invariant[F[_]](implicit F: Invariant[F]): Isomorphisms[F] =
->>>>>>> 0997f43a
       new Isomorphisms[F] {
         def associativity[A, B, C](fs: (F[(A, (B, C))], F[((A, B), C)])): IsEq[F[(A, B, C)]] =
           F.imap(fs._1) { case (a, (b, c)) => (a, b, c) } { case (a, b, c) => (a, (b, c)) } <->
