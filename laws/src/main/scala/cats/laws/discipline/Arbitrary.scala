--- conflicted
+++ resolved
@@ -250,7 +250,7 @@
     F: Arbitrary[(E, SA) => F[(L, SB, A)]]): Arbitrary[IndexedReaderWriterStateT[F, E, L, SA, SB, A]] =
     Arbitrary(F.arbitrary.map(IndexedReaderWriterStateT(_)))
 
-<<<<<<< HEAD
+
   implicit def catsLawsArbitraryForRepresentableStore[F[_], S, A](implicit
     R: Representable.Aux[F, S],
     ArbS: Arbitrary[S],
@@ -269,13 +269,13 @@
   implicit def catsLawsCogenForRepresentableStore[F[_]: Representable, S, A](implicit CA: Cogen[A]): Cogen[RepresentableStore[F, S, A]] = {
     CA.contramap(_.extract)
   }
-=======
+
   implicit def catsLawsArbitraryForAndThen[A, B](implicit F: Arbitrary[A => B]): Arbitrary[AndThen[A, B]] =
     Arbitrary(F.arbitrary.map(AndThen(_)))
 
   implicit def catsLawsCogenForAndThen[A, B](implicit F: Cogen[A => B]): Cogen[AndThen[A, B]] =
     Cogen((seed, x) => F.perturb(seed, x))
->>>>>>> b77c388d
+
 }
 
 private[discipline] sealed trait ArbitraryInstances0 {
