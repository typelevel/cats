--- conflicted
+++ resolved
@@ -98,14 +98,14 @@
   }
 
   {
-<<<<<<< HEAD
-    // F has a Decideable
-    implicit val iso = SemigroupalTests.Isomorphisms.invariant[OptionT[Const[String, ?], ?]]
-
-    checkAll("OptionT[Const[String, ?], Int]", DecideableTests[OptionT[Const[String, ?], ?]].decideable[Int, Int, Int])
-    checkAll("Decideable[OptionT[Const[String, ?], Int]]",
-             SerializableTests.serializable(Decideable[OptionT[Const[String, ?], ?]]))
-=======
+    // F has a Decidable
+    implicit val iso = SemigroupalTests.Isomorphisms.invariant[OptionT[Const[String, *], *]]
+
+    checkAll("OptionT[Const[String, ?], Int]", DecidableTests[OptionT[Const[String, *], *]].decidable[Int, Int, Int])
+    checkAll("Decidable[OptionT[Const[String, ?], Int]]",
+             SerializableTests.serializable(Decidable[OptionT[Const[String, *], *]])
+    )
+
     // F has a ContravariantMonoidal
     checkAll("OptionT[Const[String, *], Int]",
              ContravariantMonoidalTests[OptionT[Const[String, *], *]].contravariantMonoidal[Int, Int, Int]
@@ -113,7 +113,6 @@
     checkAll("ContravariantMonoidal[OptionT[Const[String, *], Int]]",
              SerializableTests.serializable(ContravariantMonoidal[OptionT[Const[String, *], *]])
     )
->>>>>>> 2838d3b4
   }
 
   {
