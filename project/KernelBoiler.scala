import sbt._

/**
 * Generate a range of boilerplate classes that would be tedious to write and maintain by hand.
 *
 * Copied, with some modifications, from
 * [[https://github.com/milessabin/shapeless/blob/master/project/Boilerplate.scala Shapeless]].
 *
 * @author Miles Sabin
 * @author Kevin Wright
 */
object KernelBoiler {
  import scala.StringContext._

  implicit class BlockHelper(val sc: StringContext) extends AnyVal {
    def block(args: Any*): String = {
      val interpolated = sc.standardInterpolator(treatEscapes, args)
      val rawLines = interpolated.split('\n')
      val trimmedLines = rawLines.map(_.dropWhile(_.isWhitespace))
      trimmedLines.mkString("\n")
    }
  }

  val templates: Seq[Template] = Seq(
    GenTupleInstances, GenTupleInstances1, GenTupleInstances2
  )

  val header = "// auto-generated boilerplate"
  val maxArity = 22

  /**
   * Return a sequence of the generated files.
   *
   * As a side-effect, it actually generates them...
   */
  def gen(dir: File): Seq[File] = templates.map { template =>
    val tgtFile = template.filename(dir)
    IO.write(tgtFile, template.body)
    tgtFile
  }

  class TemplateVals(val arity: Int) {
    val synTypes = (0 until arity).map(n => s"A$n")
    val synVals  = (0 until arity).map(n => s"a$n")
    val `A..N`   = synTypes.mkString(", ")
    val `a..n`   = synVals.mkString(", ")
    val `_.._`   = Seq.fill(arity)("_").mkString(", ")
    val `(A..N)` = if (arity == 1) "Tuple1[A0]" else synTypes.mkString("(", ", ", ")")
    val `(_.._)` = if (arity == 1) "Tuple1[_]" else Seq.fill(arity)("_").mkString("(", ", ", ")")
    val `(a..n)` = if (arity == 1) "Tuple1(a)" else synVals.mkString("(", ", ", ")")
  }

  /**
   * Blocks in the templates below use a custom interpolator, combined with post-processing to
   * produce the body.
   *
   * - The contents of the `header` val is output first
   * - Then the first block of lines beginning with '|'
   * - Then the block of lines beginning with '-' is replicated once for each arity,
   *   with the `templateVals` already pre-populated with relevant relevant vals for that arity
   * - Then the last block of lines prefixed with '|'
   *
   * The block otherwise behaves as a standard interpolated string with regards to variable
   * substitution.
   */
  trait Template {
    def filename(root: File): File
    def content(tv: TemplateVals): String
    def range: IndexedSeq[Int] = 1 to maxArity
    def body: String = {
      val headerLines = header.split('\n')
      val raw = range.map(n => content(new TemplateVals(n)).split('\n').filterNot(_.isEmpty))
      val preBody = raw.head.takeWhile(_.startsWith("|")).map(_.tail)
      val instances = raw.flatMap(_.filter(_.startsWith("-")).map(_.tail))
      val postBody = raw.head.dropWhile(_.startsWith("|")).dropWhile(_.startsWith("-")).map(_.tail)
      (headerLines ++ preBody ++ instances ++ postBody).mkString("\n")
    }
  }

  object GenTupleInstances extends Template {
    override def range: IndexedSeq[Int] = 1 to maxArity

    def filename(root: File): File = root / "cats" / "kernel" / "instances" / "TupleInstances.scala"

    def content(tv: TemplateVals): String = {
      import tv._

      def constraints(constraint: String) =
        synTypes.map(tpe => s"${tpe}: ${constraint}[${tpe}]").mkString(", ")

      def tuple(results: TraversableOnce[String]) = {
        val resultsVec = results.toVector
        val a = synTypes.size
        val r =  s"${0.until(a).map(i => resultsVec(i)).mkString(", ")}"
        if (a == 1) "Tuple1(" ++ r ++ ")"
        else s"(${r})"
      }

      def binMethod(name: String) =
        synTypes.zipWithIndex.iterator.map {
          case (tpe, i) =>
            val j = i + 1
            s"${tpe}.${name}(x._${j}, y._${j})"
        }

      def binTuple(name: String) =
        tuple(binMethod(name))

      def unaryTuple(name: String) = {
        val m = synTypes.zipWithIndex.map { case (tpe, i) => s"${tpe}.${name}(x._${i + 1})" }
        tuple(m)
      }

      def nullaryTuple(name: String) = {
        val m = synTypes.map(tpe => s"${tpe}.${name}")
        tuple(m)
      }

      block"""
        |package cats.kernel
        |package instances
        |
        |trait TupleInstances extends TupleInstances1 {
        -  implicit def catsKernelStdBandForTuple${arity}[${`A..N`}](implicit ${constraints("Band")}): Band[${`(A..N)`}] =
        -    new Band[${`(A..N)`}] {
        -      def combine(x: ${`(A..N)`}, y: ${`(A..N)`}): ${`(A..N)`} = ${binTuple("combine")}
        -    }
        -
        -  implicit def catsKernelStdGroupForTuple${arity}[${`A..N`}](implicit ${constraints("Group")}): Group[${`(A..N)`}] =
        -    new Group[${`(A..N)`}] {
        -      def combine(x: ${`(A..N)`}, y: ${`(A..N)`}): ${`(A..N)`} = ${binTuple("combine")}
        -      def empty: ${`(A..N)`} = ${nullaryTuple("empty")}
        -      def inverse(x: ${`(A..N)`}): ${`(A..N)`} = ${unaryTuple("inverse")}
        -    }
        -
<<<<<<< HEAD
=======
        -  implicit def catsKernelStdCommutativeGroupForTuple${arity}[${`A..N`}](implicit ${constraints("CommutativeGroup")}): CommutativeGroup[${`(A..N)`}] =
        -    new CommutativeGroup[${`(A..N)`}] {
        -      def combine(x: ${`(A..N)`}, y: ${`(A..N)`}): ${`(A..N)`} = ${binTuple("combine")}
        -      def empty: ${`(A..N)`} = ${nullaryTuple("empty")}
        -      def inverse(x: ${`(A..N)`}): ${`(A..N)`} = ${unaryTuple("inverse")}
        -    }
        -
        -  implicit def catsKernelStdEqForTuple${arity}[${`A..N`}](implicit ${constraints("Eq")}): Eq[${`(A..N)`}] =
        -    new Eq[${`(A..N)`}] {
        -      def eqv(x: ${`(A..N)`}, y: ${`(A..N)`}): Boolean = ${binMethod("eqv").mkString(" && ")}
        -    }
        -
>>>>>>> 7eb3e8dc
        -  implicit def catsKernelStdMonoidForTuple${arity}[${`A..N`}](implicit ${constraints("Monoid")}): Monoid[${`(A..N)`}] =
        -    new Monoid[${`(A..N)`}] {
        -      def combine(x: ${`(A..N)`}, y: ${`(A..N)`}): ${`(A..N)`} = ${binTuple("combine")}
        -      def empty: ${`(A..N)`} = ${nullaryTuple("empty")}
        -    }
        -
        -  implicit def catsKernelStdCommutativeMonoidForTuple${arity}[${`A..N`}](implicit ${constraints("CommutativeMonoid")}): CommutativeMonoid[${`(A..N)`}] =
        -    new CommutativeMonoid[${`(A..N)`}] {
        -      def combine(x: ${`(A..N)`}, y: ${`(A..N)`}): ${`(A..N)`} = ${binTuple("combine")}
        -      def empty: ${`(A..N)`} = ${nullaryTuple("empty")}
        -    }
        -
        -  implicit def catsKernelStdCommutativeSemigroupForTuple${arity}[${`A..N`}](implicit ${constraints("CommutativeSemigroup")}): CommutativeSemigroup[${`(A..N)`}] =
        -    new CommutativeSemigroup[${`(A..N)`}] {
        -      def combine(x: ${`(A..N)`}, y: ${`(A..N)`}): ${`(A..N)`} = ${binTuple("combine")}
        -    }
        -
        -  implicit def catsKernelStdOrderForTuple${arity}[${`A..N`}](implicit ${constraints("Order")}): Order[${`(A..N)`}] =
        -    new Order[${`(A..N)`}] {
        -      def compare(x: ${`(A..N)`}, y: ${`(A..N)`}): Int =
        -        ${binMethod("compare").mkString("Array(", ", ", ")")}.find(_ != 0).getOrElse(0)
        -    }
        -
        -  implicit def catsKernelStdSemigroupForTuple${arity}[${`A..N`}](implicit ${constraints("Semigroup")}): Semigroup[${`(A..N)`}] =
        -    new Semigroup[${`(A..N)`}] {
        -      def combine(x: ${`(A..N)`}, y: ${`(A..N)`}): ${`(A..N)`} = ${binTuple("combine")}
        -    }
        -
        -  implicit def catsKernelStdSemilatticeForTuple${arity}[${`A..N`}](implicit ${constraints("Semilattice")}): Semilattice[${`(A..N)`}] =
        -    new Semilattice[${`(A..N)`}] {
        -      def combine(x: ${`(A..N)`}, y: ${`(A..N)`}): ${`(A..N)`} = ${binTuple("combine")}
        -    }
        -
        -  implicit def catsKernelStdBoundedSemilatticeForTuple${arity}[${`A..N`}](implicit ${constraints("BoundedSemilattice")}): BoundedSemilattice[${`(A..N)`}] =
        -    new BoundedSemilattice[${`(A..N)`}] {
        -      def combine(x: ${`(A..N)`}, y: ${`(A..N)`}): ${`(A..N)`} = ${binTuple("combine")}
        -      def empty: ${`(A..N)`} = ${nullaryTuple("empty")}
        -    }
        |}
      """
    }
  }


  object GenTupleInstances1 extends Template {
    override def range: IndexedSeq[Int] = 1 to maxArity

    def filename(root: File): File = root / "cats" / "kernel" / "instances" / "TupleInstances1.scala"

    def content(tv: TemplateVals): String = {
      import tv._

      def constraints(constraint: String) =
        synTypes.map(tpe => s"${tpe}: ${constraint}[${tpe}]").mkString(", ")

      def tuple(results: TraversableOnce[String]) = {
        val resultsVec = results.toVector
        val a = synTypes.size
        val r =  s"${0.until(a).map(i => resultsVec(i)).mkString(", ")}"
        if (a == 1) "Tuple1(" ++ r ++ ")"
        else s"(${r})"
      }

      def tupleNHeader = s"Tuple${synTypes.size}"

      def binMethod(name: String) =
        synTypes.zipWithIndex.iterator.map {
          case (tpe, i) =>
            val j = i + 1
            s"${tpe}.${name}(x._${j}, y._${j})"
        }

      def unaryMethod(name: String) =
        synTypes.zipWithIndex.iterator.map { case (tpe, i) =>
            s"$tpe.$name(x._${i + 1})"
        }

      def binTuple(name: String) =
        tuple(binMethod(name))

      def unaryTuple(name: String) = {
        val m = synTypes.zipWithIndex.map { case (tpe, i) => s"${tpe}.${name}(x._${i + 1})" }
        tuple(m)
      }

      def nullaryTuple(name: String) = {
        val m = synTypes.map(tpe => s"${tpe}.${name}")
        tuple(m)
      }

      block"""
        |package cats.kernel
        |package instances
        |
        |trait TupleInstances1 extends TupleInstances2 {
        -  implicit def catsKernelStdHashForTuple${arity}[${`A..N`}](implicit ${constraints("Hash")}): Hash[${`(A..N)`}] =
        -    new Hash[${`(A..N)`}] {
        -      def hash(x: ${`(A..N)`}): Int = ${unaryMethod("hash").mkString(s"$tupleNHeader(", ", ", ")")}.hashCode()
        -      def eqv(x: ${`(A..N)`}, y: ${`(A..N)`}): Boolean = ${binMethod("eqv").mkString(" && ")}
        -    }
        -
        -  implicit def catsKernelStdPartialOrderForTuple${arity}[${`A..N`}](implicit ${constraints("PartialOrder")}): PartialOrder[${`(A..N)`}] =
        -    new PartialOrder[${`(A..N)`}] {
        -      def partialCompare(x: ${`(A..N)`}, y: ${`(A..N)`}): Double =
        -        ${binMethod("partialCompare").mkString("Array(", ", ", ")")}.find(_ != 0.0).getOrElse(0.0)
        -    }
        |}
      """
    }
  }


  object GenTupleInstances2 extends Template {
    override def range: IndexedSeq[Int] = 1 to maxArity

    def filename(root: File): File = root / "cats" / "kernel" / "instances" / "TupleInstances2.scala"

    def content(tv: TemplateVals): String = {
      import tv._

      def constraints(constraint: String) =
        synTypes.map(tpe => s"${tpe}: ${constraint}[${tpe}]").mkString(", ")

      def tuple(results: TraversableOnce[String]) = {
        val resultsVec = results.toVector
        val a = synTypes.size
        val r = s"${0.until(a).map(i => resultsVec(i)).mkString(", ")}"
        if (a == 1) "Tuple1(" ++ r ++ ")"
        else s"(${r})"
      }

      def binMethod(name: String) =
        synTypes.zipWithIndex.iterator.map {
          case (tpe, i) =>
            val j = i + 1
            s"${tpe}.${name}(x._${j}, y._${j})"
        }

      def binTuple(name: String) =
        tuple(binMethod(name))

      def unaryTuple(name: String) = {
        val m = synTypes.zipWithIndex.map { case (tpe, i) => s"${tpe}.${name}(x._${i + 1})" }
        tuple(m)
      }

      def nullaryTuple(name: String) = {
        val m = synTypes.map(tpe => s"${tpe}.${name}")
        tuple(m)
      }

      block"""
        |package cats.kernel
        |package instances
        |
        |trait TupleInstances2 {
        -  implicit def catsKernelStdEqForTuple${arity}[${`A..N`}](implicit ${constraints("Eq")}): Eq[${`(A..N)`}] =
        -    new Eq[${`(A..N)`}] {
        -      def eqv(x: ${`(A..N)`}, y: ${`(A..N)`}): Boolean = ${binMethod("eqv").mkString(" && ")}
        -    }
        |}
      """
    }
  }

}<|MERGE_RESOLUTION|>--- conflicted
+++ resolved
@@ -133,8 +133,6 @@
         -      def inverse(x: ${`(A..N)`}): ${`(A..N)`} = ${unaryTuple("inverse")}
         -    }
         -
-<<<<<<< HEAD
-=======
         -  implicit def catsKernelStdCommutativeGroupForTuple${arity}[${`A..N`}](implicit ${constraints("CommutativeGroup")}): CommutativeGroup[${`(A..N)`}] =
         -    new CommutativeGroup[${`(A..N)`}] {
         -      def combine(x: ${`(A..N)`}, y: ${`(A..N)`}): ${`(A..N)`} = ${binTuple("combine")}
@@ -147,7 +145,6 @@
         -      def eqv(x: ${`(A..N)`}, y: ${`(A..N)`}): Boolean = ${binMethod("eqv").mkString(" && ")}
         -    }
         -
->>>>>>> 7eb3e8dc
         -  implicit def catsKernelStdMonoidForTuple${arity}[${`A..N`}](implicit ${constraints("Monoid")}): Monoid[${`(A..N)`}] =
         -    new Monoid[${`(A..N)`}] {
         -      def combine(x: ${`(A..N)`}, y: ${`(A..N)`}): ${`(A..N)`} = ${binTuple("combine")}
