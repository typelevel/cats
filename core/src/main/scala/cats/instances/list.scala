--- conflicted
+++ resolved
@@ -73,12 +73,11 @@
           G.map2Eval(f(a), lglb)(_ :: _)
         }.value
 
-<<<<<<< HEAD
       override def traverseM[G[_], A, B](fa: List[A])(f: A => G[B])(implicit G: Monad[G]): G[List[B]] =
         G.map(foldM[G, A, List[B]](fa, List.empty[B]) { (listB, a) =>
           G.map(f(a))(_ :: listB)
         })(_.reverse)
-=======
+
       override def mapWithIndex[A, B](fa: List[A])(f: (A, Int) => B): List[B] =
         fa.iterator.zipWithIndex.map(ai => f(ai._1, ai._2)).toList
 
@@ -102,7 +101,6 @@
             else if (idx == 0) Some(h)
             else get(tail)(idx - 1)
         }
->>>>>>> ef64ff8d
 
       override def exists[A](fa: List[A])(p: A => Boolean): Boolean =
         fa.exists(p)
