<<<<<<< HEAD
## Version 1.0.0-RC2

> 2017 Nov 25
=======
## Version 1.0.1

> 2017 Dec 31

There is zero code change since 1.0.0. This is a release to fix the 1.0.0-MF issue that on Maven 1.0.0-MF is deemed later than 1.0.0. 
For details see [#2131](https://github.com/typelevel/cats/issues/2131)


## Version 1.0.0

> 2017 Dec 25

### Documentation Improvements/Additions:

* [#2121](https://github.com/typelevel/cats/pull/2121) Update deprecations to `product{L,R}` instead of `ap{L,R}`  by @rossabaker
* [#2086](https://github.com/typelevel/cats/pull/2086) Add doctest examples for `Apply` by @ceedubs
* [#2080](https://github.com/typelevel/cats/pull/2080) Add grouping to scaladoc for arity methods by @ceedubs  



## Version 1.0.0-RC2

> 2017 Dec 18
>>>>>>> dc6b643d

### Breaking changes and migration

* [#2039](https://github.com/typelevel/cats/pull/2039) Remove `Applicative#traverse` and `Applicative#sequence` by @kubukoz
* [#2033](https://github.com/typelevel/cats/pull/2033) standardise on `liftF` and add `liftK` to transformers by @SystemFw
* [#2083](https://github.com/typelevel/cats/pull/2083) Change forEffect/followedBy to productL/productR by @Jacoby6000
* [#2088](https://github.com/typelevel/cats/pull/2088) Add `InvariantSemigroupal` and `ability` to turn `Monoidal`s to `Monoid`s by @LukaJCB

### New features / enhancements (API, instances, data types, etc.):

* [#1949](https://github.com/typelevel/cats/pull/1949) Add ::: to NonEmptyList by @jcranky
* [#2020](https://github.com/typelevel/cats/pull/2020) Add `foldl` and `foldr` aliases to `Foldable` by @felixmulder
* [#2024](https://github.com/typelevel/cats/pull/2024) Optimize foldMap implementations with combineAll by @carymrobbins
* [#1938](https://github.com/typelevel/cats/pull/1938) Add more Parallel instances by @LukaJCB
* [#2030](https://github.com/typelevel/cats/pull/2030) added `collectFirst` and `collectFirstSome` to `Foldable` by @kailuowang
* [#1977](https://github.com/typelevel/cats/pull/1977) Add Ior Monad Transformer by @frroliveira
* [#2038](https://github.com/typelevel/cats/pull/2038) Add &> and <& as syntax for Parallel by @LukaJCB
* [#1981](https://github.com/typelevel/cats/pull/1981) Add UnorderedFoldable and UnorderedTraverse by @LukaJCB
* [#2047](https://github.com/typelevel/cats/pull/2047) CommutativeMonoid instance for SortedMap by @alonsodomin
* [#2043](https://github.com/typelevel/cats/pull/2043) Removed deprecation of >> and changed its param to be a by-name by @mpilquist
* [#2034](https://github.com/typelevel/cats/pull/2034) Add ContravariantMonoidal by @stephen-lazaro
* [#2057](https://github.com/typelevel/cats/pull/2057) Add `Ior.fromEither` by @markus1189
* [#2056](https://github.com/typelevel/cats/pull/2056) Functor.fmap by @fosskers
* [#2059](https://github.com/typelevel/cats/pull/2059) Add Parallel instance for Ior by @andyscott
* [#2061](https://github.com/typelevel/cats/pull/2061) Add `MonadError.rethrow` by @SystemFw
* [#2072](https://github.com/typelevel/cats/pull/2072) added a default id for Arrow by @kailuowang
* [#2063](https://github.com/typelevel/cats/pull/2063) Added `merge` (product) to `Arrow` for arrows composition by @marcobattaglia
* [#2060](https://github.com/typelevel/cats/pull/2060) Add parallel instance for IorT by @andyscott
* [#2046](https://github.com/typelevel/cats/pull/2046) Add distributive typeclass and some instances by @coltfred
* [#2099](https://github.com/typelevel/cats/pull/2099) CommutativeMonad and CommutativeFlatMap instances for Tuple2 by @ceedubs
* [#2096](https://github.com/typelevel/cats/pull/2096) Add Arrow Choice by @stephen-lazaro
* [#2098](https://github.com/typelevel/cats/pull/2098) Add a CommutativeMonoid for Map by @ceedubs
* [#2101](https://github.com/typelevel/cats/pull/2101) Add Semigroup.instance method by @jozic
* [#2103](https://github.com/typelevel/cats/pull/2103) CommutativeMonad for Eval by @ceedubs
* [#2104](https://github.com/typelevel/cats/pull/2104) Add Commutative{Monad, FlatMap} instances for IdT by @ceedubs
* [#2105](https://github.com/typelevel/cats/pull/2105) Some Kleisli instance cleanup by @ceedubs
* [#2110](https://github.com/typelevel/cats/pull/2110) add `Comparison` to `cats` package by @kailuowang
* [#2112](https://github.com/typelevel/cats/pull/2112) CoflatMap Instance for Applicative by @ChristopherDavenport
* [#2116](https://github.com/typelevel/cats/pull/2116) conversion `PartialOrder` to `PartialOrdering` and `Hash` to `Hashing`  by @kailuowang
* [#2100](https://github.com/typelevel/cats/pull/2100) Add `comparison` method in `Order` companion object by @ceedubs


### Bug fixes:

* [#2011](https://github.com/typelevel/cats/pull/2011) Rename ContravariantCartesian.scala to ContravariantSemigroupal.scala by @iravid
* [#2016](https://github.com/typelevel/cats/pull/2016) Removed redundant Eq instance by @denisrosset
* [#2029](https://github.com/typelevel/cats/pull/2029) make sure that EitherT MonadError syntax works the old way by @kailuowang


### Documentation Improvements/Additions:

* [#2007](https://github.com/typelevel/cats/pull/2007) move alleycats in readme by @kailuowang
* [#2008](https://github.com/typelevel/cats/pull/2008) Upgrade Scalafix instructions by @gabro
* [#2009](https://github.com/typelevel/cats/pull/2009) Correct it's -> its documentation errors by @kellen
* [#2017](https://github.com/typelevel/cats/pull/2017) Fix alleycats module name by @benhutchison
* [#2023](https://github.com/typelevel/cats/pull/2023) Fixes in Arrow docs by @Jasper-M
* [#2026](https://github.com/typelevel/cats/pull/2026) Correctly close a tut:silent block in faq by @vendethiel
* [#2027](https://github.com/typelevel/cats/pull/2027) Rename Validation to Validated in Validated docs by @Ttcao
* [#2036](https://github.com/typelevel/cats/pull/2036) Clean up applicative syntax doc by @bkirwi
* [#2035](https://github.com/typelevel/cats/pull/2035) Do not redirect to cats-mtl for MonadCombine by @vendethiel
* [#2048](https://github.com/typelevel/cats/pull/2048) Add direct link to the scaladoc by @fagossa
* [#2050](https://github.com/typelevel/cats/pull/2050) Link Directly to Cats Package in ScalaDoc by @stephen-lazaro
* [#2031](https://github.com/typelevel/cats/pull/2031) Add parallel docs by @LukaJCB
* [#2045](https://github.com/typelevel/cats/pull/2045) Fix scalafix testing instructions by @kubukoz
* [#2068](https://github.com/typelevel/cats/pull/2068) Update symbols table by @stephen-lazaro
* [#2070](https://github.com/typelevel/cats/pull/2070) Add some doctest examples for Alternative methods by @ceedubs
* [#2065](https://github.com/typelevel/cats/pull/2065) added entry for sbt-catalysts by @kailuowang
* [#2071](https://github.com/typelevel/cats/pull/2071) Add doc example for imap by @ceedubs
* [#2073](https://github.com/typelevel/cats/pull/2073) Add doctests for `Ior.fromOptions` by @markus1189
* [#2077](https://github.com/typelevel/cats/pull/2077) Add some doctest examples for SemigroupK/MonoidK by @ceedubs
* [#2079](https://github.com/typelevel/cats/pull/2079) Add doctest examples for Applicative by @ceedubs
* [#2095](https://github.com/typelevel/cats/pull/2095) Update guidelines.md by @kailuowang
* [#2108](https://github.com/typelevel/cats/pull/2108) Update version of deprecation to 1.0.0-RC2 by @rossabaker


### Build improvements/dependency updates

* [#2028](https://github.com/typelevel/cats/pull/2028) Lawtesting: Update scalacheck-shapeless and cats by @vendethiel
* [#2065](https://github.com/typelevel/cats/pull/2065) improve build by not displaying each success test by @kailuowang
* [#2106](https://github.com/typelevel/cats/pull/2106) Update to latest patch versions of scala by @ceedubs
* [#2114](https://github.com/typelevel/cats/pull/2114) sbt-coursier 1.0.0 by @sullis

### Testing improvements

* [#2037](https://github.com/typelevel/cats/pull/2037) Tests: MonadCombine->Alternative, add missing ones by @vendethiel 
* [#2052](https://github.com/typelevel/cats/pull/2052) Add labels to prop produced from IsEq by @nigredo-tori
* [#2053](https://github.com/typelevel/cats/pull/2053) Fix #2051, Remove superfluous implicit by @rsoeldner
* [#2081](https://github.com/typelevel/cats/pull/2081) Reduce redundancy in Semigroup and Eq test names by @ceedubs
* [#2097](https://github.com/typelevel/cats/pull/2097) added distributeIdentityLaw by @kailuowang



## Version 1.0.0-RC1

> 2017 Oct 21 

This is the only planned release candidate release prior to 1.0.0. 

### Breaking changes and migration 

* [#1964](https://github.com/typelevel/cats/pull/1964) Require an `Order` instance for `NonEmptyList`'s groupBy function  by @igstan
* [#1961](https://github.com/typelevel/cats/pull/1961) rename `Cartesian` to `Semigroupal`  by @kailuowang
* [#1955](https://github.com/typelevel/cats/pull/1955) Deprecate `FlatMap`'s `>>` and `<<`  by @LukaJCB
* [#1947](https://github.com/typelevel/cats/pull/1947) Rename `EitherT.liftT` to `EitherT.liftF`  by @aeons
* [#1934](https://github.com/typelevel/cats/pull/1934) Restruct `functor`  by @kailuowang
* [#1803](https://github.com/typelevel/cats/pull/1803) Convert `ReaderWriterStateT` to `IndexedReaderWriterStateT`  by @iravid
* [#1775](https://github.com/typelevel/cats/pull/1775) Convert `StateT` to `IndexedStateT`  by @iravid
* [#1098](https://github.com/typelevel/cats/pull/1098) Add a different `MonoidK` and `SemigroupK` instance for `Kleisli`  by @peterneyens
* [#1922](https://github.com/typelevel/cats/pull/1922) Make kernel laws consistent with core laws  by @LukaJCB
* [#1838](https://github.com/typelevel/cats/pull/1838) Sync `NonEmptyList` and `NonEmptyVector` methods by @durban
* [#1914](https://github.com/typelevel/cats/pull/1914) Add `Invariant` instances for kernel type classes by @LukaJCB 
* [#1980](https://github.com/typelevel/cats/pull/1980) Make `iterateRight` in `Foldable` sound  by @LukaJCB 
* [#1972](https://github.com/typelevel/cats/pull/1972) Add `SortedMap` and `SortedSet` instances/Move `Set` and `Map` instances to Alleycats by @LukaJCB/@kailuowang 
* [#1997](https://github.com/typelevel/cats/pull/1997) Minimizing typeclass surface in cats-kernel  by @denisrosset  
* [#1987](https://github.com/typelevel/cats/pull/1987) Add `mapK` to `transformers`  by @andyscott / @LukaJCB  

To migrate from 1.0.0-MF.

* The rename of `Cartesian` to `Semigroupal` and `EitherT.liftT` to `EitherT.liftF` can be done automatically through scalafix we provide. See instructions [here](https://github.com/typelevel/cats/blob/master/scalafix/README.md).
* For `FlatMap`'s `>>` and `<<`, use `Apply`'s `*>` and `<*` instead.
* `Profunctor` and `Strong` were moved to the `cats.arrow` package,  `Bifunctor`, `Invariant` and `Contravariant` were moved to the `cats` root package.
* `SemigroupK[λ[α => Kleisli[F, α, α]]]` and `MonoidK[λ[α => Kleisli[F, α, α]]]` are no longer implicitly available, Use `Kleisli.endoSemigroupK` and `Kleisli.endoMonoidK` to get them explicitly.
* law testing for type classes in `cats.kernel` was made consistent with the law testing in `cats.core`. Check [here](https://typelevel.org/cats/typeclasses/lawtesting.html) for a guide on how to test cats type class instances. 
* `NonEmptyList.concat` that takes `NonEmptlyList` was deprecated, use `NonEmptyList.concatNel` instead.
* `Monoid` no longer has a `InvariantMonoidal` instance, we discovered that it's not lawful. It has have an `Invariant` and a `Semigroupal` (new name for `Cartesian`) instance. 
* `Foldable.iterateRight` now takes an `Iterable` instead of `Iterator`, see #1973 for rationale. 
* `Foldable` for `Set` and `Traversable` for `Map` were moved to Alleycats, see #1831 for rationale.
* `cats.data.Kleisli#transform` and `cats.free.Coyoneda#transform` were deprecated and replaced by `mapK`

### New features / enhancements (API, instances, data types, etc.):

* [#1958](https://github.com/typelevel/cats/pull/1958) Add `FlatMap#flatTap`, a more principled version of the kestrel combinator.  by @hrhino
* [#1950](https://github.com/typelevel/cats/pull/1950) more instances for `Hash` (#1712): `Queue`/`Duration`  by @ctongfei
* [#1942](https://github.com/typelevel/cats/pull/1942) add `traverseN` to cartesian syntax by @julien-truffaut
* [#1939](https://github.com/typelevel/cats/pull/1939) Add `guard` to `Alternative`  by @SystemFw
* [#1933](https://github.com/typelevel/cats/pull/1933) Add syntax for `ApplicativeError`.fromEither  by @tpolecat
* [#1921](https://github.com/typelevel/cats/pull/1921) Optimize `FreeApplicative.product`  by @peterneyens
* [#1910](https://github.com/typelevel/cats/pull/1910) Add `NonEmptyList.ofInitLast`  by @eddsteel
* [#1888](https://github.com/typelevel/cats/pull/1888) Enhances stack safety for `Eval`.  by @non
* [#1885](https://github.com/typelevel/cats/pull/1885) Add `zipWith` to `NonEmptyList` and `NonEmptyVector`  by @LukaJCB
* [#1882](https://github.com/typelevel/cats/pull/1882) convert trait into abstract class for better bin compact  by @kailuowang
* [#1878](https://github.com/typelevel/cats/pull/1878) Add some instances we were missing.  by @non
* [#1858](https://github.com/typelevel/cats/pull/1858) Add `NonEmptyList#partitionE`  by @LukaJCB
* [#1847](https://github.com/typelevel/cats/pull/1847) Add right and left functor to `BiFunctor`  by @LukaJCB
* [#1840](https://github.com/typelevel/cats/pull/1840) Add `Foldable` and `Traversable` instances for `Free`  by @aaronlevin
* [#1819](https://github.com/typelevel/cats/pull/1819) Added more implementations of `map2Eval` in progress  by @johnynek
* [#1811](https://github.com/typelevel/cats/pull/1811) Move tuple `Cartesian` syntax implicit parameter  by @DavidGregory084
* [#1809](https://github.com/typelevel/cats/pull/1809) Add iterateWhileM and iterateUntilM  by @drbild
* [#1790](https://github.com/typelevel/cats/pull/1790) Implement EitherT#leftFlatMap and EitherT#leftSemiflatMap  by @vendethiel
* [#1784](https://github.com/typelevel/cats/pull/1784) Add `existsM` and `forallM` to Foldable  by @refried
* [#1712](https://github.com/typelevel/cats/pull/1712) Hash typeclass  by @ctongfei
* [#1976](https://github.com/typelevel/cats/pull/1976) Reduced usage of `fold` in `Validated` for better performance by @kailuowang
* [#1967](https://github.com/typelevel/cats/pull/1967) Add a few type classes to generated tuple instances by @edmundnoble/@kailuowang
* [#1984](https://github.com/typelevel/cats/pull/1984) Welcome, Alleycats  by @kailuowang
* [#1927](https://github.com/typelevel/cats/pull/1927) Add `CommutativeApply` and `CommutativeApplicative`  by @LukaJCB
* [#1837](https://github.com/typelevel/cats/pull/1837) Add `Parallel` type class  by @LukaJCB
* [#1998](https://github.com/typelevel/cats/pull/1998) Add `Validated.cond` and `Validated.condNel`  by @andyscott


### Bug fixes:

* [#1917](https://github.com/typelevel/cats/pull/1917) Don't use package object convention for object source path  by @travisbrown
* [#1804](https://github.com/typelevel/cats/pull/1804) workaround for a possible scala bug in show for value class  by @kailuowang
* [#1980](https://github.com/typelevel/cats/pull/1980) Make `iterateRight` in `Foldable` sound  by @LukaJCB 

### Documentation Improvements/Additions:

* [#1970](https://github.com/typelevel/cats/pull/1970) Add docs for `StateT` and `IndexedStateT`  by @iravid
* [#1956](https://github.com/typelevel/cats/pull/1956) Mention the right issue number of doom.  by @hrhino
* [#1952](https://github.com/typelevel/cats/pull/1952) Added examples of `Arrow` composition  by @raymondtay
* [#1946](https://github.com/typelevel/cats/pull/1946) Give higher priority to partial-unification fix  by @LukaJCB
* [#1944](https://github.com/typelevel/cats/pull/1944) Fix typo.  by @jooohn
* [#1924](https://github.com/typelevel/cats/pull/1924) Add docs for Arrow  by @zliu41
* [#1923](https://github.com/typelevel/cats/pull/1923) Update footer  by @kailuowang
* [#1920](https://github.com/typelevel/cats/pull/1920) Document naming implicits according to @non s comment in #1061  by @tbje
* [#1916](https://github.com/typelevel/cats/pull/1916) Fix tiny extra vowel typo  by @andyscott
* [#1915](https://github.com/typelevel/cats/pull/1915) Consolidate readme.md and index.md  by @kailuowang
* [#1913](https://github.com/typelevel/cats/pull/1913) updated footer  by @kailuowang
* [#1905](https://github.com/typelevel/cats/pull/1905) s/rewrites/rules and update scalafix version in the README  by @gabro
* [#1903](https://github.com/typelevel/cats/pull/1903) `Validated` beginners doc  by @AlejandroME
* [#1901](https://github.com/typelevel/cats/pull/1901) added FAQ item diff between cats and scalaz  by @kailuowang
* [#1900](https://github.com/typelevel/cats/pull/1900) add newts to related projects  by @kailuowang
* [#1899](https://github.com/typelevel/cats/pull/1899) Fix symbol signature for right and left apply in faq.md  by @suhasgaddam
* [#1897](https://github.com/typelevel/cats/pull/1897) add bin compat goal  by @kailuowang
* [#1895](https://github.com/typelevel/cats/pull/1895) trying to fix contributing page  by @kailuowang
* [#1894](https://github.com/typelevel/cats/pull/1894) Fix typo in background image of homepage.  by @Ttcao
* [#1890](https://github.com/typelevel/cats/pull/1890) Doc: Correct the URL of cats-mtl to the typelevel repository  by @richardimaoka
* [#1884](https://github.com/typelevel/cats/pull/1884) Rename typeclass => type class in Readme.md  by @LukaJCB
* [#1880](https://github.com/typelevel/cats/pull/1880) Add law testing guide  by @LukaJCB
* [#1875](https://github.com/typelevel/cats/pull/1875) Fix typo in `SemigroupK` scaladoc  by @LukaJCB
* [#1874](https://github.com/typelevel/cats/pull/1874) Fix typo in `WriterT` tests  by @LukaJCB
* [#1873](https://github.com/typelevel/cats/pull/1873) Add pureconfig and finch to ecosystem project list  by @kailuowang
* [#1872](https://github.com/typelevel/cats/pull/1872) Fix couple of typos in CHANGES.md  by @LukaJCB
* [#1871](https://github.com/typelevel/cats/pull/1871) Fix typo in `Traverse#traverseWithIndexM`  by @LukaJCB
* [#1857](https://github.com/typelevel/cats/pull/1857) Fix typo (Foldabale => Foldable)  by @LukaJCB
* [#1856](https://github.com/typelevel/cats/pull/1856) Remove mtl classes from menu  by @LukaJCB
* [#1854](https://github.com/typelevel/cats/pull/1854) Add EitherT docs  by @Technius
* [#1846](https://github.com/typelevel/cats/pull/1846) Add `grafter` to the list of Typelevel projects using cats  by @etorreborre
* [#1845](https://github.com/typelevel/cats/pull/1845) Adding the origami project to the list of Typelevel projects using cats  by @etorreborre
* [#1827](https://github.com/typelevel/cats/pull/1827) add trailing slashes to URLs  by @larsrh
* [#1822](https://github.com/typelevel/cats/pull/1822) Add docs for `Ior`  by @LukaJCB
* [#1820](https://github.com/typelevel/cats/pull/1820) Fix links  by @n4to4
* [#1817](https://github.com/typelevel/cats/pull/1817) Add seals to related projects  by @durban
* [#1816](https://github.com/typelevel/cats/pull/1816) Add `Eval` documentation  by @LukaJCB
* [#1814](https://github.com/typelevel/cats/pull/1814) remove outdated TODOs  by @kailuowang
* [#1808](https://github.com/typelevel/cats/pull/1808) minor link change  by @kailuowang
* [#1806](https://github.com/typelevel/cats/pull/1806) add notes to cartesian migration  by @kailuowang
* [#1799](https://github.com/typelevel/cats/pull/1799) add decline to project list  by @kailuowang
* [#1796](https://github.com/typelevel/cats/pull/1796) add `Foldable.existsM/forallM` to docs  by @refried
* [#1792](https://github.com/typelevel/cats/pull/1792) Add size control for typeclass diagram  by @LukaJCB
* [#1789](https://github.com/typelevel/cats/pull/1789) Add documentation for `Show`  by @LukaJCB
* [#1788](https://github.com/typelevel/cats/pull/1788) Add `Eq` docs  by @LukaJCB
* [#1787](https://github.com/typelevel/cats/pull/1787) Add `NonEmptyTraverse` docs  by @LukaJCB
* [#1781](https://github.com/typelevel/cats/pull/1781) promoting the ecosystem in readme a bit and fixed a typo  by @kailuowang
* [#1779](https://github.com/typelevel/cats/pull/1779) quick date fix  by @kailuowang
* [#1756](https://github.com/typelevel/cats/pull/1756) Add piecemeal import guide  by @LukaJCB
* [#1777](https://github.com/typelevel/cats/pull/1777) Add `Reducible` docs  by @LukaJCB
* [#1985](https://github.com/typelevel/cats/pull/1985) Links "LawTesting.md" in FAQ and TypeClasses pages  by @AlejandroME 
* [#1993](https://github.com/typelevel/cats/pull/1993) Added examples for `Cokleisli`  by @raymondtay  

### Build improvements/dependency updates
 
* [#1948](https://github.com/typelevel/cats/pull/1948) Update scalafix project dependencies  by @aeons
* [#1926](https://github.com/typelevel/cats/pull/1926) Update coursier to version 1.0.0-RC12  by @mxl
* [#1925](https://github.com/typelevel/cats/pull/1925) temporarily disable MiMa check on kernel  by @kailuowang
* [#1918](https://github.com/typelevel/cats/pull/1918) Update sbt-microsites to 0.7.0  by @LukaJCB
* [#1902](https://github.com/typelevel/cats/pull/1902) Upgrade Scalafix to 0.5.0-RC2  by @gabro
* [#1898](https://github.com/typelevel/cats/pull/1898) Update various sbt plugins  by @fthomas
* [#1892](https://github.com/typelevel/cats/pull/1892) Remove deprecated requiresDOM setting  by @fthomas
* [#1889](https://github.com/typelevel/cats/pull/1889) Add val for "compile-time" sbt Configuration  by @fthomas
* [#1887](https://github.com/typelevel/cats/pull/1887) Update sbt-pgp to 1.1.0  by @fthomas
* [#1886](https://github.com/typelevel/cats/pull/1886) Update Scala.js to 0.6.20  by @fthomas
* [#1876](https://github.com/typelevel/cats/pull/1876) build: use curly braces for disabling tasks  by @fthomas
* [#1868](https://github.com/typelevel/cats/pull/1868) Update sbt-microsites to 0.6.1  by @BennyHill
* [#1866](https://github.com/typelevel/cats/pull/1866) Revert scalatest to 3.0.3  by @BennyHill
* [#1865](https://github.com/typelevel/cats/pull/1865) Set simulacrum version to 0.11.0  by @BennyHill
* [#1864](https://github.com/typelevel/cats/pull/1864) Set scalaz version to 7.2.15  by @BennyHill
* [#1862](https://github.com/typelevel/cats/pull/1862) Bump kind-projector version to 0.9.4  by @shokohara
* [#1861](https://github.com/typelevel/cats/pull/1861) Update sbt-scoverage to 1.5.1  by @fthomas
* [#1860](https://github.com/typelevel/cats/pull/1860) Update sbt-pgp to 1.1.0-M1  by @LukaJCB
* [#1859](https://github.com/typelevel/cats/pull/1859) Update sbt-sonatype  by @LukaJCB
* [#1852](https://github.com/typelevel/cats/pull/1852) Remove sbt-ghpages because it is pulled in by sbt-microsites  by @fthomas
* [#1849](https://github.com/typelevel/cats/pull/1849) Update sbt-git to 0.9.3  by @fthomas
* [#1844](https://github.com/typelevel/cats/pull/1844) Replace botBuild with sbt-travisci's isTravisBuild  by @fthomas
* [#1843](https://github.com/typelevel/cats/pull/1843) Update sbt-unidoc to 0.4.1  by @fthomas
* [#1842](https://github.com/typelevel/cats/pull/1842) Update partial-unification plugin to 1.1.0  by @fthomas
* [#1839](https://github.com/typelevel/cats/pull/1839) Update scalastyle-sbt-plugin to 1.0.0  by @fthomas
* [#1829](https://github.com/typelevel/cats/pull/1829) Update sbt-release to 1.0.6  by @fthomas
* [#1828](https://github.com/typelevel/cats/pull/1828) Update sbt-jmh to 0.2.27  by @fthomas
* [#1826](https://github.com/typelevel/cats/pull/1826) Pass sbt settings without varargs expansion  by @fthomas
* [#1825](https://github.com/typelevel/cats/pull/1825) Update sbt-coursier to 1.0.0-RC10  by @fthomas
* [#1824](https://github.com/typelevel/cats/pull/1824) Update sbt-mima-plugin to 0.1.17  by @fthomas
* [#1821](https://github.com/typelevel/cats/pull/1821) Update sbt-doctest to 0.7.0  by @fthomas
* [#1795](https://github.com/typelevel/cats/pull/1795) Bump discipline version to 0.8  by @shokohara
* [#1793](https://github.com/typelevel/cats/pull/1793) Add Scalafix rewrites for 1.0.0  by @gabro
* [#1782](https://github.com/typelevel/cats/pull/1782) Bump scalacheck version to 1.13.5  by @shokohara
* [#1780](https://github.com/typelevel/cats/pull/1780) Bump machinist version to 0.6.2  by @shokohara
* [#1778](https://github.com/typelevel/cats/pull/1778) Bump sbt version to 0.13.16  by @shokohara

### Testing improvements

* [#1963](https://github.com/typelevel/cats/pull/1963) Move `followedBy`/`forEffect` tests to `ApplyTests`  by @peterneyens 
* [#1960](https://github.com/typelevel/cats/pull/1960) Harmonize naming of discipline test classes in cats-kernel-laws.  by @denisrosset 
* [#1953](https://github.com/typelevel/cats/pull/1953) Add a more direct tailRecM law.  by @johnynek 
* [#1906](https://github.com/typelevel/cats/pull/1906) Fix `Alternative` law checking for `IndexedStateT`.  by @iravid 
* [#1975](https://github.com/typelevel/cats/pull/1975) Unifies test naming standard.  by @AlejandroME  
* [#1999](https://github.com/typelevel/cats/pull/1999) Fix order of comparison for `EitherT.cond`.  by @andyscott  

### Scalafix for migration

* [#1813](https://github.com/typelevel/cats/pull/1813) Add `RenameInjectProdAndCoproduct`, `RenameTupleApplySyntax` and `RemoveSplit` Scalafix rewrites by @gabro
* [#1937](https://github.com/typelevel/cats/pull/1937) Add scalafix for `contramap`  by @LukaJCB



## Version 1.0.0-MF

> 2017 Aug 3

`MF` stands for milestone final. This is the last non-RC release before 1.0.0.
 The main purpose/focus of this release is to offer a relatively stable API to
 work with prior to 1.0.0. It can be deemed as a proposal for the final API
 we are going to maintain binary compatibility after 1.0.
 We will give community some time to validate it before we release 1.0.0-RC1.
 
### To migrate from 0.9.0

We apologize for the number of breaking changes in this release. We are trying to include
as many breaking changes as possible in this release before we lock down the API. 
  
 * `cats` no longer publishes the all-inclusive bundle package `"org.typelevel" % "cats"`, use `cats-core`, `cats-free`, or `cats-law` 
   accordingly instead. If you need `cats.free`, use `"org.typelevel" % "cats-free"`, if you need `cats-laws` use 
   `"org.typelevel" % "cats-laws"`, if neither, use `"org.typelevel" % "cats-core"`.
 * `cats.free.Inject` is moved from `cats-free` to `cats-core` and renamed to `cats.InjectK`;
   `cats.data.Prod` is renamed to `cats.data.Tuple2K`; `cats.data.Coproduct` is renamed to
   `cats.data.EitherK`
 * All `Unapply` enabled methods, e.g. `sequenceU`, `traverseU`, etc. are removed. `Unapply`
   enabled syntax ops are also removed. Please use the partial unification SI-2712 fix
   instead. The easiest way might be this [sbt-plugin](https://github.com/fiadliel/sbt-partial-unification).
 *  `FunctorFilter`, `MonadFilter`, `MonadReader`, `MonadState`, `MonadTrans`, `MonadWriter` and `TraverseFilter` are no longer in `cats`, the functionalities they provided are inherited by the new [cats-mtl](https://github.com/typelevel/cats-mtl) project. Please check [here](https://github.com/typelevel/cats-mtl#migration-guide) for migration guide.
 *  `MonadCombine` is no longer in cats. Use `Alternative` or `Monad` + `MonoidK` instead.
 * `CartesianBuilder` (i.e. `|@|`) syntax is deprecated, use the apply syntax on tuples instead. E.g. `(x |@| y |@| z).map(...)` should be replaced by `(x, y, z).mapN(...)`. If you are getting "`mapN` not found" error message, it could be due to SI-2712, see the 3rd migration item above. 
 * Apply syntax on tuple (e.g. `(x, y, z).map3(...)`)  was moved from `cats.syntax.tuple._` to `cats.syntax.apply._` and renamed to `mapN`, `contramapN` and `imapN` respectively.
 * The creation methods (`left`, `right`, `apply`, `pure`, etc.) in `EitherT` were improved to take less
   type arguments.
 * Several `cats-core` type class instances for `cats.kernel` were moved from their companion objects to separate traits
   and thus require imports from `cats.instances.xxx._` (or the recommended `import cats.implicits._`) now. See #1659 for more details. 
 * `Free.suspend` is renamed to `Free.defer` for consistency. 
 * `traverse1_`, `intercalate1` and `sequence1_` in `Reducible` were renamed to `nonEmptyTraverse_`, `nonEmptyIntercalate` and `nonEmptySequence_` respectively. 
 * `foldLeftM` is removed from `Free`, use `foldM` on `Foldable` instead, see #1117 for detail. 
 * `iteratorFoldM` was removed from `Foldable` due to #1716
 * `Split` is removed, and the method `split` is moved to `Arrow`. Note that only under `CommutativeArrow` does it guarantee the non-interference between the effects. see #1567

If you feel adventurous you can try the experimental Scalafix rewrites.
See all the available rewrites and the instructions [here](/scalafix/README.md).
### Breaking Changes:

 * [#1614](https://github.com/typelevel/cats/pull/1614): added `leftT` and improved existing lift API for `EitherT`. by @kailuowang
 * [#1596](https://github.com/typelevel/cats/pull/1596): Rename `Inject` to `InjectK`. by @andyscott
 * [#1589](https://github.com/typelevel/cats/pull/1589): Rename `Prod`, `Coproduct` to `Tuple2K` and `EitherK`. by @kailuowang
 * [#1583](https://github.com/typelevel/cats/pull/1583): Enable SI-2712 fix in cats / Remove unapply machinery. by @kailuowang
 * [#1679](https://github.com/typelevel/cats/pull/1679): remove `Unapply` class. by @kailuowang
 * [#1557](https://github.com/typelevel/cats/pull/1557): Improvements to `Inject`. @sellout
 * [#1659](https://github.com/typelevel/cats/pull/1659): move instances into separate trait. by @yilinwei
 * [#1709](https://github.com/typelevel/cats/pull/1709): Rename `suspend` to `defer`. by @peterneyens
 * [#1611](https://github.com/typelevel/cats/pull/1611): Renamed `traverse1_`, `intercalate1` and `sequence1_` in `Reducible`. by @LukaJCB
 * [#1117](https://github.com/typelevel/cats/pull/1117): `foldLeftM` without `Free`. by @TomasMikula 
 * [#1487](https://github.com/typelevel/cats/pull/1487): `Apply` syntax for tuples. by @DavidGregory084
 * [#1745](https://github.com/typelevel/cats/pull/1745): Deprecate `CartesianBuilder`. by @kailuowang
 * [#1758](https://github.com/typelevel/cats/pull/1758): stop publishing cats all bundle , start to publish cats-testkit. by @kailuowang
 * [#1766](https://github.com/typelevel/cats/pull/1766): Replace `Split` with `CommutativeArrow`, introduces `CommutativeMonad`. by @diesalbla
 * [#1751](https://github.com/typelevel/cats/pull/1751): Removed `FunctorFilter`, `MonadCombine`, `MonadFilter`, `MonadReader`, `MonadState`, `MonadTrans`, `MonadWriter`, `TraverseFilter`. by @edmundnoble
 
### New Features (API, instances, data types, etc):

 * [#1707](https://github.com/typelevel/cats/pull/1707): Add NEL/NEV one. by @peterneyens 
 * [#1680](https://github.com/typelevel/cats/pull/1680): ~~`MonadTrans` instance for RWST and make `MonadTrans` serializable.~~ by @wedens
 * [#1658](https://github.com/typelevel/cats/pull/1658): Add `Validated.validNel`. by @edmundnoble
 * [#1651](https://github.com/typelevel/cats/pull/1651): ~~Add state method to `MonadState`.~~ by @oskoi
 * [#1628](https://github.com/typelevel/cats/pull/1628): add init and size methods to `NonEmptyList`. by @jtjeferreira
 * [#1612](https://github.com/typelevel/cats/pull/1612): Add ensureWith to `Validated` and `Either` (#1550). by @LukaJCB
 * [#1598](https://github.com/typelevel/cats/pull/1598): Implement a `ReaderWriterStateT` data type . by @iravid
 * [#1706](https://github.com/typelevel/cats/pull/1706): Clean up `ReaderWriterStateT`. by @peterneyens
 * [#1594](https://github.com/typelevel/cats/pull/1594): Add `NonEmptyList#fromFoldable`. by @markus1189
 * [#1611](https://github.com/typelevel/cats/pull/1611): Added `NonEmptyTraverse`. by @LukaJCB
 * [#1592](https://github.com/typelevel/cats/pull/1592): added instances of `BitSet` to `allInstances`. by @kailuowang
 * [#1586](https://github.com/typelevel/cats/pull/1586): Add `Applicative.unit`. by @alexandru
 * [#1584](https://github.com/typelevel/cats/pull/1584): Move arbitrary instance of `StateT` to laws. by @kailuowang
 * [#1580](https://github.com/typelevel/cats/pull/1580): add `groupBy` to `NonEmptyList` and `groupByNel` to `List` syntax @julien-truffaut
 * [#1578](https://github.com/typelevel/cats/pull/1578): add `last`, `sortBy` and `sorted` to `NonEmptyList`. by @julien-truffaut
 * [#1571](https://github.com/typelevel/cats/pull/1571): added `whileM`, `untilM`, `iterateWhile`, etc to `Monad` . by @tpolecat & @kailuowang
 * [#1548](https://github.com/typelevel/cats/pull/1548): `MonadError` instance for `Ior`. by @leandrob13
 * [#1543](https://github.com/typelevel/cats/pull/1543): `MonadError` instance for `Kleisli`. by @durban
 * [#1540](https://github.com/typelevel/cats/pull/1540): `Ior` syntax. by @leandrob13
 * [#1537](https://github.com/typelevel/cats/pull/1537): Add `FlatMap.forEffect`. by @cranst0n
 * [#1531](https://github.com/typelevel/cats/pull/1531): Add piecemeal import for `MonadError`. by @peterneyens
 * [#1526](https://github.com/typelevel/cats/pull/1526): `Inject` for free programs. by @tpolecat
 * [#1464](https://github.com/typelevel/cats/pull/1464): Adding `get` for `Foldable`. by @yilinwei
 * [#1602](https://github.com/typelevel/cats/pull/1602): Stack-safe `Coyoneda`. by @edmundnoble
 * [#1725](https://github.com/typelevel/cats/pull/1725): Add `InjectK` laws. by @andyscott
 * [#1728](https://github.com/typelevel/cats/pull/1728): Adds an `As` class which represents subtyping relationships (`Liskov`). by @stew
 * [#1178](https://github.com/typelevel/cats/pull/1178): Add `Is` constructor for Leibniz equality. by @tel
 * [#1611](https://github.com/typelevel/cats/pull/1611): Add `NonEmptyTraverse` typeclass. by @LukaJCB
 * [#1736](https://github.com/typelevel/cats/pull/1736): Added `StackSafeMonad` mixin. by @djspiewak
 * [#1600](https://github.com/typelevel/cats/pull/1600): `Inject` for `Either`. by @andyscott
 * [#1746](https://github.com/typelevel/cats/pull/1746): Add `EitherNel` type alias for `Either[NonEmptyList[E], A]`. by @andyscott
 * [#1670](https://github.com/typelevel/cats/pull/1670): Add `Order`-> `Ordering` implicit conversion to implicits, instances. by @edmundnoble
 * [#1649](https://github.com/typelevel/cats/pull/1649): Make `Show` inherit from a contravariant base trait for `show` string interpolator to be covariant. by @edmundnoble
  * [#1761](https://github.com/typelevel/cats/pull/1761): Add index related helpers to `Traverse`. by @andyscott 
  * [#1769](https://github.com/typelevel/cats/pull/1769): Add `Kleisli` `tap`, `tapWith`. by @tpolecat
  * [#1739](https://github.com/typelevel/cats/pull/1739): Add `onError` and `adaptError` to `ApplicativeError`/`MonadError`. by @SystemFw
  * [#1644](https://github.com/typelevel/cats/pull/1644): Add `MonadError` instance for `EitherT` that recovers from `F[_]` errors. by @leandrob13 
  * [#1748](https://github.com/typelevel/cats/pull/1748): Stack-safe `FreeAppplicative`. by @edmundnoble
  * [#1516](https://github.com/typelevel/cats/pull/1516): Implement `NonEmptyList#Collect` . by @xavier-fernandez
 
  
### Code improvements:

 * [#1660](https://github.com/typelevel/cats/pull/1660): Override `fromTry` and `fromEither` for `Try` and `Either`. by @peterneyens
 * [#1642](https://github.com/typelevel/cats/pull/1642): Unseal `InjectK` to allow for extension by other libraries. by @andyscott
 * [#1641](https://github.com/typelevel/cats/pull/1641): Make `InjectK` use `FunctionK.id` for reflexive injection. by @andyscott
 * [#1618](https://github.com/typelevel/cats/pull/1618): Override some methods in `Kleisli` instances. by @peterneyens
 * [#1532](https://github.com/typelevel/cats/pull/1532): Override `Foldable` methods. by @peterneyens
 * [#1456](https://github.com/typelevel/cats/pull/1456): Consistency for ops classes. by @edmundnoble
 * [#1631](https://github.com/typelevel/cats/pull/1631): make all `PartialApplied` class value class to achieve zero cost. by @kailuowang
 * [#1696](https://github.com/typelevel/cats/pull/1696): Make `syntax.show` extend `ShowSyntax` instead of `Show.ToShowOps`. by @edmundnoble
 
### Bug fixes: 

* [#1735](https://github.com/typelevel/cats/pull/1735): `StateT` no longer violates laws. by @djspiewak
* [#1740](https://github.com/typelevel/cats/pull/1740):  removed `iteratorFoldM`. by @kailuowang

### Other miscellaneous improvements (documentation, tests, build):

 * [#1699](https://github.com/typelevel/cats/pull/1699): Link to sbt-partial-unification plugin . by @Blaisorblade   
 * [#1698](https://github.com/typelevel/cats/pull/1698): Update gitter chat room name to cats-dev. . by @kailuowang 
 * [#1695](https://github.com/typelevel/cats/pull/1695): update ETA for 1.0.0 . by @kailuowang   
 * [#1604](https://github.com/typelevel/cats/pull/1604): Add tut doc for `FunctionK` . by @ceedubs
 * [#1691](https://github.com/typelevel/cats/pull/1691): Build JVM before JS on travis. by @peterneyens
 * [#1677](https://github.com/typelevel/cats/pull/1677): Update readme with the new dev channel.. by @kailuowang
 * [#1673](https://github.com/typelevel/cats/pull/1673): Use 2 workers in JVM build. by @ceedubs
 * [#1671](https://github.com/typelevel/cats/pull/1671): Fixing `Eq[Function1]` in testsJS; break JS build to separate matrix build. by @kailuowang
 * [#1666](https://github.com/typelevel/cats/pull/1666): Use `Cogen` for arbitrary instances. by @ceedubs
 * [#1654](https://github.com/typelevel/cats/pull/1654): Update Circe URL. by @n4to4
 * [#1653](https://github.com/typelevel/cats/pull/1653): Fix typo in `FreeApplicative` doc.. by @takayuky
 * [#1647](https://github.com/typelevel/cats/pull/1647): Adds Freestyle to `Related Projects` list. by @raulraja
 * [#1638](https://github.com/typelevel/cats/pull/1638): Make simulacrum a compile time only dependency. by @peterneyens
 * [#1637](https://github.com/typelevel/cats/pull/1637): show(f:T) to show(t:T). by @PeterPerhac
 * [#1636](https://github.com/typelevel/cats/pull/1636): added some category theory into `FunctionK` document. by @kailuowang
 * [#1632](https://github.com/typelevel/cats/pull/1632): upgraded to scala 2.12.2 and 2.11.11 and scalaJs. by @kailuowang
 * [#1629](https://github.com/typelevel/cats/pull/1629): add unit test for variance on methods in `EitherT`. by @jtjeferreira
 * [#1622](https://github.com/typelevel/cats/pull/1622): Update `Discipline` and `ScalaTest`. by @peterneyens
 * [#1615](https://github.com/typelevel/cats/pull/1615): Fix doc for `InvariantMonoidal`. by @BenFradet
 * [#1609](https://github.com/typelevel/cats/pull/1609): Include `Id` docs in the menu. by @ceedubs
 * [#1591](https://github.com/typelevel/cats/pull/1591): Improve test coverage. by @peterneyens
 * [#1590](https://github.com/typelevel/cats/pull/1590): Check monad laws for `Cokleisli`. by @peterneyens
 * [#1588](https://github.com/typelevel/cats/pull/1588): Docs/Tutorial -- Simplify `Kleisli` example. by @RawToast
 * [#1581](https://github.com/typelevel/cats/pull/1581): restore the alphabetical order of maintainers list. by @kailuowang
 * [#1575](https://github.com/typelevel/cats/pull/1575): minor improvements to `tailRecM` doc. by @kailuowang
 * [#1570](https://github.com/typelevel/cats/pull/1570): fixed a paragraph order. by @kailuowang
 * [#1566](https://github.com/typelevel/cats/pull/1566): Fix mistake in documentation of `Group.remove`. by @LukaJCB
 * [#1563](https://github.com/typelevel/cats/pull/1563): Remove references of the NEL `OneAnd` alias. by @peterneyens
 * [#1561](https://github.com/typelevel/cats/pull/1561): Fix incorrect numbering in `FreeMonads` doc. by @cb372
 * [#1555](https://github.com/typelevel/cats/pull/1555): fix scala.js badge version. by @xuwei-k
 * [#1551](https://github.com/typelevel/cats/pull/1551): added `MonadError` and `ApplicativeError` to hierarchy diagram. by @kailuowang
 * [#1547](https://github.com/typelevel/cats/pull/1547): fix ref to non-existent dir in contributing. by @sullivan-
 * [#1546](https://github.com/typelevel/cats/pull/1546): add to `Monad` `ifM` example. by @sullivan-
 * [#1545](https://github.com/typelevel/cats/pull/1545): fix scaladoc for `Eval` methods `Unit`, `True`, `False`, `Zero`, `One`. by @sullivan-
 * [#1541](https://github.com/typelevel/cats/pull/1541): Switch from CrossVersion.full to CrossVersion.patch for TLS compatibi…. by @milessabin
 * [#1530](https://github.com/typelevel/cats/pull/1530): add a favicon for sbt-microsite. by @larsrh
 * [#1529](https://github.com/typelevel/cats/pull/1529): Fix typo in `Applicative` doc.. by @cranst0n
 * [#1525](https://github.com/typelevel/cats/pull/1525): Remove link to apply.html from menu. by @Leammas
 * [#1693](https://github.com/typelevel/cats/pull/1693): Clean up EitherT doctests. by @peterneyens
 * [#1697](https://github.com/typelevel/cats/pull/1697): Added two links to the learner page. by @kailuowang
 * [#1726](https://github.com/typelevel/cats/pull/1726): Add underscore.io Advanced Scala with Cats. by @DieBauer
 * [#1718](https://github.com/typelevel/cats/pull/1718): Fixed some things in the build. by @djspiewak
 * [#1734](https://github.com/typelevel/cats/pull/1734): update sbt. by @jyane
 * [#1737](https://github.com/typelevel/cats/pull/1737): Rewrote documentation on the IO monad to reference cats-effect. by @djspiewak
 * [#1744](https://github.com/typelevel/cats/pull/1744): Make links link to the `.html` files instead of `.md`. by @LukaJCB
 * [#1759](https://github.com/typelevel/cats/pull/1759): Faster tests by reducing the size of lists. @peterneyens
 * [#1760](https://github.com/typelevel/cats/pull/1760): Decrease stack-safety test size. by @edmundnoble
 * [#1752](https://github.com/typelevel/cats/pull/1752): More coverage. by @edmundnoble
 * [#1472](https://github.com/typelevel/cats/pull/1472): Using regular syntax in the FreeApplicative tutorial. by @denisftw
 * [#1565](https://github.com/typelevel/cats/pull/1565): added instance table to docs, enhanced typeclass diagram. by @kailuowang
 * [#1573](https://github.com/typelevel/cats/pull/1573): Add symbols to FAQ. by @zainab-ali 
 
 
## Version 0.9.0

> 2017 January 15

The biggest user-facing change in this release is to the behavior of the `flatMap` (and related methods) provided by `EitherOps` for the standard library's `Either` for Scala 2.10 and 2.11. These methods now match the behavior of the `flatMap` on `Either` in Scala 2.12 in that they don't require the left-hand side types to match.

For example, the following would previously compile on 2.12, but not 2.10 or 2.11:

```scala
import cats.syntax.either._

sealed abstract class AppError
case object Error1 extends AppError
case object Error2 extends AppError

val either1: Either[Error1.type, String] = Right("hi")
val either2: Either[Error2.type, String] = Right("bye")

val result: Either[AppError, String] = for {
  v1 <- either1
  v2 <- either2
} yield v1 + v2
```

This code now works equivalently on all supported Scala versions.

Changes:

 * [#1424](https://github.com/typelevel/cats/pull/1424): `NonEmptyList` and `NonEmptyVector` are now covariant
 * [#1506](https://github.com/typelevel/cats/pull/1506): `flatMap` provided by `Either` syntax matches 2.12's `Either#flatMap`
 * [#1466](https://github.com/typelevel/cats/pull/1466): Improved stack safety for `StateT`
 * [#1510](https://github.com/typelevel/cats/pull/1510): `catchNonFatal` for `Future` is now asynchronous

Bug fixes:

 * [#1465](https://github.com/typelevel/cats/pull/1465) and [#1507](https://github.com/typelevel/cats/pull/1507): Stack safety law for `Monad#tailRecM` is less eager and doesn't throw exceptions

New type class instances:

 * [#1475](https://github.com/typelevel/cats/pull/1475): `Reducible` instances for `Eval` and `Id`
 * [#1484](https://github.com/typelevel/cats/pull/1484): `Show` instance for `Symbol`

Other additions:

 * [#1446](https://github.com/typelevel/cats/pull/1446): `Cofree` comonad
 * [#1520](https://github.com/typelevel/cats/pull/1520) and [#1522](https://github.com/typelevel/cats/pull/1522): `intercalate` for `Foldable` (and `intercalate1` for `Reducible`)
 * [#1454](https://github.com/typelevel/cats/pull/1454): `asLeft` and `asRight` syntax methods for creating `Either` values
 * [#1468](https://github.com/typelevel/cats/pull/1468): `tupleLeft` and `tupleRight` for `Functor`
 * [#1500](https://github.com/typelevel/cats/pull/1500): `putLeft`, `putRight`, `mergeLeft`, and `mergeRight` methods for `Ior`
 * [#1495](https://github.com/typelevel/cats/pull/1495): `show` string interpolator
 * [#1448](https://github.com/typelevel/cats/pull/1448): `Validated#findValid` (like `orElse` but error accumulating)
 * [#1455](https://github.com/typelevel/cats/pull/1455): `reverse` for `NonEmptyList`
 * [#1517](https://github.com/typelevel/cats/pull/1517): `zipWithIndex` for `NonEmptyList`
 * [#1512](https://github.com/typelevel/cats/pull/1512) and [#1514](https://github.com/typelevel/cats/pull/1514): `filterNot` for `NonEmptyList` and `NonEmptyVector`
 * [#1480](https://github.com/typelevel/cats/pull/1480): `FunctionK#and`
 * [#1481](https://github.com/typelevel/cats/pull/1481): `EitherT.cond`

Miscellaneous improvements (syntax, documentation, tests):

 * [#1513](https://github.com/typelevel/cats/pull/1513): Improved documentation for `Functor`, `Applicative`, and `Traverse`
 * [#1440](https://github.com/typelevel/cats/pull/1440): Improved type class documentation
 * [#1442](https://github.com/typelevel/cats/pull/1442): Improved documentation for `Semigroup` and `Monoid`
 * [#1479](https://github.com/typelevel/cats/pull/1479): Some instance traits are now package-private
 * [#1445](https://github.com/typelevel/cats/pull/1445): Workaround for Tut issue
 * [#1477](https://github.com/typelevel/cats/pull/1477): Use new kind-projector syntax for polymorphic lambdas
 * [#1483](https://github.com/typelevel/cats/pull/1483): Binary compatibility checking is now part of the build for cats-kernel
 * [#1469](https://github.com/typelevel/cats/pull/1469): More consistent instance names
 * [#1496](https://github.com/typelevel/cats/pull/1496): Simpler creation of some `SemigroupK` and `MonoidK` instances
 * [#1490](https://github.com/typelevel/cats/pull/1490): Avoid some duplication in build via sbt-travisci
 * [#1497](https://github.com/typelevel/cats/pull/1497): Site list clean-up

And version updates:

 * [#1499](https://github.com/typelevel/cats/pull/1499): 2.12 version is now 2.12.1
 * [#1509](https://github.com/typelevel/cats/pull/1509): Scala.js version is 0.6.14

As always thanks to everyone who filed issues, participated in the Cats Gitter
channel, submitted code, or helped review pull requests.

## Version 0.8.1

> 2016 November 9

Version 0.8.1 is a release to support Scala 2.12.0 with no changes to published code (only tests and documentation).

Build:

* [#1457](https://github.com/typelevel/cats/pull/1457): Update to Scala 2.12.0

Miscellaneous improvements (syntax, documentation, tests):

* [#1444](https://github.com/typelevel/cats/pull/1444): Remove `defaultTailRecM` from monad doc
* [#1441](https://github.com/typelevel/cats/pull/1441): Fixes #1438 by replacing quoted entry name
* [#1432](https://github.com/typelevel/cats/pull/1432): Type class organization in documentation
* [#1439](https://github.com/typelevel/cats/pull/1439): Update version on index
* [#1451](https://github.com/typelevel/cats/pull/1451): Fix `Arbitrary` instances for ScalaCheck 1.13.3+

## Version 0.8.0

> 2016 October 25

Version 0.8.0 is the eighth Cats release, and the first release with support for Scala 2.12 (specifically the 2.12.0-RC2 release candidate).

Apart from the introduction of Scala 2.12 support, the biggest change in this release is the removal
of `Xor` and `XorT`. See the [FAQ](http://typelevel.org/cats/faq.html#either) for information about
the motivations for this change and recommendations for migration.

Removals and deprecations:

 * [#1310](https://github.com/typelevel/cats/pull/1310): `Xor` and `XorT` are gone
 * [#1370](https://github.com/typelevel/cats/pull/1370): `RecursiveTailRecM` and `Free#foldMapUnsafe` are gone and stack safety is checked in the laws for `Monad`
 * [#1411](https://github.com/typelevel/cats/pull/1411): `FreeT#interpret` is deprecated in favor of the (equivalent) `compile`

Additions:

 * [#1382](https://github.com/typelevel/cats/pull/1382), [#1415](https://github.com/typelevel/cats/pull/1415): Support for Scala 2.12.0-RC2
 * [#1414](https://github.com/typelevel/cats/pull/1414): `Foldable#iteratorFoldM` and lazy `foldM` implementations for many standard library instances
 * [#1356](https://github.com/typelevel/cats/pull/1356): `append` and `prepend` (and operator aliases) for `NonEmptyVector`
 * [#1327](https://github.com/typelevel/cats/pull/1327): `EitherT.fromOption`
 * [#1388](https://github.com/typelevel/cats/pull/1388): `StateT.set` and `StateT.setF`
 * [#1392](https://github.com/typelevel/cats/pull/1392): `StateT.get`
 * [#1325](https://github.com/typelevel/cats/pull/1325): `WriterT.lift`
 * [#1391](https://github.com/typelevel/cats/pull/1391): `MonadReader#reader`
 * [#1352](https://github.com/typelevel/cats/pull/1352): Macro-powered `FunctionK.lift`
 * [#1398](https://github.com/typelevel/cats/pull/1398): `<<<` and `>>>` aliases for `Compose`'s `compose` and `andThen`
 * [#1408](https://github.com/typelevel/cats/pull/1408): `toNestedValidated` and `toNestedValidatedNel` for `EitherT`
 * [#1399](https://github.com/typelevel/cats/pull/1399): `Order.fromComparable`
 * [#1394](https://github.com/typelevel/cats/pull/1394): `Traverse#flatSequence`
 * [#1417](https://github.com/typelevel/cats/pull/1417): `MonadTests#stackUnsafeMonad` laws for instances where `tailRecM` is known to be unsafe
 * [#1411](https://github.com/typelevel/cats/pull/1411): `compile` and `foldMap` for the `Free` and `FreeT` companion objects

New instances:

 * [#1319](https://github.com/typelevel/cats/pull/1319): `Order` and `Group` for `BigDecimal`
 * [#1354](https://github.com/typelevel/cats/pull/1354): `Semigroup` for `Ior`
 * [#1395](https://github.com/typelevel/cats/pull/1395): `Order` for `Symbol`
 * [#1324](https://github.com/typelevel/cats/pull/1324): `PartialOrder` and other instances for `BitSet`
 * [#1324](https://github.com/typelevel/cats/pull/1324): `Eq` and `PartialOrder` for `Either`
 * [#1324](https://github.com/typelevel/cats/pull/1324): `PartialOrder`, `Monoid`, and other instances for `Function0`
 * [#1324](https://github.com/typelevel/cats/pull/1324): `Monoid` and other instances for `Function1`
 * [#1402](https://github.com/typelevel/cats/pull/1402): `Monad`, `MonadCombine`, `Traverse`, `Order`, etc. for `Prod`
 * [#1413](https://github.com/typelevel/cats/pull/1413): `MonadError` for `StateT`
 * [#1399](https://github.com/typelevel/cats/pull/1399): Instances for `java.util.UUID`

Renaming and rearrangements:

 * [#1385](https://github.com/typelevel/cats/pull/1385): The `cats.js.std` package is now `cats.js.instances`
 * [#1324](https://github.com/typelevel/cats/pull/1324): Many instances moved from cats-core to cats-kernel
 * [#1394](https://github.com/typelevel/cats/pull/1394): `Traverse#traverseM` is now `flatTraverse`

Miscellaneous improvements (syntax, documentation, tests):

 * [#1347](https://github.com/typelevel/cats/pull/1347): Consistency laws for `combineAll` and `combineAllOption`
 * [#1324](https://github.com/typelevel/cats/pull/1324): Performance improvements for `Either` instances
 * [#1386](https://github.com/typelevel/cats/pull/1386): `FunctionK` tests and examples now use kind-projector 0.9's polymorphic lambdas
 * [#1410](https://github.com/typelevel/cats/pull/1410): Replace `Coproduct#run` with `Coproduct#fold`
 * [#1331](https://github.com/typelevel/cats/pull/1331): Less expensive `tailRecM`-`flatMap` consistency checking
 * [#1330](https://github.com/typelevel/cats/pull/1330): More consistent parameter-less method definitions and usage, other syntactic improvements
 * [#1340](https://github.com/typelevel/cats/pull/1340): New [Scaladex](https://index.scala-lang.org) badge
 * [#1416](https://github.com/typelevel/cats/pull/1416): New diagram of type classes
 * [#1352](https://github.com/typelevel/cats/pull/1352): API docs for `FunctionK`
 * [#1369](https://github.com/typelevel/cats/pull/1369), [#1418](https://github.com/typelevel/cats/pull/1418): New project site based on [sbt-microsites](https://github.com/47deg/sbt-microsites)
 * [#1259](https://github.com/typelevel/cats/pull/1259): 0.6-to-0.7 migration guide
 * [#1304](https://github.com/typelevel/cats/pull/1304), [#1317](https://github.com/typelevel/cats/pull/1317), [#1323](https://github.com/typelevel/cats/pull/1323), [#1350](https://github.com/typelevel/cats/pull/1350), [#1366](https://github.com/typelevel/cats/pull/1366), [#1376](https://github.com/typelevel/cats/pull/1376), [#1380](https://github.com/typelevel/cats/pull/1380), [#1390](https://github.com/typelevel/cats/pull/1390), [#1403](https://github.com/typelevel/cats/pull/1403), [#1407](https://github.com/typelevel/cats/pull/1407), [#1421](https://github.com/typelevel/cats/pull/1421): Other miscellaneous documentation improvements

Build:

 * [#1345](https://github.com/typelevel/cats/pull/1345): Update ScalaCheck (to 1.13.2) and Discipline (to 0.6)
 * [#1353](https://github.com/typelevel/cats/pull/1353): Generated sources are included in source jars
 * [#1322](https://github.com/typelevel/cats/pull/1322): Scala.js test clean-up
 * [#1426](https://github.com/typelevel/cats/pull/1426): Human-friendly names in metadata for published artifacts
 * [#1389](https://github.com/typelevel/cats/pull/1389): More memory for Travis CI

## Version 0.7.2

> 2016 September 1

Version 0.7.2 is a patch release that was released to fix a major bug
([#1346](https://github.com/typelevel/cats/issues/1346)) that appeared
in 0.7.0. It also contains several other improvements.

It should be safe to upgrade from 0.7.0 to 0.7.2 -- there are no major
API changes between these releases.

### Changes

Fixes:

 * [#1347](https://github.com/typelevel/cats/pull/1347): fixes broken `Monoid[Map[K, V]].combineAll` implementation.
 * [#1304](https://github.com/typelevel/cats/pull/1304): fix `CoflatMap` documentation.
 * [#1322](https://github.com/typelevel/cats/pull/1322): fix SBT commands (`release`, `validate`, etc.).
 * [#1311](https://github.com/typelevel/cats/pull/1311): rename some implicit instances for consistency.

Additions:

 * [#1319](https://github.com/typelevel/cats/pull/1347): add missing `BigDecimal` instances.
 * [#1324](https://github.com/typelevel/cats/pull/1324): add missing function and `BitSet` instances.

Note that 0.7.2 was preceeded by a botched 0.7.1. release. Please
avoid using this version of Cats -- it has major incompatibilities
with 0.7.0 and is not documented here.

## Version 0.7.0

> 2016 August 21

Version 0.7.0 is the seventh Cats release, and includes several major rearrangements and changes to names.

### Migration notes

If you're updating from Cats 0.6.0, it's likely that you'll need to make extensive (but mostly mechanical) changes. The following list includes some of the changes that are likely to be necessary for most projects; see the complete list of changes below for more detail.

* All references to `cats.std` will need to be changed to `cats.instances` ([#1140](https://github.com/typelevel/cats/pull/1140)). If you're using `cats.std.all` or the other `cats.std` objects with wildcard imports, this is likely to be the only change you need to make. If you are importing or referring to instance definitions by name, you'll need to be aware that the naming convention has changed (see [#1066](https://github.com/typelevel/cats/pull/1066), [#1068](https://github.com/typelevel/cats/pull/1068), [#1110](https://github.com/typelevel/cats/pull/1110), and [#1122](https://github.com/typelevel/cats/pull/1122)).
* `NonEmptyList` and `NonEmptyVector` are no longer type aliases for `OneAnd`, so any code using `OneAnd` to construct or pattern match on these types will need to be changed to use `NonEmptyList` or `NonEmptyVector` directly. There are also some API changes; for example, `unwrap` calls will need to be replaced by `toList` or `toVector`, and `NonEmptyList(1, 2, 3)` is now `NonEmptyList.of(1, 2, 3)`.
* `pureEval` has been removed from `Applicative` ([#1234](https://github.com/typelevel/cats/pull/1234)), and has not been replaced, so if you are relying on it for laziness or effect capturing (which wasn't enforced or guaranteed), you'll need to find another approach.
* All references to `NaturalTransformation` will need to be replaced by either `FunctionK` or `~>`.
* The `FlatMap` type class now has a `tailRecM` method that is designed to support stack-safe recursive monadic binding. If your monad's `flatMap` is stack safe, you can implement a stack-safe `tailRecM` by calling `Monad#defaultTailRecM`. The stack safety of `tailRecM` is not enforced, but if your implementation is stack safe, you should also provide an instance of the `RecursiveTailRecM` marker type class.
* If you are interpreting a free algebra into a context `F` with `foldMap`, you'll now need `F` to have an instance of the `RecursiveTailRecM` marker type class (in addition to the `Monad` instance).

If you run into any issues while updating, please get in touch on [Gitter](https://gitter.im/typelevel/cats).

### Changes

This release includes a fix for a bug in 0.6.0 (also fixed in 0.6.1):

* [#1062](https://github.com/typelevel/cats/pull/1062): `Order` instances for tuples are now lexicographic (instead of only comparing first elements)

And other bug fixes:

* [#1096](https://github.com/typelevel/cats/pull/1096): `inj` and `prj` on `Inject` now work consistently with respect to `null`

And some additions:

* [#1289](https://github.com/typelevel/cats/pull/1289) and [#1306](https://github.com/typelevel/cats/pull/1306): `EitherT` and improved `Either` syntax
* [#1280](https://github.com/typelevel/cats/pull/1280): `FlatMap` now has a `tailRecM` method
* [#1280](https://github.com/typelevel/cats/pull/1280): `RecursiveTailRecM` marker type class indicating that `tailRecM` is stack safe
* [#1266](https://github.com/typelevel/cats/pull/1266): `FreeT` monad transformer
* [#1225](https://github.com/typelevel/cats/pull/1225): `FunctorFilter` and `TraverseFilter`
* [#1121](https://github.com/typelevel/cats/pull/1121): `valueOr` and `merge` for `Validated`
* [#1188](https://github.com/typelevel/cats/pull/1188): `toValidatedNel` for `XorT`
* [#1127](https://github.com/typelevel/cats/pull/1127): `toTry` for `Xor`
* [#1269](https://github.com/typelevel/cats/pull/1269): `catchNonFatal` for `ApplicativeError`
* [#1130](https://github.com/typelevel/cats/pull/1130): `isEmpty` syntax method for `Monoid`
* [#1167](https://github.com/typelevel/cats/pull/1167): `minimum`, `maximum`, and related helper methods for `Foldable` and `Reducible`
* [#1243](https://github.com/typelevel/cats/pull/1243): `distinct` on `NonEmptyList` and `NonEmptyVector`
* [#1134](https://github.com/typelevel/cats/pull/1134): `cats.syntax.list` for à la carte list syntax imports
* [#1191](https://github.com/typelevel/cats/pull/1191): `cats.syntax.monoid` for à la carte `Monoid` syntax imports
* [#588](https://github.com/typelevel/cats/pull/588) and [#1063](https://github.com/typelevel/cats/pull/1063): `IdT`, the identity monad transformer
* [#1021](https://github.com/typelevel/cats/pull/1021) and [#1221](https://github.com/typelevel/cats/pull/1221): `Nested` (represents nested composition of type constructors)
* [#1172](https://github.com/typelevel/cats/pull/1172): `toNested` for `OptionT` and `XorT`
* [#1102](https://github.com/typelevel/cats/pull/1102) and [#1170](https://github.com/typelevel/cats/pull/1170): `Comparison` (represents the result of an `Order` comparison)
* [#1090](https://github.com/typelevel/cats/pull/1090): `Kleisli.lift`
* [#1169](https://github.com/typelevel/cats/pull/1169): `lift`, `inspect`, and related methods for `StateT`
* [#1114](https://github.com/typelevel/cats/pull/1114): `size` for `Foldable`
* [#1193](https://github.com/typelevel/cats/pull/1193): `reduceLeftM` for `Reducible`
* [#1097](https://github.com/typelevel/cats/pull/1097): Functor variance helpers (`widen` for `Functor` and `narrow` for `Contravariant`)
* [#1207](https://github.com/typelevel/cats/pull/1207): `tell` for `Writer` and `WriterT`, `value` for `Writer`
* [#1155](https://github.com/typelevel/cats/pull/1155): Convenience methods for constructing `XorT` values
* [#1085](https://github.com/typelevel/cats/pull/1085): `runTailRec` and `foldLeftM` for `Free`
* [#1299](https://github.com/typelevel/cats/pull/1299): `ContravariantCartesian` type class

And some name changes:

* [#1140](https://github.com/typelevel/cats/pull/1140): `cats.std` is now `cats.instances`
* [#1066](https://github.com/typelevel/cats/pull/1066), [#1068](https://github.com/typelevel/cats/pull/1068), [#1110](https://github.com/typelevel/cats/pull/1110), and [#1122](https://github.com/typelevel/cats/pull/1122): More unique type class instance names
* [#1072](https://github.com/typelevel/cats/pull/1072): `NaturalTransformation` is now `FunctionK`
* [#1085](https://github.com/typelevel/cats/pull/1085): `mapSuspension` on `Free` is now `compile`
* [#1111](https://github.com/typelevel/cats/pull/1111): `Free.Gosub` is now `Free.FlatMapped`
* [#1133](https://github.com/typelevel/cats/pull/1133): `Composite*` traits for binary type classes are renamed to `Composed*` for consistency (and are now private)

And other API changes:

* [#1231](https://github.com/typelevel/cats/pull/1231): `NonEmptyList` is now a case class instead of a type alias for a `OneAnd`
* [#1137](https://github.com/typelevel/cats/pull/1137): `NonEmptyVector` is now a value class instead of a type alias for a `OneAnd`
* [#1267](https://github.com/typelevel/cats/pull/1267): Overloaded variadic `apply` on `NonEmptyList` and `NonEmptyVector` is now `of`
* [#1234](https://github.com/typelevel/cats/pull/1234): `Applicative#pureEval` has been removed
* [#1202](https://github.com/typelevel/cats/pull/1202): `MonadFilter` no longer has a `filterM` method (see [#1225](https://github.com/typelevel/cats/pull/1225))
* [#1075](https://github.com/typelevel/cats/pull/1075): `foldMap` on `Free` now requires a `MonadRec` instance (instead of simply `Monad`)
* [#1085](https://github.com/typelevel/cats/pull/1085): `Free.suspend` no longer requires an `Applicative` instance
* [#1084](https://github.com/typelevel/cats/pull/1084): Safer `toString` for `Free` and `FreeApplicative`
* [#1100](https://github.com/typelevel/cats/pull/1100): Simplified constraints for methods on `Xor` and related types
* [#1171](https://github.com/typelevel/cats/pull/1171): Prioritization traits are now private

And many new instances:

* [#1059](https://github.com/typelevel/cats/pull/1059) and [#1147](https://github.com/typelevel/cats/pull/1147): `Monoid`, `MonadError`, and other instances for `scala.util.Try`
* [#1299](https://github.com/typelevel/cats/pull/1299): `Monad` for `Tuple2`
* [#1211](https://github.com/typelevel/cats/pull/1211): `Contravariant` for `Eq`
* [#1220](https://github.com/typelevel/cats/pull/1220): `Traverse` and `Comonad` for `Tuple2`
* [#1103](https://github.com/typelevel/cats/pull/1103): `Order`, `MonadError`, and other instances for `OptionT`
* [#1106](https://github.com/typelevel/cats/pull/1106): `Semigroup` and `Monoid` for `XorT`
* [#1138](https://github.com/typelevel/cats/pull/1138): `SemigroupK` and `MonadCombine` for `StateT`
* [#1128](https://github.com/typelevel/cats/pull/1128) `Semigroup` and `Monoid` for `Applicative`
* [#1049](https://github.com/typelevel/cats/pull/1049): `CoflatMap` for `WriterT`
* [#1076](https://github.com/typelevel/cats/pull/1076) and [#1261](https://github.com/typelevel/cats/pull/1261): `MonadRec` instances for `Eval`, `StateT`, and `Future`
* [#1105](https://github.com/typelevel/cats/pull/1105): `Unapply` instances for `Nested` shapes

And miscellaneous improvements to style and performance:

* [#1079](https://github.com/typelevel/cats/pull/1079): More consistent type lambdas
* [#1300](https://github.com/typelevel/cats/pull/1300): Much faster `Monoid` instances for `Map`

And improvements to the documentation:

* [#1145](https://github.com/typelevel/cats/pull/1145): Major rearrangements and additions
* [#1136](https://github.com/typelevel/cats/pull/1136): New chart for symbols
* [#1052](https://github.com/typelevel/cats/pull/1052): New "Why?" section
* [#1095](https://github.com/typelevel/cats/pull/1095), [#1226](https://github.com/typelevel/cats/pull/1226), and [#1227](https://github.com/typelevel/cats/pull/1227): New FAQ section
* [#1163](https://github.com/typelevel/cats/pull/1163): New import guide section
* [#1217](https://github.com/typelevel/cats/pull/1217), [#1223](https://github.com/typelevel/cats/pull/1223), and [#1239](https://github.com/typelevel/cats/pull/1239): New related projects
* [#1057](https://github.com/typelevel/cats/pull/1057) and [#1157](https://github.com/typelevel/cats/pull/1157): Copy-paste-friendly code blocks
* [#1104](https://github.com/typelevel/cats/pull/1104) and [#1115](https://github.com/typelevel/cats/pull/1115): Kitchen-sink imports in example code
* [#1050](https://github.com/typelevel/cats/pull/1050): Switch to [rouge](https://github.com/jneen/rouge) for syntax highlighting in the GitHub Pages site
* [#1119](https://github.com/typelevel/cats/pull/1119): Fix for `contramap` signature
* [#1141](https://github.com/typelevel/cats/pull/1141) and [#1162](https://github.com/typelevel/cats/pull/1162): Fixes for cats-kernel documentation
* [#1149](https://github.com/typelevel/cats/pull/1149): Spelling consistency for "type class"
* [#1183](https://github.com/typelevel/cats/pull/1183): More documentation about use of Machinist, Simulacrum, and kind-projector
* [#1056](https://github.com/typelevel/cats/pull/1056): Clarification about forgetful functors and the free monad
* [#1131](https://github.com/typelevel/cats/pull/1131) and [#1241](https://github.com/typelevel/cats/pull/1241): Simplified project structure listings
* [#1185](https://github.com/typelevel/cats/pull/1185), [#1186](https://github.com/typelevel/cats/pull/1186), and [#1189](https://github.com/typelevel/cats/pull/1189): Miscellaneous improvements for `Traverse` documentation

And the build:

* [#1159](https://github.com/typelevel/cats/pull/1159): Binary compatibility checking for cats-kernel via MiMa
* [#1256](https://github.com/typelevel/cats/pull/1256): More reliable Scala.js testing in Travis CI
* [#1123](https://github.com/typelevel/cats/pull/1123): cats-kernel is now included in the API documentation
* [#1051](https://github.com/typelevel/cats/pull/1051): Empty Scaladocs for 2.10 to avoid issues macros cause for API documentation generation on 2.10
* [#1154](https://github.com/typelevel/cats/pull/1154): Better POM hygiene: no Scoverage dependency
* [#1153](https://github.com/typelevel/cats/pull/1153) and [#1218](https://github.com/typelevel/cats/pull/1218): More consistent use of Simulacrum for syntax
* [#1093](https://github.com/typelevel/cats/pull/1093): Scalastyle is now aware of shared and Scala.js-specific source files
* [#1142](https://github.com/typelevel/cats/pull/1142): Additional formatting rules for Scalastyle
* [#1099](https://github.com/typelevel/cats/pull/1099): Type lambda style is now enforced by Scalastyle
* [#1258](https://github.com/typelevel/cats/pull/1258): Version updates for SBT and SBT plugins

We also welcome [Kailuo Wang](https://github.com/typelevel/cats/pull/1129), [Peter Neyens](https://github.com/typelevel/cats/pull/1179), and [Oscar Boykin](https://github.com/typelevel/cats/pull/1180) as new Cats maintainers!

## Version 0.6.1

> 2016 July 14

Version 0.6.1 is a patch release compatible with 0.6.0.

It contains one bug fix:

* [#1062](https://github.com/typelevel/cats/pull/1173/commits/8dd682771557274a61f1e773df0f999b44a9819d): Fixed a bug in the Order and PartialOrder instances for Tuple2+ where only the first element was used in comparisons

It also contains a change to the build:

* [#1173](https://github.com/typelevel/cats/pull/1173/commits/5531d1ac7a6807c1842cd4b5b599173b14b652a9): Add binary compatibility check to all published modules

## Version 0.6.0

> 2016 May 19

Version 0.6.0 is the sixth release.

Highlights of this release:

* [#990](https://github.com/typelevel/cats/pull/990):  Separate free package into its own module
* [#1001](https://github.com/typelevel/cats/pull/1001):  Introduce cats-kernel and remove algebra dependency

This release also includes some API changes:

* [#1046](https://github.com/typelevel/cats/pull/1046):  summon `ApplicativeErrorSyntax` for `F[_]` instead of `F[_, _]`
* [#1034](https://github.com/typelevel/cats/pull/1034):  Don't combine lefts on `Xor` and `XorT` `combine`
* [#1018](https://github.com/typelevel/cats/pull/1018):  Remove blocking (JVM-only) Future instances
* [#877](https://github.com/typelevel/cats/pull/877):  Remove required laziness in Prod, fixes #615


And additions:

* [#1032](https://github.com/typelevel/cats/pull/1032):  Added `Coproduct` `fold`
* [#1028](https://github.com/typelevel/cats/pull/1028):  Added `withFilter` for `OptionT`
* [#1014](https://github.com/typelevel/cats/pull/1014):  Added `Monoid` instance for `WriterT`
* [#1029](https://github.com/typelevel/cats/pull/1029):  Added an `ApplicativeError` instance for `Kleisli` and a `MonadError[Option, Unit]` to `std.option`
* [#1023](https://github.com/typelevel/cats/pull/1023):  Add `XorT#fromEither`
* [#984](https://github.com/typelevel/cats/pull/984):  Add `Validated.ensure`
* [#1020](https://github.com/typelevel/cats/pull/1020):  Add `Traverse.traverseM`


And some code improvements:

* [#1015](https://github.com/typelevel/cats/pull/1015):  Add `Apply.map2Eval` and allow traverse laziness
* [#1024](https://github.com/typelevel/cats/pull/1024):  Override reverse on reversed `PartialOrder` to return original instance
* [#880](https://github.com/typelevel/cats/pull/880):  Optimize `Eq[Vector[A]]` instance
* [#1019](https://github.com/typelevel/cats/pull/1019):  Use `Future#successful` in `pureEval` when possible

And bug fixes:

* [#1011](https://github.com/typelevel/cats/pull/1011):  Add missing type parameters.

And some other improvements to the organization documentation, tutorials, laws and tests, including:

* [#1045](https://github.com/typelevel/cats/pull/1045):  Add a link to the `OptionT` documentation from the monad docs.
* [#1043](https://github.com/typelevel/cats/pull/1043):  Add notes about kind-projector usage in docs
* [#1042](https://github.com/typelevel/cats/pull/1042):  Cats 0.5.0 no longer pre-release
* [#1036](https://github.com/typelevel/cats/pull/1036):  Add FPiS to the "Resources for Learners" section
* [#1035](https://github.com/typelevel/cats/pull/1035):  Run kernel-law tests for JS as part of build
* [#991](https://github.com/typelevel/cats/pull/991):  Replace `~>` with `NaturalTransformation`
* [#1027](https://github.com/typelevel/cats/pull/1027):  Remove unnecessary `nelSemigroup` from `traverse` doc
* [#1022](https://github.com/typelevel/cats/pull/1022):  Add law-checking for `asMeetPartialOrder` and `asJoinPartialOrder`
* [#990](https://github.com/typelevel/cats/pull/990):  Separate free package into its own module


## Version 0.5.0

> 2016 April 28

Version 0.5.0 is the fifth release.

This release includes some API changes:

`cats.laws.discipline.eq` no longer provides `Eq` instances for `Tuple2` and `Tuple3`, these instances and together with some other new instances for `Tuple`s are now provided by `cats.std.tuple` (through inheriting the instance trait defined in algebra 0.4.2).

* [#910](https://github.com/typelevel/cats/pull/910): Remove `Streaming` and `StreamingT`
* [#967](https://github.com/typelevel/cats/pull/967): `product` and `map` can be implemented in terms of `ap`
* [#970](https://github.com/typelevel/cats/pull/970): Renamed `Kleisli#apply`to `ap`
* [#994](https://github.com/typelevel/cats/pull/994): updated to latest algebra (brought in all the new goodies)

And additions:

* [#853](https://github.com/typelevel/cats/pull/853): Adds a new `LiftTrans` type class
* [#864](https://github.com/typelevel/cats/pull/864): Add `Bifoldable`
* [#875](https://github.com/typelevel/cats/pull/875): Add `.get` method to `StateT`
* [#884](https://github.com/typelevel/cats/pull/884): Add `Applicative` syntax
* [#886](https://github.com/typelevel/cats/pull/886): Add `map` method to `OneAnd`
* [#927](https://github.com/typelevel/cats/pull/927): `XorT.ensure` method
* [#925](https://github.com/typelevel/cats/pull/925): Stack-safe `foldM`
* [#922](https://github.com/typelevel/cats/pull/922): Add `tell` and `writer` syntax for creating `Writers`.
* [#903](https://github.com/typelevel/cats/pull/903): Add `Bitraverse`
* [#928](https://github.com/typelevel/cats/pull/928): Add missing `Show` instances
* [#940](https://github.com/typelevel/cats/pull/940): More flexible `TransLift`
* [#946](https://github.com/typelevel/cats/pull/946): Added `OptionT.none`
* [#947](https://github.com/typelevel/cats/pull/947): Syntax for `ApplicativeError`
* [#971](https://github.com/typelevel/cats/pull/971): Add `toValidatedNel` to `Xor`
* [#973](https://github.com/typelevel/cats/pull/973): Add `flatMapF` for `StateT`
* [#985](https://github.com/typelevel/cats/pull/985): Add object `reducible` for reducible syntax
* [#996](https://github.com/typelevel/cats/pull/996): Add `SemigroupK` instance for `Xor`
* [#998](https://github.com/typelevel/cats/pull/998): Add `SemigroupK` instance for `Validated`
* [#986](https://github.com/typelevel/cats/pull/986): Add `Bitraverse` instances for `Validated` and `XorT`


And bug fixes:

* [#873](https://github.com/typelevel/cats/pull/873): Fix `OptionIdOps.some` to always return `Some`
* [#958](https://github.com/typelevel/cats/pull/958): Switch off scaladoc generation for Scala 2.10 due to macro problems
* [#955](https://github.com/typelevel/cats/pull/955): Rename `Id` instances to `idInstances` to make selective import easier


And removals:

* [#910](https://github.com/typelevel/cats/pull/910): Remove `Streaming` and `StreamingT`


And some other improvements to the documentation, tutorials, laws and tests, including:

* [#880](https://github.com/typelevel/cats/pull/880): Optimize `Eq[Vector[A]]` instance
* [#878](https://github.com/typelevel/cats/pull/878): Fix bug in freemonad doc
* [#870](https://github.com/typelevel/cats/pull/870): Fixed doc string for `StateT`'s `runEmptyA()`
* [#866](https://github.com/typelevel/cats/pull/866): Add some tests for `Coproduct` and `WriterT`
* [#883](https://github.com/typelevel/cats/pull/883): Delegate to `Traverse.sequence` in `Applicative.sequence`
* [#893](https://github.com/typelevel/cats/pull/893): Add `Reducible` laws
* [#923](https://github.com/typelevel/cats/pull/923): Make `Call.loop` `@tailrec` optimized
* [#916](https://github.com/typelevel/cats/pull/916): add `-P:scalajs:mapSourceURI` option
* [#909](https://github.com/typelevel/cats/pull/909): Make `Bifunctor` universal
* [#905](https://github.com/typelevel/cats/pull/905): make `Unapply` serializable
* [#902](https://github.com/typelevel/cats/pull/902): Make table in `Kleisli` readable
* [#897](https://github.com/typelevel/cats/pull/897): Add `Prod` tests
* [#938](https://github.com/typelevel/cats/pull/938): Onward to scala 2.11.8
* [#941](https://github.com/typelevel/cats/pull/941): Type class composition and `MonadState` tests
* [#949](https://github.com/typelevel/cats/pull/949): Add .ensime_cache to gitignore
* [#954](https://github.com/typelevel/cats/pull/954): Switch to use nodeJsEnv as default jsEnv to build scala.js
* [#956](https://github.com/typelevel/cats/pull/956): Upgrade scala.js from 0.6.7 -> 0.6.8
* [#960](https://github.com/typelevel/cats/pull/960): More `Reducible` tests
* [#962](https://github.com/typelevel/cats/pull/962): Improving test coverage
* [#964](https://github.com/typelevel/cats/pull/964): Clarify stabilty guarantees; drop 'proof of concept' and 'experimental'
* [#972](https://github.com/typelevel/cats/pull/972): Fix swapped f and g in `invariant` docs
* [#979](https://github.com/typelevel/cats/pull/979): Fix outdated import for `cats.syntax.apply._`
* [#995](https://github.com/typelevel/cats/pull/995): Move coverage away from bash
* [#1002](https://github.com/typelevel/cats/pull/1002): Correct the URL for *Data types à la carte*
* [#1005](https://github.com/typelevel/cats/pull/1005): fix broken link in foldable docs


As always thanks to everyone who filed issues, participated in the Cats Gitter
channel, submitted code, or helped review pull requests.



## Version 0.4.1

> 2016 February 4

Version 0.4.1 is a patch release in the 0.4 series and is binary compatible with
version 0.4.0.

This patch fixes bugs with the `dropWhile` methods on `Streaming` and
`StreamingT`.

This release corrects outdated build/POM metadata, which should fix API doc URLS.

Bug fixes:

* [#856](https://github.com/typelevel/cats/pull/856): Fix `Streaming` and `StreamingT` `dropWhile` functions

Build/publishing changes:

* [#852](https://github.com/typelevel/cats/pull/852) Update build with org change

Documentation and site improvements:

* [#859](https://github.com/typelevel/cats/pull/859) Add Contravariant documentation page
* [#861](https://github.com/typelevel/cats/pull/861) Docs: Revive useful links section. Update URLs

## Version 0.4.0

> 2016 February 1

Version 0.4.0 is the fourth release of the Cats library, and the first release
published under the `org.typelevel` group from the
[Typelevel](https://github.com/typelevel) organization on GitHub (previous
releases had been published to `org.spire-math` from `non/cats`). This means
that users will need to change the `groupId` for their Cats dependencies when
updating. If you have a line like this in your SBT build configuration, for
example:

```scala
libraryDependencies += "org.spire-math" %% "cats" % "0.3.0"
```

You will need to change it to the following:

```scala
libraryDependencies += "org.typelevel" %% "cats" % "0.4.0"
```

This release no longer includes `cats-state` or `cats-free` artifacts, since
the `cats.state` and `cats.free` packages have been moved into `cats-core`.

If you've checked out the GitHub repository locally, it would be a good idea to
update your remote to point to the new organization, which will typically look
like this (note that you should confirm that `origin` is the appropriate
remote name):

```bash
git remote set-url origin git@github.com:typelevel/cats.git
```

This release includes a large number of breaking changes, including most
prominently the introduction of a new `Cartesian` type class that is a supertype
of `Monad` (and many other types). If you use the `|@|` syntax that had
previously been provided by `Apply`, you'll need to change your imports from
`cats.syntax.apply._` to `cats.syntax.cartesian._`. For example:

```scala
scala> import cats.Eval, cats.syntax.cartesian._
import cats.Eval
import cats.syntax.cartesian._

scala> (Eval.now("v") |@| Eval.now(0.4)).tupled
res0: cats.Eval[(String, Double)] = cats.Eval$$anon$5@104f8bbd
```

Other changes in this release are described below.

This version includes API changes:

* [#555](https://github.com/typelevel/cats/pull/555): `|@|` syntax is now
  provided by `cats.syntax.cartesian`
* [#835](https://github.com/typelevel/cats/pull/835): `State` and `StateT` are
  now in the `cats.data` package
* [#781](https://github.com/typelevel/cats/pull/781): `combine` on `SemigroupK`
  is now `combineK`
* [#821](https://github.com/typelevel/cats/pull/821) and
  [#833](https://github.com/typelevel/cats/pull/833): The order of arguments for
  `ap` has been reversed (now function first)
* [#833](https://github.com/typelevel/cats/pull/833): `ap` on
  `CartesianBuilderN` is now `apWith`
* [#782](https://github.com/typelevel/cats/pull/782): `State` now uses `Eval`
  instead of `Trampoline` for stack safety
* [#697](https://github.com/typelevel/cats/pull/697): `or` for natural
  transformations is now an instance method
* [#725](https://github.com/typelevel/cats/pull/725): `orElse` on `XorT` and
  does not unnecessarily constrain the type of the left side of the result
* [#648](https://github.com/typelevel/cats/pull/648): Some types now extend
  `Product` and `Serializable` to improve type inference
* [#647](https://github.com/typelevel/cats/pull/647): `ProdInstancesN` names
  changed for consistency
* [#636](https://github.com/typelevel/cats/pull/636): `Eval` is now
  `Serializable`
* [#685](https://github.com/typelevel/cats/pull/685): Fixes for copy-paste
  errors in method names for instances for `Validated`
* [#778](https://github.com/typelevel/cats/pull/778): Unnecessary type parameter
  on `Foldable`'s `sequence_` has been removed

And additions:

* [#555](https://github.com/typelevel/cats/pull/555) and
  [#795](https://github.com/typelevel/cats/pull/795): `Cartesian`
* [#671](https://github.com/typelevel/cats/pull/671): `Coproduct` and `Inject`
* [#812](https://github.com/typelevel/cats/pull/812): `ApplicativeError`
* [#765](https://github.com/typelevel/cats/pull/765): `State` and `Free` (and
  related types) are now in the core module
* [#611](https://github.com/typelevel/cats/pull/611): `Validated` now has an
  `andThen` method that provides binding (but without the `for`-comprehension
  syntactic sugar that the name `flatMap` would bring)
* [#796](https://github.com/typelevel/cats/pull/796): `sequenceU_` and
  `traverseU_` on `Foldable`
* [#780](https://github.com/typelevel/cats/pull/780): `transformS` for `StateT`
* [#807](https://github.com/typelevel/cats/pull/807): `valueOr` for `XorT`
* [#714](https://github.com/typelevel/cats/pull/714): `orElse` for `XorT`
* [#705](https://github.com/typelevel/cats/pull/705): `getOrElseF` for `XorT`
* [#731](https://github.com/typelevel/cats/pull/731): `swap` for `Validated`
* [#571](https://github.com/typelevel/cats/pull/571): `transform` and
  `subflatMap` on `OptionT` and `XorT`
* [#757](https://github.com/typelevel/cats/pull/757) and
  [#843](https://github.com/typelevel/cats/pull/843): `compose` for
  `Alternative` and `composeK` for `MonoidK`
* [#667](https://github.com/typelevel/cats/pull/667): `OptionT.liftF`

And removals:

* [#613](https://github.com/typelevel/cats/pull/613): `Free` and
  `FreeApplicative` constructors are now private
* [#605](https://github.com/typelevel/cats/pull/605): `filter` on `Validated`
* [#698](https://github.com/typelevel/cats/pull/698): `MonadCombine` instances
  for `OptionT`
* [#635](https://github.com/typelevel/cats/pull/635): `Kleisli`'s redundant
  `lmap`, which was equivalent to `local`
* [#752](https://github.com/typelevel/cats/pull/752): `Cokleisli.cokleisli`,
  which was equivalent to `Cokleisli.apply`
* [#687](https://github.com/typelevel/cats/pull/687): Unused `XorTMonadCombine`
* [#622](https://github.com/typelevel/cats/pull/622): Many prioritization types
  are now private

And new type class instances:

* [#644](https://github.com/typelevel/cats/pull/644): `Traverse` and `Foldable`
  instances for `XorT`
* [#691](https://github.com/typelevel/cats/pull/691): Various instances for
  `Function1`
* [#628](https://github.com/typelevel/cats/pull/628) and
  [#696](https://github.com/typelevel/cats/pull/696): Various instances for
  `WriterT`
* [#673](https://github.com/typelevel/cats/pull/673): `Bifunctor` instances for
  `WriterT`
* [#715](https://github.com/typelevel/cats/pull/715) and
  [#716](https://github.com/typelevel/cats/pull/716): `Semigroup` and `Monoid`
  instances for `Validated`
* [#717](https://github.com/typelevel/cats/pull/717) and
  [#718](https://github.com/typelevel/cats/pull/718): `Semigroup` instances for
  `Xor` and `Const`
* [#818](https://github.com/typelevel/cats/pull/818): `CoflatMap` instance for
  `Vector`
* [#626](https://github.com/typelevel/cats/pull/626): `Contravariant` instances
  for `Const` and `Kleisli`
* [#621](https://github.com/typelevel/cats/pull/621): `Id` instances for
  `Kleisli`
* [#772](https://github.com/typelevel/cats/pull/772): `Reducible` instances for
  `OneAnd`
* [#816](https://github.com/typelevel/cats/pull/816): `Traverse` instances for
  `OneAnd`
* [#639](https://github.com/typelevel/cats/issues/639): `Traverse` instance
  for `Id`
* [#774](https://github.com/typelevel/cats/pull/774) and
  [#775](https://github.com/typelevel/cats/pull/775): `Show` instances for
  `Vector` and `Stream`

And bug fixes:

* [#623](https://github.com/typelevel/cats/pull/623) fixes
  [#563](https://github.com/typelevel/cats/issues/563), a bug in the behavior of
  `dropWhile_` on `Foldable`
* [#665](https://github.com/typelevel/cats/pull/665) fixes
  [#662](https://github.com/typelevel/cats/pull/662), a bug that resulted in
  re-evaluation after memoization in `Streaming`
* [#683](https://github.com/typelevel/cats/pull/683) fixes
  [#677](https://github.com/typelevel/cats/issues/677), a bug in
  `Streaming.thunk`
* [#801](https://github.com/typelevel/cats/pull/801): Fixes order effect bug in
  `foldMap` on `FreeApplicative`
* [#798](https://github.com/typelevel/cats/pull/798): Fixes bug in `filter` on
  `StreamingT`
* [#656](https://github.com/typelevel/cats/pull/656): Fixes bug in `drop` on
  `StreamingT`
* [#769](https://github.com/typelevel/cats/pull/769): Improved stack consumption
  for `Eval.Call`

And some dependency updates:

* [#833](https://github.com/typelevel/cats/pull/833): Update to Simulacrum
  0.7.0
* [#764](https://github.com/typelevel/cats/pull/764): 2.10 version is now
  2.10.6
* [#643](https://github.com/typelevel/cats/pull/643): Update to Catalysts 0.2.0
* [#727](https://github.com/typelevel/cats/pull/727): Update to Scalastyle 0.8.0

There are also many improvements to the documentation, tutorials, laws, tests,
and benchmarks, including the following:

* [#724](https://github.com/typelevel/cats/pull/724): sbt-doctest is now used to
  validate Scaladoc examples
* [#806](https://github.com/typelevel/cats/pull/806): Various improvements to
  use of Simulacrum, which is now a compile-time-only dependency
* [#734](https://github.com/typelevel/cats/pull/734): Documentation on testing
  conventions
* [#710](https://github.com/typelevel/cats/pull/710): Documentation for
  `Invariant`
* [#832](https://github.com/typelevel/cats/pull/832): Updated `Free`
  documentation
* [#824](https://github.com/typelevel/cats/pull/824): New examples for
  `Foldable`
* [#797](https://github.com/typelevel/cats/pull/797): Scaladoc examples for
  methods on `Arrow`
* [#783](https://github.com/typelevel/cats/pull/783) and others: Scaladoc
  examples for syntax methods
* [#720](https://github.com/typelevel/cats/pull/720): Expanded documentation for
  `FreeApplicative`
* [#636](https://github.com/typelevel/cats/pull/636): Law checking for `Eval`
* [#649](https://github.com/typelevel/cats/pull/649) and
  [#660](https://github.com/typelevel/cats/pull/660): Better `Arbitrary`
  instances for `Streaming` and `StreamingT`
* [#722](https://github.com/typelevel/cats/pull/722): More consistent `toString`
  for `StreamingT`
* [#672](https://github.com/typelevel/cats/pull/672): Additional laws for
  `Profunctor`
* [#668](https://github.com/typelevel/cats/pull/668),
  [#669](https://github.com/typelevel/cats/pull/669),
  [#679](https://github.com/typelevel/cats/pull/679),
  [#680](https://github.com/typelevel/cats/pull/680), and
  [#681](https://github.com/typelevel/cats/pull/681): Additional law checking
  for `Xor`, `XorT`, and `Either`
* [#707](https://github.com/typelevel/cats/pull/707): Additional testing for
  `State` and `StateT`
* [#736](https://github.com/typelevel/cats/pull/736): `map` / `flatMap`
  coherence
* [#748](https://github.com/typelevel/cats/pull/748): Left and right identity
  laws for `Kleisli`
* [#753](https://github.com/typelevel/cats/pull/753): Consistency tests for
  `Cokleisli`
* [#733](https://github.com/typelevel/cats/pull/733): Associativity laws for
  `Kleisli` and `Cokleisli` composition
* [#741](https://github.com/typelevel/cats/pull/741): Tests for
  `Unapply`-supported syntax
* [#690](https://github.com/typelevel/cats/pull/690): Error reporting
  improvements for serializability tests
* [#701](https://github.com/typelevel/cats/pull/701): Better documentation for
  the Travis CI script
* [#787](https://github.com/typelevel/cats/pull/787): Support for cross-module
  Scaladoc links

Known issues:

* [#702](https://github.com/typelevel/cats/pull/702): This change identified and
  fixed a stack safety bug in `foldMap` on `Free`, but raised other issues (see
  [#712](https://github.com/typelevel/cats/issues/712)) and was reverted in
  [#713](https://github.com/typelevel/cats/pull/713);
  [#721](https://github.com/typelevel/cats/issues/721) now tracks the non-stack
  safety of `Free`'s `foldMap`

As always thanks to everyone who filed issues, participated in the Cats Gitter
channel, submitted code, or helped review pull requests.

## Version 0.3.0

> 2015 November 8

Version 0.3.0 is the third release of the Cats library.

This version includes new type class instances:

* [#545](https://github.com/typelevel/cats/pull/545): `Semigroup` instances for
  `OneAnd`
* [#521](https://github.com/typelevel/cats/pull/521): `Monoid` instances for `Xor`
  when the left side has a `Semigroup` instance and the right side has a
  `Monoid`
* [#497](https://github.com/typelevel/cats/pull/497): `Monoid` instances for `Set`
* [#559](https://github.com/typelevel/cats/pull/559): `Bifunctor` instances for
  `Validated`, `Ior`, `Xor`, and `XorT`
* [#569](https://github.com/typelevel/cats/pull/569): `Functor` instances for
  `OptionT` when `F` has a `Functor` instance but not a `Monad`
* [#600](https://github.com/typelevel/cats/pull/600): `Show` instances for `Option`
  and `OptionT`
* [#601](https://github.com/typelevel/cats/pull/601): `Show` instances for `List`
* [#602](https://github.com/typelevel/cats/pull/602): `Show` instances for `Set`
* [#568](https://github.com/typelevel/cats/pull/568): Several new `Unapply` shapes

And API changes:

* [#592](https://github.com/typelevel/cats/pull/592): `fromTryCatch` on `Xor` and
  `Validated` is now `catchOnly`
* [#553](https://github.com/typelevel/cats/pull/553): `MonadError` now characterizes
  type constructors of kind `* -> *` instead of `(*, *) -> *`
* [#598](https://github.com/typelevel/cats/pull/598): `OneAnd`'s type constructor type
  parameter is now before the element type
* [#610](https://github.com/typelevel/cats/pull/610): `XorT`'s `toOption` returns an
  `OptionT[F, B]` instead of an `F[Option[B]]`
* [#518](https://github.com/typelevel/cats/pull/518): `Free`'s `resume` method now
  returns an `Xor` instead of an `Either`
* [#575](https://github.com/typelevel/cats/pull/575) and
  [#606](https://github.com/typelevel/cats/pull/606): `orElse` on `Xor` and
  `Validated` does not unnecessarily constrain the type of the left side of the
  result
* [#577](https://github.com/typelevel/cats/pull/577): `*Aux` helper classes have been
  renamed `*PartiallyApplied`

And additions:

* [#542](https://github.com/typelevel/cats/pull/542): `WriterT`
* [#567](https://github.com/typelevel/cats/pull/567): `Ior.fromOptions`
* [#528](https://github.com/typelevel/cats/pull/528): `OptionT.fromOption`
* [#562](https://github.com/typelevel/cats/pull/562): `handleErrorWith` and related
  helper methods on `MonadError`
* [#520](https://github.com/typelevel/cats/pull/520): `toNel` and `fromList`
  conversions from `List` to `NonEmptyList`
* [#533](https://github.com/typelevel/cats/pull/533): Conversions between types with
  `Foldable` instances and `Streaming`
* [#507](https://github.com/typelevel/cats/pull/507): `isJvm` and `isJs` macros in the
  new `cats.macros.Platform`
* [#572](https://github.com/typelevel/cats/pull/572): `analyze` on `FreeApplicative`
  for compilation into a `Monoid`
* [#587](https://github.com/typelevel/cats/pull/587): Syntax for lifting values (and
  optional values) into `Validated`

And several aliases:

* [#492](https://github.com/typelevel/cats/pull/492): `FlatMapSyntax` now includes
  `followedBy`, which is an alias for `>>`, together with a new
  `followedByEval`, which allows the caller to choose the evaluation strategy of
  the second action
* [#523](https://github.com/typelevel/cats/pull/523): `Foldable` now has a
  `combineAll` method that aliases `fold` and allows postfix usage via
  `FoldableSyntax`

And a few removals:

* [#524](https://github.com/typelevel/cats/pull/524): `FreeApplicative`'s redundant
  `hoist`, which was equivalent to `compile`
* [#531](https://github.com/typelevel/cats/pull/531): `Coyoneda`'s `by`
* [#612](https://github.com/typelevel/cats/pull/612): Many prioritization and instance
  traits are now private

And bug fixes:

* [#547](https://github.com/typelevel/cats/pull/547): The `empty` values for
  `Monoid[Double]` and `Monoid[Float]` are now `0` instead of `1`
* [#530](https://github.com/typelevel/cats/pull/530): `Streaming.take(n).toList` no
  longer evaluates the `n + 1`-st element
* [#538](https://github.com/typelevel/cats/pull/538): `OneAnd`'s instances are
  properly prioritized

There are also many improvements to the documentation, tutorials, laws, tests,
and benchmarks:

* [#522](https://github.com/typelevel/cats/pull/522): ScalaTest's `===` now uses `Eq`
  instances
* [#502](https://github.com/typelevel/cats/pull/502): `Traverse`'s laws verify the
  consistency of `foldMap` and `traverse`
* [#519](https://github.com/typelevel/cats/pull/519): Benchmarks (and performance
  improvements) for `Eval`
* …and many others

Thanks to everyone who filed issues, participated in the Cats Gitter channel,
submitted code, or helped review pull requests.

## Version 0.2.0

> 2015 August 31

Version 0.2.0 is the second release of the Cats library.

The most exciting feature of this release is Scala.js support, which
comes courtesy of much hard work by the Scala.js community (especially
Alistair Johnson). The SBT build configuration and project layout were
updated to support building for both the JVM and JS platforms.

Since the 0.1.2 release there was wide agreement that the split
between `cats-core` and `cats-std` was awkward. The two projects have
been combined into `cats-core`, meaning that type class instances for
common types like `List` are now available in `cats-core`.

There was also a concerted effort to improve and add documentation to
the project. Many people helped find typos, broken links, and places
where the docs could be improved. In particular, the following
tutorials were added or overhauled:

 * `Applicative`
 * `Const`
 * `Foldable`
 * `Free`
 * `FreeApplicative`
 * `Kleisli`
 * `Monad`
 * `Monoid`
 * `Semigroup`
 * `SemigroupK`
 * `Traverse`
 * `Validated`
 * `Xor`

Several new type classes and data types were introduced:

 * `Choice[F[_, _]]`
 * `Group[A]`
 * `MonadReader[F[_, _], R]`
 * `Streaming[A]` and `StreamingT[F[_], A]`
 * `Prod[F[_], G[_], A]` and `Func[F[_], A, B]`

Syntax tests were added to ensure that existing syntax worked, and
there has been some movement to enrich existing types with syntax to
make converting them to Cats types easier.

The previous `Fold[A]` type, which was used to support lazy folds, has
been replaced with `Eval[A]`. This type supports both strict and lazy
evaluation, supports lazy `map` and `flatMap`, and is trampolined for
stack safety. The definition of `Foldable#foldRight` has been updated
to something much more idiomatic and easier to reason about. The goal
is to support laziness in Cats via the `Eval[A]` type wherever
possible.

In addition to these specific changes there were numerous small bug
fixes, additions, improvements, and updates. Thanks to everyone who
filed issues, participated in the Cats Gitter channel, submitted code,
or helped review pull requests.

## Version 0.1.2

> 2015 July 17

(Due to problems with publishing 0.1.0 and 0.1.1 are incomplete.)

Version 0.1.2 is the first non-snapshot version of the Cats library!
It is intended to assist the creation of dependent libraries and to be
an early look at Cats' design.

Much of the library is quite mature, but there are no source- or
binary-compatibility guarantees at this time. The overarching design
of the library is still somewhat in flux, although mostly we expect
there will be new type classes, instances, and syntax. Some package
and module boundaries may also shift.

For complete credits, see [AUTHORS.md](AUTHORS.md) for a list of
people whose work has made this release possible.<|MERGE_RESOLUTION|>--- conflicted
+++ resolved
@@ -1,8 +1,3 @@
-<<<<<<< HEAD
-## Version 1.0.0-RC2
-
-> 2017 Nov 25
-=======
 ## Version 1.0.1
 
 > 2017 Dec 31
@@ -26,7 +21,7 @@
 ## Version 1.0.0-RC2
 
 > 2017 Dec 18
->>>>>>> dc6b643d
+
 
 ### Breaking changes and migration
 
