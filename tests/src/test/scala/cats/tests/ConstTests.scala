--- conflicted
+++ resolved
@@ -1,7 +1,7 @@
 package cats
 package tests
 
-<<<<<<< HEAD
+
 import cats.kernel.laws.discipline.{
   MonoidLawTests,
   SemigroupLawTests,
@@ -9,10 +9,7 @@
   PartialOrderLawTests,
   EqLawTests
 }
-=======
 import cats.Contravariant
-import cats.kernel.laws.{GroupLaws, OrderLaws}
->>>>>>> 0997f43a
 import cats.data.{Const, NonEmptyList}
 import cats.laws.discipline._
 import cats.laws.discipline.arbitrary._
