--- conflicted
+++ resolved
@@ -10,15 +10,6 @@
   implicit override val generatorDrivenConfig: PropertyCheckConfiguration =
     PropertyCheckConfiguration(minSuccessful = 20, sizeRange = 5)
 
-<<<<<<< HEAD
-=======
-  checkAll("OneAnd[Stream, Int]", EqTests[OneAnd[LazyList, Int]].eqv)
-
-  checkAll("OneAnd[Stream, Int] with Option",
-           NonEmptyTraverseTests[OneAnd[LazyList, *]].nonEmptyTraverse[Option, Int, Int, Int, Int, Option, Option])
-  checkAll("NonEmptyTraverse[OneAnd[Stream, A]]", SerializableTests.serializable(NonEmptyTraverse[OneAnd[LazyList, *]]))
-
->>>>>>> e053e287
   {
     implicit val traverse = OneAnd.catsDataTraverseForOneAnd(ListWrapper.traverse)
     checkAll("OneAnd[ListWrapper, Int] with Option",
@@ -26,12 +17,6 @@
     checkAll("Traverse[OneAnd[ListWrapper, A]]", SerializableTests.serializable(Traverse[OneAnd[ListWrapper, *]]))
   }
 
-<<<<<<< HEAD
-=======
-  checkAll("OneAnd[Stream, Int]", ReducibleTests[OneAnd[LazyList, *]].reducible[Option, Int, Int])
-  checkAll("Reducible[OneAnd[Stream, *]]", SerializableTests.serializable(Reducible[OneAnd[LazyList, *]]))
-
->>>>>>> e053e287
   implicit val iso = SemigroupalTests.Isomorphisms
     .invariant[OneAnd[ListWrapper, *]](OneAnd.catsDataFunctorForOneAnd(ListWrapper.functor))
 
@@ -57,15 +42,8 @@
 
   {
     implicit val alternative = ListWrapper.alternative
-<<<<<<< HEAD
     checkAll("OneAnd[ListWrapper, Int]", SemigroupKTests[OneAnd[ListWrapper, ?]].semigroupK[Int])
     checkAll("SemigroupK[OneAnd[ListWrapper, A]]", SerializableTests.serializable(SemigroupK[OneAnd[ListWrapper, ?]]))
-=======
-    checkAll("OneAnd[ListWrapper, Int]", SemigroupKTests[OneAnd[ListWrapper, *]].semigroupK[Int])
-    checkAll("OneAnd[Stream, Int]", SemigroupTests[OneAnd[LazyList, Int]].semigroup)
-    checkAll("SemigroupK[OneAnd[ListWrapper, A]]", SerializableTests.serializable(SemigroupK[OneAnd[ListWrapper, *]]))
-    checkAll("Semigroup[NonEmptyStream[Int]]", SerializableTests.serializable(Semigroup[OneAnd[LazyList, Int]]))
->>>>>>> e053e287
   }
 
   {
@@ -74,25 +52,6 @@
     checkAll("Foldable[OneAnd[ListWrapper, A]]", SerializableTests.serializable(Foldable[OneAnd[ListWrapper, *]]))
   }
 
-<<<<<<< HEAD
-=======
-  {
-    // Test functor and subclasses don't have implicit conflicts
-    implicitly[Functor[NonEmptyStream]]
-    implicitly[Monad[NonEmptyStream]]
-    implicitly[Comonad[NonEmptyStream]]
-  }
-
-  implicit val iso2 = SemigroupalTests.Isomorphisms.invariant[OneAnd[LazyList, *]]
-
-  //OneAnd's tailRecM fails on LazyList due to the fact that. todo: replace NonEmptyStream with NonEmptyLazyList using newtype https://github.com/typelevel/cats/issues/2903
-  checkAll("NonEmptyStream[Int]", MonadTests[NonEmptyStream].stackUnsafeMonad[Int, Int, Int])
-  checkAll("Monad[NonEmptyStream[A]]", SerializableTests.serializable(Monad[NonEmptyStream]))
-
-  checkAll("NonEmptyStream[Int]", ComonadTests[NonEmptyStream].comonad[Int, Int, Int])
-  checkAll("Comonad[NonEmptyStream[A]]", SerializableTests.serializable(Comonad[NonEmptyStream]))
-
->>>>>>> e053e287
   test("size is consistent with toList.size") {
     forAll { (oa: OneAnd[Vector, Int]) =>
       oa.size should ===(oa.toList.size.toLong)
