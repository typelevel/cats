--- conflicted
+++ resolved
@@ -36,37 +36,16 @@
   def traverse[G[_]: Applicative, A, B](fa: F[A])(f: A => G[B]): G[F[B]]
 
   /**
-<<<<<<< HEAD
-   * This is exactly like traverse, except that it requires a Monad[G].
-   * It does this so that can use tailRecM to avoid stack overflows.
-   *
-   * combinators and potentially large data-structures should ideally
-   * override this.
-   */
-  def traverseM[G[_]: Monad, A, B](fa: F[A])(f: A => G[B]): G[F[B]] =
-    traverse[G, A, B](fa)(f)
+    * This is exactly like traverse, except that it requires a Monad[G].
+    * It does this so that can use tailRecM to avoid stack overflows.
+    *
+    * combinators and potentially large data-structures should ideally
+    * override this.
+    */
+  def traverseM[M[_]: Monad, A, B](fa: F[A])(f: A => M[B]): M[F[B]] =
+    traverse[M, A, B](fa)(f)
 
   /**
-   * Behaves just like traverse, but uses [[Unapply]] to find the
-   * Applicative instance for G.
-   *
-   * Example:
-   * {{{
-   * scala> import cats.implicits._
-   * scala> def parseInt(s: String): Either[String, Int] = Either.catchOnly[NumberFormatException](s.toInt).leftMap(_ => "no number")
-   * scala> val ns = List("1", "2", "3")
-   * scala> ns.traverseU(parseInt)
-   * res0: Either[String, List[Int]] = Right(List(1, 2, 3))
-   * scala> ns.traverse[Either[String, ?], Int](parseInt)
-   * res1: Either[String, List[Int]] = Right(List(1, 2, 3))
-   * }}}
-   */
-  def traverseU[A, GB](fa: F[A])(f: A => GB)(implicit U: Unapply[Applicative, GB]): U.M[F[U.A]] =
-    U.TC.traverse(fa)(a => U.subst(f(a)))(this)
-
-  /**
-=======
->>>>>>> ef64ff8d
    * A traverse followed by flattening the inner result.
    *
    * Example:
