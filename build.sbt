<<<<<<< HEAD
import microsites._
import ReleaseTransformations._
import com.typesafe.tools.mima.core.{MissingClassProblem, ProblemFilters, ReversedMissingMethodProblem}

import scala.xml.transform.{RewriteRule, RuleTransformer}
import org.scalajs.sbtplugin.cross.CrossProject

lazy val scoverageSettings = Seq(
  coverageMinimum := 60,
  coverageFailOnMinimum := false,
  //https://github.com/scoverage/sbt-scoverage/issues/72
  coverageHighlighting := {
    CrossVersion.partialVersion(scalaVersion.value) match {
      case Some((2, 10)) => false
      case _ => true
    }
  }
)
=======
ThisBuild / tlBaseVersion := "2.9"
>>>>>>> 101d9562

val scalaCheckVersion = "1.16.0"

val disciplineVersion = "1.5.1"

val disciplineMunitVersion = "2.0.0-M2"

val munitVersion = "1.0.0-M5"

val kindProjectorVersion = "0.13.2"

val PrimaryJava = JavaSpec.temurin("8")
val LTSJava = JavaSpec.temurin("17")
val GraalVM11 = JavaSpec.graalvm("11")

ThisBuild / githubWorkflowJavaVersions := Seq(PrimaryJava, LTSJava, GraalVM11)

val Scala212 = "2.12.16"
val Scala213 = "2.13.8"
val Scala3 = "3.1.3"

ThisBuild / crossScalaVersions := Seq(Scala212, Scala213, Scala3)
ThisBuild / scalaVersion := Scala212

ThisBuild / tlFatalWarnings := false
ThisBuild / tlFatalWarningsInCi := false

ThisBuild / githubWorkflowAddedJobs ++= Seq(
  WorkflowJob(
    "scalafix",
    "Scalafix",
    githubWorkflowJobSetup.value.toList ::: List(
      WorkflowStep.Run(List("cd scalafix", "sbt test"), name = Some("Scalafix tests"))
    ),
    javas = List(PrimaryJava),
    scalas = List((ThisBuild / scalaVersion).value)
  )
)

lazy val macroSettings = Seq(
  libraryDependencies ++= {
    if (tlIsScala3.value)
      Nil
    else
      Seq("org.scala-lang" % "scala-reflect" % scalaVersion.value % Provided)
  }
)

lazy val cats1BincompatSettings = Seq(
  tlMimaPreviousVersions ++= {
    if (scalaVersion.value.startsWith("2.12")) Set("1.0.1", "1.1.0", "1.2.0", "1.3.1", "1.4.0", "1.5.0", "1.6.1")
    else Set.empty
  }
)

ThisBuild / tlVersionIntroduced := Map("3" -> "2.6.1")

lazy val commonJvmSettings = Seq(
  Test / fork := true,
  Test / javaOptions := Seq("-Xmx3G"),
  doctestGenTests := { if (tlIsScala3.value) Nil else doctestGenTests.value }
)

lazy val commonJsSettings = Seq(
  doctestGenTests := Seq.empty,
  tlVersionIntroduced ++= List("2.12", "2.13").map(_ -> "2.1.0").toMap
)

<<<<<<< HEAD
def mimaSettings(moduleName: String) =
  Seq(
    mimaPreviousArtifacts := Set("org.typelevel" %% moduleName % binaryCompatibleVersion),
    mimaBinaryIssueFilters ++= (moduleName match {
      case "cats-core" =>
        Seq(
          // Internal classes, moved due to refactoring, not a problem
          ProblemFilters.exclude[MissingClassProblem]("cats.syntax.EitherUtil$"),
          ProblemFilters.exclude[MissingClassProblem]("cats.syntax.EitherUtil"),
          // Scala 2.11 only — internal classes, not a problem
          ProblemFilters.exclude[ReversedMissingMethodProblem]("cats.data.EitherTMonadErrorF.redeem"),
          ProblemFilters.exclude[ReversedMissingMethodProblem]("cats.data.EitherTMonadErrorF.redeemWith"),
          ProblemFilters.exclude[ReversedMissingMethodProblem]("cats.data.EitherTMonadErrorF.handleError"),
          ProblemFilters.exclude[ReversedMissingMethodProblem]("cats.data.EitherTMonadErrorF.attempt"),
          ProblemFilters.exclude[ReversedMissingMethodProblem]("cats.data.EitherTMonadError.redeem"),
          ProblemFilters.exclude[ReversedMissingMethodProblem]("cats.data.EitherTMonadError.redeemWith"),
          // BREAKAGE — Scala 2.11 only!
          ProblemFilters.exclude[ReversedMissingMethodProblem]("cats.MonadError.redeem"),
          ProblemFilters.exclude[ReversedMissingMethodProblem]("cats.MonadError.redeemWith")
        )
      case _ =>
        Seq.empty
    })
  )
=======
lazy val commonNativeSettings = Seq(
  doctestGenTests := Seq.empty,
  tlVersionIntroduced ++= List("2.12", "2.13").map(_ -> "2.4.0").toMap + ("3" -> "2.8.0")
)
>>>>>>> 101d9562

lazy val disciplineDependencies = Seq(
  libraryDependencies ++= Seq(
    "org.typelevel" %%% "discipline-core" % disciplineVersion
  )
)

lazy val testingDependencies = Seq(
  libraryDependencies ++= Seq(
    "org.scalameta" %%% "munit" % munitVersion % Test,
    "org.typelevel" %%% "discipline-munit" % disciplineMunitVersion % Test
  )
)

lazy val root = tlCrossRootProject
  .aggregate(
    kernel,
    kernelLaws,
    algebra,
    algebraLaws,
    core,
    laws,
    free,
    testkit,
    tests,
    alleycatsCore,
    alleycatsLaws,
    alleycatsTests,
    unidocs,
    bench,
    binCompatTest
  )

lazy val kernel = crossProject(JSPlatform, JVMPlatform, NativePlatform)
  .crossType(CrossType.Pure)
  .in(file("kernel"))
  .settings(moduleName := "cats-kernel", name := "Cats kernel")
  .settings(testingDependencies)
  .settings(Compile / sourceGenerators += (Compile / sourceManaged).map(KernelBoiler.gen).taskValue)
  .jsSettings(commonJsSettings)
  .jvmSettings(commonJvmSettings, cats1BincompatSettings)
  .nativeSettings(commonNativeSettings)

lazy val kernelLaws = crossProject(JSPlatform, JVMPlatform, NativePlatform)
  .in(file("kernel-laws"))
  .dependsOn(kernel)
  .settings(moduleName := "cats-kernel-laws", name := "Cats kernel laws")
  .settings(disciplineDependencies)
  .settings(testingDependencies)
  .jsSettings(commonJsSettings)
  .jvmSettings(commonJvmSettings)
  .nativeSettings(commonNativeSettings)

lazy val algebraSettings = Seq[Setting[_]](
  tlMimaPreviousVersions += "2.2.3",
  tlVersionIntroduced := List("2.12", "2.13", "3").map(_ -> "2.7.0").toMap
)

lazy val algebraNativeSettings = Seq[Setting[_]](
  tlMimaPreviousVersions ~= (_ - "2.2.3"),
  tlVersionIntroduced += ("3" -> "2.8.0")
)

lazy val algebra = crossProject(JSPlatform, JVMPlatform, NativePlatform)
  .crossType(CrossType.Pure)
  .in(file("algebra-core"))
  .dependsOn(kernel)
  .settings(moduleName := "algebra", name := "Cats algebra")
  .settings(Compile / sourceGenerators += (Compile / sourceManaged).map(AlgebraBoilerplate.gen).taskValue)
  .jsSettings(commonJsSettings)
  .jvmSettings(commonJvmSettings)
  .nativeSettings(commonNativeSettings)
  .settings(
    algebraSettings,
    libraryDependencies += "org.scalacheck" %%% "scalacheck" % scalaCheckVersion % Test,
    testingDependencies
  )
  .nativeSettings(algebraNativeSettings)

lazy val algebraLaws = crossProject(JSPlatform, JVMPlatform, NativePlatform)
  .in(file("algebra-laws"))
  .dependsOn(kernelLaws, algebra)
  .settings(moduleName := "algebra-laws", name := "Cats algebra laws")
  .settings(disciplineDependencies)
  .settings(testingDependencies)
  .jsSettings(commonJsSettings)
  .jvmSettings(commonJvmSettings)
  .nativeSettings(commonNativeSettings)
  .settings(algebraSettings)
  .nativeSettings(algebraNativeSettings)

lazy val core = crossProject(JSPlatform, JVMPlatform, NativePlatform)
  .crossType(CrossType.Pure)
  .dependsOn(kernel)
  .settings(moduleName := "cats-core", name := "Cats core")
  .settings(macroSettings)
  .settings(Compile / sourceGenerators += (Compile / sourceManaged).map(Boilerplate.gen).taskValue)
  .settings(
    libraryDependencies += "org.scalacheck" %%% "scalacheck" % scalaCheckVersion % Test,
    Compile / doc / scalacOptions ~= { _.filterNot(_.startsWith("-W")) } // weird bug
  )
  .settings(testingDependencies)
  .jsSettings(commonJsSettings)
<<<<<<< HEAD
  .jvmSettings(commonJvmSettings ++ mimaSettings("cats-core"))

lazy val coreJVM = core.jvm
lazy val coreJS = core.js
=======
  .jvmSettings(commonJvmSettings, cats1BincompatSettings)
  .nativeSettings(commonNativeSettings)
>>>>>>> 101d9562

lazy val laws = crossProject(JSPlatform, JVMPlatform, NativePlatform)
  .crossType(CrossType.Pure)
  .dependsOn(kernel, core, kernelLaws)
  .settings(moduleName := "cats-laws", name := "Cats laws")
  .settings(disciplineDependencies)
  .settings(testingDependencies)
  .jsSettings(commonJsSettings)
  .jvmSettings(commonJvmSettings)
  .nativeSettings(commonNativeSettings)

lazy val free = crossProject(JSPlatform, JVMPlatform, NativePlatform)
  .crossType(CrossType.Pure)
  .dependsOn(core, tests % "test-internal -> test")
  .settings(moduleName := "cats-free", name := "Cats Free")
  .jsSettings(commonJsSettings)
  .jvmSettings(commonJvmSettings, cats1BincompatSettings)
  .nativeSettings(commonNativeSettings)

lazy val tests = crossProject(JSPlatform, JVMPlatform, NativePlatform)
  .dependsOn(testkit % Test)
  .enablePlugins(NoPublishPlugin)
  .settings(moduleName := "cats-tests")
  .settings(testingDependencies)
  .jsSettings(commonJsSettings)
  .jvmSettings(commonJvmSettings)
  .nativeSettings(commonNativeSettings)

lazy val testkit = crossProject(JSPlatform, JVMPlatform, NativePlatform)
  .crossType(CrossType.Pure)
  .dependsOn(core, laws)
  .enablePlugins(BuildInfoPlugin)
  .settings(buildInfoKeys := Seq[BuildInfoKey](scalaVersion), buildInfoPackage := "cats.tests")
  .settings(moduleName := "cats-testkit")
  .settings(disciplineDependencies)
  .jsSettings(commonJsSettings)
  .jvmSettings(commonJvmSettings)
  .nativeSettings(commonNativeSettings)

lazy val alleycatsCore = crossProject(JSPlatform, JVMPlatform, NativePlatform)
  .crossType(CrossType.Pure)
  .in(file("alleycats-core"))
  .dependsOn(core)
  .settings(moduleName := "alleycats-core", name := "Alleycats core")
  .jsSettings(commonJsSettings)
  .jvmSettings(commonJvmSettings)
  .nativeSettings(commonNativeSettings)

lazy val alleycatsLaws = crossProject(JSPlatform, JVMPlatform, NativePlatform)
  .crossType(CrossType.Pure)
  .in(file("alleycats-laws"))
  .dependsOn(alleycatsCore, laws)
  .settings(moduleName := "alleycats-laws", name := "Alleycats laws")
  .settings(disciplineDependencies)
  .settings(testingDependencies)
  .jsSettings(commonJsSettings)
  .jvmSettings(commonJvmSettings)
  .nativeSettings(commonNativeSettings)

lazy val alleycatsTests = crossProject(JSPlatform, JVMPlatform, NativePlatform)
  .in(file("alleycats-tests"))
  .dependsOn(alleycatsLaws, tests % "test-internal -> test")
  .enablePlugins(NoPublishPlugin)
  .settings(moduleName := "alleycats-tests")
  .jsSettings(commonJsSettings)
  .jvmSettings(commonJvmSettings)
  .nativeSettings(commonNativeSettings)

lazy val unidocs = project
  .enablePlugins(TypelevelUnidocPlugin)
  .settings(
    name := "cats-docs",
    ScalaUnidoc / unidoc / unidocProjectFilter := inProjects(kernel.jvm,
                                                             core.jvm,
                                                             free.jvm,
                                                             algebra.jvm,
                                                             alleycatsCore.jvm
    ),
    scalacOptions ~= { _.filterNot(_.startsWith("-W")) }, // weird nsc bug
    ScalaUnidoc / unidoc / scalacOptions ++= Seq("-groups", "-diagrams")
  )

// bench is currently JVM-only

lazy val bench = project
  .dependsOn(core.jvm, free.jvm, laws.jvm)
  .settings(moduleName := "cats-bench")
  .settings(commonJvmSettings)
  .settings(
    libraryDependencies ++= {
      if (scalaVersion.value.startsWith("2.12"))
        Seq(
          "org.scalaz" %% "scalaz-core" % "7.3.6",
          "org.spire-math" %% "chain" % "0.3.0",
          "co.fs2" %% "fs2-core" % "0.10.7"
        )
      else Nil
    },
    evictionErrorLevel := Level.Warn
  )
  .enablePlugins(NoPublishPlugin, JmhPlugin)

lazy val binCompatTest = project
  .enablePlugins(NoPublishPlugin)
  .settings(
    useCoursier := false, // workaround so we can use an old version in compile
    libraryDependencies += {
      val oldV = if (tlIsScala3.value) "2.6.1" else "2.0.0"
      "org.typelevel" %%% "cats-core" % oldV % Provided
    }
  )
  .settings(testingDependencies)
  .dependsOn(core.jvm % Test)

lazy val docs = project
  .in(file("site"))
  .enablePlugins(TypelevelSitePlugin)
  .settings(
    tlFatalWarnings := false,
    laikaConfig ~= { _.withRawContent },
    tlSiteRelatedProjects := Seq(
      TypelevelProject.CatsEffect,
      "Mouse" -> url("https://typelevel.org/mouse"),
      TypelevelProject.Discipline
    ),
    libraryDependencies ++= Seq(
      "org.typelevel" %%% "discipline-munit" % disciplineMunitVersion
    )
  )
  .dependsOn(core.jvm, free.jvm, laws.jvm)

ThisBuild / licenses := List(License.MIT)
ThisBuild / startYear := Some(2015)
ThisBuild / developers ++= List(
  tlGitHubDev("ceedubs", "Cody Allen"),
  tlGitHubDev("rossabaker", "Ross Baker"),
  tlGitHubDev("armanbilge", "Arman Bilge"),
  tlGitHubDev("johnynek", "P. Oscar Boykin"),
  tlGitHubDev("travisbrown", "Travis Brown"),
  tlGitHubDev("adelbertc", "Adelbert Chang"),
  tlGitHubDev("danicheg", "Daniel Esik"),
  tlGitHubDev("peterneyens", "Peter Neyens"),
  tlGitHubDev("tpolecat", "Rob Norris"),
  tlGitHubDev("non", "Erik Osheim"),
  tlGitHubDev("LukaJCB", "LukaJCB"),
  tlGitHubDev("mpilquist", "Michael Pilquist"),
  tlGitHubDev("milessabin", "Miles Sabin"),
  tlGitHubDev("djspiewak", "Daniel Spiewak"),
  tlGitHubDev("fthomas", "Frank Thomas"),
  tlGitHubDev("satorg", "Sergey Torgashov"),
  tlGitHubDev("julien-truffaut", "Julien Truffaut"),
  tlGitHubDev("kailuowang", "Kailuo Wang")
)<|MERGE_RESOLUTION|>--- conflicted
+++ resolved
@@ -1,25 +1,4 @@
-<<<<<<< HEAD
-import microsites._
-import ReleaseTransformations._
-import com.typesafe.tools.mima.core.{MissingClassProblem, ProblemFilters, ReversedMissingMethodProblem}
-
-import scala.xml.transform.{RewriteRule, RuleTransformer}
-import org.scalajs.sbtplugin.cross.CrossProject
-
-lazy val scoverageSettings = Seq(
-  coverageMinimum := 60,
-  coverageFailOnMinimum := false,
-  //https://github.com/scoverage/sbt-scoverage/issues/72
-  coverageHighlighting := {
-    CrossVersion.partialVersion(scalaVersion.value) match {
-      case Some((2, 10)) => false
-      case _ => true
-    }
-  }
-)
-=======
 ThisBuild / tlBaseVersion := "2.9"
->>>>>>> 101d9562
 
 val scalaCheckVersion = "1.16.0"
 
@@ -88,37 +67,10 @@
   tlVersionIntroduced ++= List("2.12", "2.13").map(_ -> "2.1.0").toMap
 )
 
-<<<<<<< HEAD
-def mimaSettings(moduleName: String) =
-  Seq(
-    mimaPreviousArtifacts := Set("org.typelevel" %% moduleName % binaryCompatibleVersion),
-    mimaBinaryIssueFilters ++= (moduleName match {
-      case "cats-core" =>
-        Seq(
-          // Internal classes, moved due to refactoring, not a problem
-          ProblemFilters.exclude[MissingClassProblem]("cats.syntax.EitherUtil$"),
-          ProblemFilters.exclude[MissingClassProblem]("cats.syntax.EitherUtil"),
-          // Scala 2.11 only — internal classes, not a problem
-          ProblemFilters.exclude[ReversedMissingMethodProblem]("cats.data.EitherTMonadErrorF.redeem"),
-          ProblemFilters.exclude[ReversedMissingMethodProblem]("cats.data.EitherTMonadErrorF.redeemWith"),
-          ProblemFilters.exclude[ReversedMissingMethodProblem]("cats.data.EitherTMonadErrorF.handleError"),
-          ProblemFilters.exclude[ReversedMissingMethodProblem]("cats.data.EitherTMonadErrorF.attempt"),
-          ProblemFilters.exclude[ReversedMissingMethodProblem]("cats.data.EitherTMonadError.redeem"),
-          ProblemFilters.exclude[ReversedMissingMethodProblem]("cats.data.EitherTMonadError.redeemWith"),
-          // BREAKAGE — Scala 2.11 only!
-          ProblemFilters.exclude[ReversedMissingMethodProblem]("cats.MonadError.redeem"),
-          ProblemFilters.exclude[ReversedMissingMethodProblem]("cats.MonadError.redeemWith")
-        )
-      case _ =>
-        Seq.empty
-    })
-  )
-=======
 lazy val commonNativeSettings = Seq(
   doctestGenTests := Seq.empty,
   tlVersionIntroduced ++= List("2.12", "2.13").map(_ -> "2.4.0").toMap + ("3" -> "2.8.0")
 )
->>>>>>> 101d9562
 
 lazy val disciplineDependencies = Seq(
   libraryDependencies ++= Seq(
@@ -222,15 +174,8 @@
   )
   .settings(testingDependencies)
   .jsSettings(commonJsSettings)
-<<<<<<< HEAD
-  .jvmSettings(commonJvmSettings ++ mimaSettings("cats-core"))
-
-lazy val coreJVM = core.jvm
-lazy val coreJS = core.js
-=======
   .jvmSettings(commonJvmSettings, cats1BincompatSettings)
   .nativeSettings(commonNativeSettings)
->>>>>>> 101d9562
 
 lazy val laws = crossProject(JSPlatform, JVMPlatform, NativePlatform)
   .crossType(CrossType.Pure)
