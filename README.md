--- conflicted
+++ resolved
@@ -40,11 +40,7 @@
 And then create the cats dependency, by adding the following to your `build.sbt`:
 
 ```scala
-<<<<<<< HEAD
-libraryDependencies += "org.typelevel" %% "cats-core" % "1.0.0-RC2"
-=======
 libraryDependencies += "org.typelevel" %% "cats-core" % "1.0.1"
->>>>>>> dc6b643d
 ```
 
 This will pull in the cats-core module. If you require some other
