--- conflicted
+++ resolved
@@ -2,23 +2,15 @@
 
 import cats._
 import cats.arrow._
-import cats.data.{Const, EitherT, Kleisli, Reader, ReaderT}
+import cats.data._
+import cats.implicits._
 import cats.kernel.laws.discipline.{MonoidTests, SemigroupTests}
-import cats.laws.discipline._
+import cats.laws.discipline.SemigroupalTests.Isomorphisms
 import cats.laws.discipline.arbitrary._
 import cats.laws.discipline.eq._
-<<<<<<< HEAD
-import cats.laws.discipline._
-import Helpers.CSemi
-import cats.kernel.laws.discipline.{MonoidTests, SemigroupTests}
-import cats.platform.Platform
-=======
-import cats.laws.discipline.SemigroupalTests.Isomorphisms
-import cats.laws.discipline.{DeferTests, MonoidKTests, SemigroupKTests}
-import cats.implicits._
+import cats.laws.discipline.{DeferTests, MonoidKTests, SemigroupKTests, _}
 import cats.platform.Platform
 import cats.tests.Helpers.CSemi
->>>>>>> 2838d3b4
 
 class KleisliSuite extends CatsSuite {
   implicit def kleisliEq[F[_], A, B](implicit ev: Eq[A => F[B]]): Eq[Kleisli[F, A, B]] =
@@ -112,15 +104,15 @@
   checkAll("Kleisli[Option, MiniInt, *]", AlternativeTests[Kleisli[Option, MiniInt, *]].alternative[Int, Int, Int])
   checkAll("Alternative[Kleisli[Option, Int, *]]", SerializableTests.serializable(Alternative[Kleisli[Option, Int, *]]))
 
-<<<<<<< HEAD
-  {
-    implicit val catsDataDecideableForKleisli =
-      Kleisli.catsDataDecideableForKleisli[Const[String, ?], Int]
+  {
+    implicit val catsDataDecidableForKleisli =
+      Kleisli.catsDataDecidableForKleisli[Const[String, ?], Int]
     checkAll("Kleisli[Const[String, ?], Int, Int]",
-             DecideableTests[Kleisli[Const[String, ?], MiniInt, ?]].decideable[Int, Int, Int])
+             DecidableTests[Kleisli[Const[String, ?], MiniInt, ?]].decidable[Int, Int, Int]
+    )
     checkAll(
-      "Decideable[Kleisli[Option, Int, ?]]",
-      SerializableTests.serializable[Decideable[Kleisli[Const[String, ?], Int, ?]]](catsDataDecideableForKleisli)
+      "Decidable[Kleisli[Option, Int, ?]]",
+      SerializableTests.serializable[Decidable[Kleisli[Const[String, ?], Int, ?]]](catsDataDecidableForKleisli)
     )
   }
 
@@ -128,18 +120,12 @@
     implicit val catsDataContravariantMonoidalForKleisli =
       Kleisli.catsDataContravariantMonoidalForKleisli[Const[String, ?], Int]
     checkAll("Kleisli[Const[String, ?], MiniInt, ?]",
-             ContravariantMonoidalTests[Kleisli[Const[String, ?], MiniInt, ?]].contravariantMonoidal[Int, Int, Int])
+             ContravariantMonoidalTests[Kleisli[Const[String, ?], MiniInt, ?]].contravariantMonoidal[Int, Int, Int]
+    )
     checkAll("ContravariantMonoidal[Kleisli[Option, Int, ?]]",
-             SerializableTests.serializable(ContravariantMonoidal[Kleisli[Const[String, ?], Int, ?]]))
-  }
-=======
-  checkAll("Kleisli[Const[String, *], MiniInt, *]",
-           ContravariantMonoidalTests[Kleisli[Const[String, *], MiniInt, *]].contravariantMonoidal[Int, Int, Int]
-  )
-  checkAll("ContravariantMonoidal[Kleisli[Option, Int, *]]",
-           SerializableTests.serializable(ContravariantMonoidal[Kleisli[Const[String, *], Int, *]])
-  )
->>>>>>> 2838d3b4
+             SerializableTests.serializable(ContravariantMonoidal[Kleisli[Const[String, ?], Int, ?]])
+    )
+  }
 
   checkAll("Kleisli[Option, MiniInt, Int]", ApplicativeTests[Kleisli[Option, MiniInt, *]].applicative[Int, Int, Int])
   checkAll("Applicative[Kleisli[Option, Int, *]]", SerializableTests.serializable(Applicative[Kleisli[Option, Int, *]]))
