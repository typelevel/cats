--- conflicted
+++ resolved
@@ -330,10 +330,10 @@
       implicit def F: Monad[F] = F0
     }
 
-  implicit def catsDataDecideableForKleisli[F[_], A](
-    implicit F0: Decideable[F]
-  ): Decideable[Kleisli[F, A, ?]] =
-    new KleisliDecideable[F, A] { def F: Decideable[F] = F0 }
+  implicit def catsDataDecidableForKleisli[F[_], A](implicit
+    F0: Decidable[F]
+  ): Decidable[Kleisli[F, A, ?]] =
+    new KleisliDecidable[F, A] { def F: Decidable[F] = F0 }
 }
 
 sealed abstract private[data] class KleisliInstances0_5 extends KleisliInstances1 {
@@ -576,20 +576,19 @@
   implicit def F: Alternative[F]
 }
 
-<<<<<<< HEAD
-sealed private[data] trait KleisliDecideable[F[_], D]
-    extends Decideable[Kleisli[F, D, ?]]
+sealed private[data] trait KleisliDecidable[F[_], D]
+    extends Decidable[Kleisli[F, D, *]]
     with KleisliContravariantMonoidal[F, D] {
-  implicit def F: Decideable[F]
+  implicit def F: Decidable[F]
 
   def sum[A, B](fa: Kleisli[F, D, A], fb: Kleisli[F, D, B]): Kleisli[F, D, Either[A, B]] =
     Kleisli(d => F.sum(fa.run(d), fb.run(d)))
-}
-
-sealed private[data] trait KleisliContravariantMonoidal[F[_], D] extends ContravariantMonoidal[Kleisli[F, D, ?]] {
-=======
+
+  override def zero[A]: ReaderT[F, D, INothing] =
+    Kleisli(_ => F.zero)
+}
+
 sealed private[data] trait KleisliContravariantMonoidal[F[_], D] extends ContravariantMonoidal[Kleisli[F, D, *]] {
->>>>>>> 2838d3b4
   implicit def F: ContravariantMonoidal[F]
 
   override def unit: Kleisli[F, D, Unit] = Kleisli(Function.const(F.unit))
