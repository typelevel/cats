package cats
package data

/**
 * `OptionT[F[_], A]` is a light wrapper on an `F[Option[A]]` with some
 * convenient methods for working with this nested structure.
 *
 * It may also be said that `OptionT` is a monad transformer for `Option`.
 *
 * For more information, see the [[http://typelevel.org/cats/datatypes/optiont.html documentation]].
 */
final case class OptionT[F[_], A](value: F[Option[A]]) {

  def fold[B](default: => B)(f: A => B)(implicit F: Functor[F]): F[B] =
    F.map(value)(_.fold(default)(f))

  /**
   * Transform this `OptionT[F, A]` into a `F[C]`.
   *
   * Example:
   * {{{
   * scala> import cats.implicits._
   * scala> import cats.data.OptionT
   *
   * scala> val optionT: OptionT[List, Int] = OptionT[List, Int](List(Some(23), None))
   * scala> optionT.foldF(Nil)(v => List(v, v * 2))
   * res0: List[Int] = List(23, 46)
   * }}}
   */
  def foldF[B](default: => F[B])(f: A => F[B])(implicit F: FlatMap[F]): F[B] =
    F.flatMap(value)(_.fold(default)(f))

  /**
   * Catamorphism on the Option. This is identical to [[fold]], but it only has
   * one parameter list, which can result in better type inference in some
   * contexts.
   */
  def cata[B](default: => B, f: A => B)(implicit F: Functor[F]): F[B] =
    fold(default)(f)

  /**
   * Effectful catamorphism on the Option. This is identical to [[foldF]], but it only has
   * one parameter list, which can result in better type inference in some
   * contexts.
   */
  def cataF[B](default: => F[B], f: A => F[B])(implicit F: FlatMap[F]): F[B] =
    foldF(default)(f)

  def map[B](f: A => B)(implicit F: Functor[F]): OptionT[F, B] =
    OptionT(F.map(value)(_.map(f)))

  def imap[B](f: A => B)(g: B => A)(implicit F: Invariant[F]): OptionT[F, B] =
    OptionT {
      F.imap(value)(_.map(f))(_.map(g))
    }

  def contramap[B](f: B => A)(implicit F: Contravariant[F]): OptionT[F, B] =
    OptionT {
      F.contramap(value)(_.map(f))
    }

  /**
   * Modify the context `F` using transformation `f`.
   */
  def mapK[G[_]](f: F ~> G): OptionT[G, A] = OptionT[G, A](f(value))

  def semiflatMap[B](f: A => F[B])(implicit F: Monad[F]): OptionT[F, B] =
    flatMap(a => OptionT.liftF(f(a)))

  def semiflatTap[B](f: A => F[B])(implicit F: Monad[F]): OptionT[F, A] =
    semiflatMap(a => F.as(f(a), a))

  def mapFilter[B](f: A => Option[B])(implicit F: Functor[F]): OptionT[F, B] =
    subflatMap(f)

  def flatMap[B](f: A => OptionT[F, B])(implicit F: Monad[F]): OptionT[F, B] =
    flatMapF(a => f(a).value)

  def flatMapF[B](f: A => F[Option[B]])(implicit F: Monad[F]): OptionT[F, B] =
    OptionT(F.flatMap(value)(_.fold(F.pure[Option[B]](None))(f)))

  def flatTransform[B](f: Option[A] => F[Option[B]])(implicit F: Monad[F]): OptionT[F, B] =
    OptionT(F.flatMap(value)(f))

  def transform[B](f: Option[A] => Option[B])(implicit F: Functor[F]): OptionT[F, B] =
    OptionT(F.map(value)(f))

  def subflatMap[B](f: A => Option[B])(implicit F: Functor[F]): OptionT[F, B] =
    transform(_.flatMap(f))

  /**
   * Perform an effect if the value inside the is a `None`, leaving the value untouched. Equivalent to [[orElseF]]
   * with an effect returning `None` as argument.
   */
  def flatTapNone[B](ifNone: => F[B])(implicit F: Monad[F]): OptionT[F, A] =
    OptionT(F.flatTap(value)(_.fold(F.void(ifNone))(_ => F.unit)))

  def getOrElse[B >: A](default: => B)(implicit F: Functor[F]): F[B] =
    F.map(value)(_.getOrElse(default))

  def getOrElseF[B >: A](default: => F[B])(implicit F: Monad[F]): F[B] =
    F.flatMap(value)(_.fold(default)(F.pure))

  def collect[B](f: PartialFunction[A, B])(implicit F: Functor[F]): OptionT[F, B] =
    OptionT(F.map(value)(_.collect(f)))

  def exists(f: A => Boolean)(implicit F: Functor[F]): F[Boolean] =
    F.map(value)(_.exists(f))

  def filter(p: A => Boolean)(implicit F: Functor[F]): OptionT[F, A] =
    OptionT(F.map(value)(_.filter(p)))

  def withFilter(p: A => Boolean)(implicit F: Functor[F]): OptionT[F, A] =
    filter(p)(F)

  def filterNot(p: A => Boolean)(implicit F: Functor[F]): OptionT[F, A] =
    OptionT(F.map(value)(_.filterNot(p)))

  def forall(f: A => Boolean)(implicit F: Functor[F]): F[Boolean] =
    F.map(value)(_.forall(f))

  def isDefined(implicit F: Functor[F]): F[Boolean] =
    F.map(value)(_.isDefined)

  def isEmpty(implicit F: Functor[F]): F[Boolean] =
    F.map(value)(_.isEmpty)

  def orElse(default: => OptionT[F, A])(implicit F: Monad[F]): OptionT[F, A] =
    orElseF(default.value)

  def orElseF(default: => F[Option[A]])(implicit F: Monad[F]): OptionT[F, A] =
    OptionT(F.flatMap(value) {
      case s @ Some(_) => F.pure(s)
      case None        => default
    })

  def toRight[L](left: => L)(implicit F: Functor[F]): EitherT[F, L, A] =
    EitherT(cata(Left(left), Right.apply))

  def toRightF[L](left: => F[L])(implicit F: Monad[F]): EitherT[F, L, A] =
    EitherT(cataF(F.map(left)(Left.apply[L, A]), a => F.pure(Right(a))))

  def toLeft[R](right: => R)(implicit F: Functor[F]): EitherT[F, A, R] =
    EitherT(cata(Right(right), Left.apply))

  def toLeftF[R](right: => F[R])(implicit F: Monad[F]): EitherT[F, A, R] =
    EitherT(cataF(F.map(right)(Right.apply[A, R]), a => F.pure(Left(a))))

  def show(implicit F: Show[F[Option[A]]]): String = F.show(value)

  def compare(that: OptionT[F, A])(implicit o: Order[F[Option[A]]]): Int =
    o.compare(value, that.value)

  def partialCompare(that: OptionT[F, A])(implicit p: PartialOrder[F[Option[A]]]): Double =
    p.partialCompare(value, that.value)

  def ===(that: OptionT[F, A])(implicit eq: Eq[F[Option[A]]]): Boolean =
    eq.eqv(value, that.value)

  def traverse[G[_], B](f: A => G[B])(implicit F: Traverse[F], G: Applicative[G]): G[OptionT[F, B]] =
    G.map(F.compose(Traverse[Option]).traverse(value)(f))(OptionT.apply)

  def foldLeft[B](b: B)(f: (B, A) => B)(implicit F: Foldable[F]): B =
    F.compose(Foldable[Option]).foldLeft(value, b)(f)

  def foldRight[B](lb: Eval[B])(f: (A, Eval[B]) => Eval[B])(implicit F: Foldable[F]): Eval[B] =
    F.compose(Foldable[Option]).foldRight(value, lb)(f)

  /**
   * Transform this `OptionT[F, A]` into a `[[Nested]][F, Option, A]`.
   *
   * An example where `toNested` can be used, is to get the `Apply.ap` function with the
   * behavior from the composed `Apply` instances from `F` and `Option`, which is
   * inconsistent with the behavior of the `ap` from `Monad` of `OptionT`.
   *
   * {{{
   * scala> import cats.implicits._
   * scala> import cats.data.OptionT
   * scala> val ff: OptionT[List, Int => String] =
   *      |   OptionT(List(Option(_.toString), None))
   * scala> val fa: OptionT[List, Int] = OptionT(List(Option(1), Option(2)))
   * scala> ff.ap(fa)
   * res0: OptionT[List,String] = OptionT(List(Some(1), Some(2), None))
   * scala> OptionT(ff.toNested.ap(fa.toNested).value)
   * res1: OptionT[List,String] = OptionT(List(Some(1), Some(2), None, None))
   * }}}
   */
  def toNested: Nested[F, Option, A] = Nested(value)
}

object OptionT extends OptionTInstances {

  /**
   * Uses the [[http://typelevel.org/cats/guidelines.html#partially-applied-type-params Partially Applied Type Params technique]] for ergonomics.
   */
  final private[data] class PurePartiallyApplied[F[_]](private val dummy: Boolean = true) extends AnyVal {
    def apply[A](value: A)(implicit F: Applicative[F]): OptionT[F, A] =
      OptionT(F.pure(Some(value)))
  }

  /**
   * Creates a `OptionT[A]` from an `A`
   *
   * {{{
   * scala> import cats.implicits._
   * scala> OptionT.pure[List](2)
   * res0: OptionT[List, Int] = OptionT(List(Some(2)))
   * }}}
   */
  def pure[F[_]]: PurePartiallyApplied[F] = new PurePartiallyApplied[F]

  /**
   * An alias for pure
   *
   * {{{
   * scala> import cats.implicits._
   * scala> OptionT.some[List](2)
   * res0: OptionT[List, Int] = OptionT(List(Some(2)))
   * }}}
   */
  def some[F[_]]: PurePartiallyApplied[F] = pure

  def none[F[_], A](implicit F: Applicative[F]): OptionT[F, A] =
    OptionT(F.pure(None))

  /**
   * Transforms an `Option` into an `OptionT`, lifted into the specified `Applicative`.
   *
   * {{{
   * scala> import cats.implicits._
   * scala> val o: Option[Int] = Some(2)
   * scala> OptionT.fromOption[List](o)
   * res0: OptionT[List, Int] = OptionT(List(Some(2)))
   * }}}
   */
  def fromOption[F[_]]: FromOptionPartiallyApplied[F] = new FromOptionPartiallyApplied

  /**
   * Uses the [[http://typelevel.org/cats/guidelines.html#partially-applied-type-params Partially Applied Type Params technique]] for ergonomics.
   */
  final private[data] class FromOptionPartiallyApplied[F[_]](private val dummy: Boolean = true) extends AnyVal {
    def apply[A](value: Option[A])(implicit F: Applicative[F]): OptionT[F, A] =
      OptionT(F.pure(value))
  }

  /**
   * Lifts the `F[A]` Functor into an `OptionT[F, A]`.
   */
  def liftF[F[_], A](fa: F[A])(implicit F: Functor[F]): OptionT[F, A] = OptionT(F.map(fa)(Some(_)))

  /**
   * Same as [[liftF]], but expressed as a FunctionK for use with mapK
   * {{{
   * scala> import cats._, data._,  implicits._
   * scala> val a: EitherT[Eval, String, Int] = 1.pure[EitherT[Eval, String, *]]
   * scala> val b: EitherT[OptionT[Eval, *], String, Int] = a.mapK(OptionT.liftK)
   * scala> b.value.value.value
   * res0: Option[Either[String,Int]] = Some(Right(1))
   * }}}
   */
  def liftK[F[_]](implicit F: Functor[F]): F ~> OptionT[F, *] =
    new (F ~> OptionT[F, *]) { def apply[A](a: F[A]): OptionT[F, A] = OptionT.liftF(a) }

  /**
   * Creates a non-empty `OptionT[F, A]` from an `A` value if the given condition is `true`.
   * Otherwise, `none[F, A]` is returned. Analogous to `Option.when`.
   */
  def when[F[_], A](cond: Boolean)(a: => A)(implicit F: Applicative[F]): OptionT[F, A] =
    if (cond) OptionT.some[F](a) else OptionT.none[F, A]

  /**
   * Creates a non-empty `OptionT[F, A]` from an `F[A]` value if the given condition is `true`.
   * Otherwise, `none[F, A]` is returned. Analogous to `Option.when`.
   */
  def whenF[F[_], A](cond: Boolean)(fa: => F[A])(implicit F: Applicative[F]): OptionT[F, A] =
    if (cond) OptionT.liftF(fa) else OptionT.none[F, A]

  /**
   * Same as `whenF`, but expressed as a FunctionK for use with mapK.
   */
  def whenK[F[_]](cond: Boolean)(implicit F: Applicative[F]): F ~> OptionT[F, *] =
    new (F ~> OptionT[F, *]) { def apply[A](a: F[A]): OptionT[F, A] = OptionT.whenF(cond)(a) }

  /**
   * Creates a non-empty `OptionT[F, A]` from an `A` if the given condition is `false`.
   * Otherwise, `none[F, A]` is returned. Analogous to `Option.unless`.
   */
  def unless[F[_], A](cond: Boolean)(a: => A)(implicit F: Applicative[F]): OptionT[F, A] =
    OptionT.when(!cond)(a)

  /**
   * Creates an non-empty `OptionT[F, A]` from an `F[A]` if the given condition is `false`.
   * Otherwise, `none[F, A]` is returned. Analogous to `Option.unless`.
   */
  def unlessF[F[_], A](cond: Boolean)(fa: => F[A])(implicit F: Applicative[F]): OptionT[F, A] =
    OptionT.whenF(!cond)(fa)

  /**
   * Same as `unlessF`, but expressed as a FunctionK for use with mapK.
   */
  def unlessK[F[_]](cond: Boolean)(implicit F: Applicative[F]): F ~> OptionT[F, *] =
    new (F ~> OptionT[F, *]) { def apply[A](a: F[A]): OptionT[F, A] = OptionT.unlessF(cond)(a) }
}

sealed abstract private[data] class OptionTInstances extends OptionTInstances0 {
  // to maintain binary compatibility
  def catsDataMonadForOptionT[F[_]](implicit F0: Monad[F]): Monad[OptionT[F, *]] =
    new OptionTMonad[F] { implicit val F = F0 }

  implicit def catsDataTraverseForOptionT[F[_]](implicit F0: Traverse[F]): Traverse[OptionT[F, *]] =
    new OptionTTraverse[F] with OptionTFunctor[F] { implicit val F = F0 }

  implicit def catsDataOrderForOptionT[F[_], A](implicit F0: Order[F[Option[A]]]): Order[OptionT[F, A]] =
    new OptionTOrder[F, A] { implicit val F = F0 }

  implicit def catsDataMonoidForOptionT[F[_], A](implicit F0: Monoid[F[Option[A]]]): Monoid[OptionT[F, A]] =
    new OptionTMonoid[F, A] { implicit val F = F0 }

  implicit def catsDataShowForOptionT[F[_], A](implicit F: Show[F[Option[A]]]): Show[OptionT[F, A]] =
    Contravariant[Show].contramap(F)(_.value)

  implicit def catsDataDeferForOptionT[F[_]](implicit F: Defer[F]): Defer[OptionT[F, *]] =
    new Defer[OptionT[F, *]] {
      def defer[A](fa: => OptionT[F, A]): OptionT[F, A] =
        OptionT(F.defer(fa.value))
    }

  implicit def catsDataTraverseFilterForOptionT[F[_]](implicit F0: Traverse[F]): TraverseFilter[OptionT[F, *]] =
    new OptionTFunctorFilter[F] with TraverseFilter[OptionT[F, *]] {
      implicit def F: Functor[F] = F0

      val traverse: Traverse[OptionT[F, *]] = OptionT.catsDataTraverseForOptionT[F]

      def traverseFilter[G[_], A, B](
        fa: OptionT[F, A]
      )(f: A => G[Option[B]])(implicit G: Applicative[G]): G[OptionT[F, B]] =
        G.map(Traverse[F].traverse[G, Option[A], Option[B]](fa.value) { oa =>
          TraverseFilter[Option].traverseFilter(oa)(f)
        })(OptionT[F, B])

      override def filterA[G[_], A](
        fa: OptionT[F, A]
      )(f: A => G[Boolean])(implicit G: Applicative[G]): G[OptionT[F, A]] =
        G.map(Traverse[F].traverse(fa.value)(TraverseFilter[Option].filterA[G, A](_)(f)))(OptionT[F, A])

    }

  @deprecated("renamed to catsDataTraverseFilterForOptionT", "2.0.0")
  def catsDateTraverseFilterForOptionT[F[_]](implicit F0: Traverse[F]): TraverseFilter[OptionT[F, *]] =
    catsDataTraverseFilterForOptionT

  implicit def catsDataParallelForOptionT[M[_]](implicit
    P: Parallel[M]
  ): Parallel.Aux[OptionT[M, *], Nested[P.F, Option, *]] =
    new Parallel[OptionT[M, *]] {
      type F[x] = Nested[P.F, Option, x]

      implicit val monadM: Monad[M] = P.monad

      def applicative: Applicative[Nested[P.F, Option, *]] =
        cats.data.Nested.catsDataApplicativeForNested(P.applicative, cats.instances.option.catsStdInstancesForOption)

      def monad: Monad[OptionT[M, *]] = cats.data.OptionT.catsDataMonadErrorMonadForOptionT[M]

      def sequential: Nested[P.F, Option, *] ~> OptionT[M, *] =
        new (Nested[P.F, Option, *] ~> OptionT[M, *]) {
          def apply[A](nested: Nested[P.F, Option, A]): OptionT[M, A] = OptionT(P.sequential(nested.value))
        }

      def parallel: OptionT[M, *] ~> Nested[P.F, Option, *] =
        new (OptionT[M, *] ~> Nested[P.F, Option, *]) {
          def apply[A](optT: OptionT[M, A]): Nested[P.F, Option, A] = Nested(P.parallel(optT.value))
        }
    }
}

sealed abstract private[data] class OptionTInstances0 extends OptionTInstances1 {
  // the Dummy type is to make this one more specific than catsDataMonadErrorMonadForOptionT on 2.13.x
  // see https://github.com/typelevel/cats/pull/2335#issuecomment-408249775
  implicit def catsDataMonadErrorForOptionT[F[_], E](implicit
    F0: MonadError[F, E]
  ): MonadError[OptionT[F, *], E] { type Dummy } =
    new OptionTMonadError[F, E] {
      type Dummy
      implicit val F = F0
    }

<<<<<<< HEAD
  implicit def catsDataDecideableForOptionT[F[_]](implicit F0: Decideable[F]): Decideable[OptionT[F, ?]] =
    new OptionTDecideable[F] { implicit val F = F0 }
=======
  implicit def catsDataContravariantMonoidalForOptionT[F[_]](implicit
    F0: ContravariantMonoidal[F]
  ): ContravariantMonoidal[OptionT[F, *]] =
    new OptionTContravariantMonoidal[F] { implicit val F = F0 }
>>>>>>> 2838d3b4

  implicit def catsDataMonoidKForOptionT[F[_]](implicit F0: Monad[F]): MonoidK[OptionT[F, *]] =
    new OptionTMonoidK[F] { implicit val F = F0 }

  implicit def catsDataSemigroupForOptionT[F[_], A](implicit F0: Semigroup[F[Option[A]]]): Semigroup[OptionT[F, A]] =
    new OptionTSemigroup[F, A] { implicit val F = F0 }

  implicit def catsDataPartialOrderForOptionT[F[_], A](implicit
    F0: PartialOrder[F[Option[A]]]
  ): PartialOrder[OptionT[F, A]] =
    new OptionTPartialOrder[F, A] { implicit val F = F0 }

  implicit def catsDateFunctorFilterForOptionT[F[_]](implicit F0: Functor[F]): FunctorFilter[OptionT[F, *]] =
    new OptionTFunctorFilter[F] { implicit val F = F0 }

  implicit def catsDataContravariantForOptionT[F[_]](implicit F0: Contravariant[F]): Contravariant[OptionT[F, *]] =
    new OptionTContravariant[F] { implicit val F = F0 }
}

sealed abstract private[data] class OptionTInstances1 extends OptionTInstances2 {
  implicit def catsDataSemigroupKForOptionT[F[_]](implicit F0: Monad[F]): SemigroupK[OptionT[F, *]] =
    new OptionTSemigroupK[F] { implicit val F = F0 }

  implicit def catsDataEqForOptionT[F[_], A](implicit F0: Eq[F[Option[A]]]): Eq[OptionT[F, A]] =
    new OptionTEq[F, A] { implicit val F = F0 }

  implicit def catsDataMonadErrorMonadForOptionT[F[_]](implicit F0: Monad[F]): MonadError[OptionT[F, *], Unit] =
    new OptionTMonadErrorMonad[F] { implicit val F = F0 }

  implicit def catsDataContravariantMonoidalForOptionT[F[_]](
    implicit F0: ContravariantMonoidal[F]
  ): ContravariantMonoidal[OptionT[F, ?]] =
    new OptionTContravariantMonoidal[F] { implicit val F = F0 }
}

sealed abstract private[data] class OptionTInstances2 extends OptionTInstances3 {
  implicit def catsDataFoldableForOptionT[F[_]](implicit F0: Foldable[F]): Foldable[OptionT[F, *]] =
    new OptionTFoldable[F] { implicit val F = F0 }

  implicit def catsDataInvariantForOptionT[F[_]](implicit F0: Invariant[F]): Invariant[OptionT[F, *]] =
    new OptionTInvariant[F] { implicit val F = F0 }
}

sealed abstract private[data] class OptionTInstances3 {
  implicit def catsDataFunctorForOptionT[F[_]](implicit F0: Functor[F]): Functor[OptionT[F, *]] =
    new OptionTFunctor[F] { implicit val F = F0 }
}

private[data] trait OptionTFunctor[F[_]] extends Functor[OptionT[F, *]] {
  implicit def F: Functor[F]

  override def map[A, B](fa: OptionT[F, A])(f: A => B): OptionT[F, B] = fa.map(f)
}

sealed private[data] trait OptionTInvariant[F[_]] extends Invariant[OptionT[F, *]] {
  implicit def F: Invariant[F]

  override def imap[A, B](fa: OptionT[F, A])(f: A => B)(g: B => A): OptionT[F, B] =
    fa.imap(f)(g)
}

sealed private[data] trait OptionTContravariant[F[_]] extends Contravariant[OptionT[F, *]] {
  implicit def F: Contravariant[F]

  override def contramap[A, B](fa: OptionT[F, A])(f: B => A): OptionT[F, B] =
    fa.contramap(f)
}

private[data] trait OptionTMonad[F[_]] extends Monad[OptionT[F, *]] {
  implicit def F: Monad[F]

  def pure[A](a: A): OptionT[F, A] = OptionT.pure(a)

  def flatMap[A, B](fa: OptionT[F, A])(f: A => OptionT[F, B]): OptionT[F, B] = fa.flatMap(f)

  override def map[A, B](fa: OptionT[F, A])(f: A => B): OptionT[F, B] = fa.map(f)

  def tailRecM[A, B](a: A)(f: A => OptionT[F, Either[A, B]]): OptionT[F, B] =
    OptionT(
      F.tailRecM(a)(a0 =>
        F.map(f(a0).value)(
          _.fold[Either[A, Option[B]]](Right(None))(_.map(b => Some(b): Option[B]))
        )
      )
    )
}

private[data] trait OptionTMonadErrorMonad[F[_]] extends MonadError[OptionT[F, *], Unit] with OptionTMonad[F] {
  implicit def F: Monad[F]

  override def raiseError[A](e: Unit): OptionT[F, A] = OptionT.none

  override def handleErrorWith[A](fa: OptionT[F, A])(f: Unit => OptionT[F, A]): OptionT[F, A] =
    OptionT(F.flatMap(fa.value) {
      case s @ Some(_) => F.pure(s)
      case None        => f(()).value
    })
}

private trait OptionTMonadError[F[_], E] extends MonadError[OptionT[F, *], E] with OptionTMonad[F] {
  override def F: MonadError[F, E]

  override def raiseError[A](e: E): OptionT[F, A] =
    OptionT(F.map(F.raiseError[A](e))(Some(_)))

  override def handleErrorWith[A](fa: OptionT[F, A])(f: E => OptionT[F, A]): OptionT[F, A] =
    OptionT(F.handleErrorWith(fa.value)(f(_).value))
}

<<<<<<< HEAD
private trait OptionTDecideable[F[_]] extends Decideable[OptionT[F, ?]] with OptionTContravariantMonoidal[F] {
  def F: Decideable[F]

  def sum[A, B](fa: OptionT[F, A], fb: OptionT[F, B]): OptionT[F, Either[A, B]] =
    OptionT(
      F.decide(fa.value, fb.value)(
        (e: Option[Either[A, B]]) =>
          e match {
            case Some(Right(b)) => Right(Option(b))
            case Some(Left(a))  => Left(Option(a))
            case None           => Left(None)
          }
      )
    )
}

private trait OptionTContravariantMonoidal[F[_]] extends ContravariantMonoidal[OptionT[F, ?]] {
=======
private trait OptionTContravariantMonoidal[F[_]] extends ContravariantMonoidal[OptionT[F, *]] {
>>>>>>> 2838d3b4
  def F: ContravariantMonoidal[F]

  override def unit: OptionT[F, Unit] = OptionT(F.trivial)

  override def contramap[A, B](fa: OptionT[F, A])(f: B => A): OptionT[F, B] =
    OptionT(F.contramap(fa.value)(_.map(f)))

  override def product[A, B](fa: OptionT[F, A], fb: OptionT[F, B]): OptionT[F, (A, B)] =
    OptionT(
      F.contramap(F.product(fa.value, fb.value))((t: Option[(A, B)]) =>
        t match {
          case Some((x, y)) => (Some(x), Some(y))
          case None         => (None, None)
        }
      )
    )
}

private[data] trait OptionTFoldable[F[_]] extends Foldable[OptionT[F, *]] {
  implicit def F: Foldable[F]

  def foldLeft[A, B](fa: OptionT[F, A], b: B)(f: (B, A) => B): B =
    fa.foldLeft(b)(f)

  def foldRight[A, B](fa: OptionT[F, A], lb: Eval[B])(f: (A, Eval[B]) => Eval[B]): Eval[B] =
    fa.foldRight(lb)(f)
}

sealed private[data] trait OptionTTraverse[F[_]] extends Traverse[OptionT[F, *]] with OptionTFoldable[F] {
  implicit def F: Traverse[F]

  def traverse[G[_]: Applicative, A, B](fa: OptionT[F, A])(f: A => G[B]): G[OptionT[F, B]] =
    fa.traverse(f)
}

private[data] trait OptionTSemigroup[F[_], A] extends Semigroup[OptionT[F, A]] {
  implicit val F: Semigroup[F[Option[A]]]

  def combine(x: OptionT[F, A], y: OptionT[F, A]): OptionT[F, A] =
    OptionT(F.combine(x.value, y.value))
}

private[data] trait OptionTMonoid[F[_], A] extends Monoid[OptionT[F, A]] with OptionTSemigroup[F, A] {
  implicit val F: Monoid[F[Option[A]]]

  def empty: OptionT[F, A] = OptionT(F.empty)
}

private[data] trait OptionTSemigroupK[F[_]] extends SemigroupK[OptionT[F, *]] {
  implicit def F: Monad[F]

  def combineK[A](x: OptionT[F, A], y: OptionT[F, A]): OptionT[F, A] = x.orElse(y)

  override def combineKEval[A](x: OptionT[F, A], y: Eval[OptionT[F, A]]): Eval[OptionT[F, A]] =
    Eval.now(OptionT(F.flatMap(x.value) {
      case oa @ Some(_) => F.pure(oa)
      case None         => y.value.value
    }))
}

private[data] trait OptionTMonoidK[F[_]] extends MonoidK[OptionT[F, *]] with OptionTSemigroupK[F] {
  def empty[A]: OptionT[F, A] = OptionT.none[F, A]
}

sealed private[data] trait OptionTEq[F[_], A] extends Eq[OptionT[F, A]] {
  implicit def F: Eq[F[Option[A]]]

  override def eqv(x: OptionT[F, A], y: OptionT[F, A]): Boolean = x === y
}

sealed private[data] trait OptionTPartialOrder[F[_], A] extends PartialOrder[OptionT[F, A]] with OptionTEq[F, A] {
  implicit override def F: PartialOrder[F[Option[A]]]

  override def partialCompare(x: OptionT[F, A], y: OptionT[F, A]): Double = x.partialCompare(y)
}

sealed private[data] trait OptionTFunctorFilter[F[_]] extends FunctorFilter[OptionT[F, *]] {
  implicit def F: Functor[F]

  def functor: Functor[OptionT[F, *]] = OptionT.catsDataFunctorForOptionT[F]

  def mapFilter[A, B](fa: OptionT[F, A])(f: (A) => Option[B]): OptionT[F, B] = fa.subflatMap(f)

  override def collect[A, B](fa: OptionT[F, A])(f: PartialFunction[A, B]): OptionT[F, B] = fa.subflatMap(f.lift)

  override def flattenOption[A](fa: OptionT[F, Option[A]]): OptionT[F, A] = fa.subflatMap(identity)

  override def filter[A](fa: OptionT[F, A])(f: (A) => Boolean): OptionT[F, A] = fa.filter(f)

  override def filterNot[A](fa: OptionT[F, A])(f: A => Boolean): OptionT[F, A] = fa.filterNot(f)
}

sealed private[data] trait OptionTOrder[F[_], A] extends Order[OptionT[F, A]] with OptionTPartialOrder[F, A] {
  implicit override def F: Order[F[Option[A]]]

  override def compare(x: OptionT[F, A], y: OptionT[F, A]): Int = x.compare(y)
}<|MERGE_RESOLUTION|>--- conflicted
+++ resolved
@@ -385,15 +385,8 @@
       implicit val F = F0
     }
 
-<<<<<<< HEAD
-  implicit def catsDataDecideableForOptionT[F[_]](implicit F0: Decideable[F]): Decideable[OptionT[F, ?]] =
-    new OptionTDecideable[F] { implicit val F = F0 }
-=======
-  implicit def catsDataContravariantMonoidalForOptionT[F[_]](implicit
-    F0: ContravariantMonoidal[F]
-  ): ContravariantMonoidal[OptionT[F, *]] =
-    new OptionTContravariantMonoidal[F] { implicit val F = F0 }
->>>>>>> 2838d3b4
+  implicit def catsDataDecidableForOptionT[F[_]](implicit F0: Decidable[F]): Decidable[OptionT[F, *]] =
+    new OptionTDecidable[F] { implicit val F = F0 }
 
   implicit def catsDataMonoidKForOptionT[F[_]](implicit F0: Monad[F]): MonoidK[OptionT[F, *]] =
     new OptionTMonoidK[F] { implicit val F = F0 }
@@ -423,8 +416,8 @@
   implicit def catsDataMonadErrorMonadForOptionT[F[_]](implicit F0: Monad[F]): MonadError[OptionT[F, *], Unit] =
     new OptionTMonadErrorMonad[F] { implicit val F = F0 }
 
-  implicit def catsDataContravariantMonoidalForOptionT[F[_]](
-    implicit F0: ContravariantMonoidal[F]
+  implicit def catsDataContravariantMonoidalForOptionT[F[_]](implicit
+    F0: ContravariantMonoidal[F]
   ): ContravariantMonoidal[OptionT[F, ?]] =
     new OptionTContravariantMonoidal[F] { implicit val F = F0 }
 }
@@ -503,27 +496,23 @@
     OptionT(F.handleErrorWith(fa.value)(f(_).value))
 }
 
-<<<<<<< HEAD
-private trait OptionTDecideable[F[_]] extends Decideable[OptionT[F, ?]] with OptionTContravariantMonoidal[F] {
-  def F: Decideable[F]
+private trait OptionTDecidable[F[_]] extends Decidable[OptionT[F, *]] with OptionTContravariantMonoidal[F] {
+  def F: Decidable[F]
 
   def sum[A, B](fa: OptionT[F, A], fb: OptionT[F, B]): OptionT[F, Either[A, B]] =
     OptionT(
-      F.decide(fa.value, fb.value)(
-        (e: Option[Either[A, B]]) =>
-          e match {
-            case Some(Right(b)) => Right(Option(b))
-            case Some(Left(a))  => Left(Option(a))
-            case None           => Left(None)
-          }
-      )
+      F.decide(fa.value, fb.value)({
+          case Some(Right(b)) => Right(Option(b))
+          case Some(Left(a))  => Left(Option(a))
+          case None           => Left(None)
+        })
     )
-}
-
-private trait OptionTContravariantMonoidal[F[_]] extends ContravariantMonoidal[OptionT[F, ?]] {
-=======
+
+  // FIXME: Can this instance be made?
+  override def zero[A]: OptionT[F, INothing] = ???
+}
+
 private trait OptionTContravariantMonoidal[F[_]] extends ContravariantMonoidal[OptionT[F, *]] {
->>>>>>> 2838d3b4
   def F: ContravariantMonoidal[F]
 
   override def unit: OptionT[F, Unit] = OptionT(F.trivial)
