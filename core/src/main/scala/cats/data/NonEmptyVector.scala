package cats
package data

import scala.annotation.tailrec
import scala.collection.immutable.{TreeSet, VectorBuilder}
import cats.instances.vector._

/**
 * A data type which represents a `Vector` guaranteed to contain at least one element.
 * <br/>
 * Note that the constructor is `private` to prevent accidental construction of an empty
 * `NonEmptyVector`. However, due to https://issues.scala-lang.org/browse/SI-6601, on
 * Scala 2.10, this may be bypassed due to a compiler bug.
 */
final class NonEmptyVector[A] private (val toVector: Vector[A]) extends AnyVal {

  /** Gets the element at the index, if it exists */
  def get(i: Int): Option[A] =
    toVector.lift(i)

  /** Gets the element at the index, or throws an exception if none exists */
  def getUnsafe(i: Int): A = toVector(i)

  /** Updates the element at the index, if it exists */
  def updated(i: Int, a: A): Option[NonEmptyVector[A]] =
    if (toVector.isDefinedAt(i)) Some(new NonEmptyVector(toVector.updated(i, a))) else None

  /**
   * Updates the element at the index, or throws an `IndexOutOfBoundsException`
   * if none exists (if `i` does not satisfy `0 <= i < length`).
   */
  def updatedUnsafe(i: Int, a: A):
      NonEmptyVector[A] = new NonEmptyVector(toVector.updated(i, a))

  def head: A = toVector.head

  def tail: Vector[A] = toVector.tail

  /**
   * remove elements not matching the predicate
   */
  def filter(f: A => Boolean): Vector[A] = toVector.filter(f)

  /**
   * Alias for [[concat]]
   */
  def ++(other: Vector[A]): NonEmptyVector[A] = concat(other)

  /**
   * Append another `Vector` to this, producing a new `NonEmptyVector`.
   */
  def concat(other: Vector[A]): NonEmptyVector[A] = new NonEmptyVector(toVector ++ other)

  /**
   * Append another `NonEmptyVector` to this, producing a new `NonEmptyVector`.
   */
  def concatNEV(other: NonEmptyVector[A]): NonEmptyVector[A] = new NonEmptyVector(toVector ++ other.toVector)

  /**
   * Find the first element matching the predicate, if one exists
   */
  def find(f: A => Boolean): Option[A] = toVector.find(f)

  /**
   * Check whether at least one element satisfies the predicate.
   */
  def exists(f: A => Boolean): Boolean = toVector.exists(f)

  /**
   * Check whether all elements satisfy the predicate.
   */
  def forall(f: A => Boolean): Boolean = toVector.forall(f)

  /**
   * Left-associative fold using f.
   */
  def foldLeft[B](b: B)(f: (B, A) => B): B =
    toVector.foldLeft(b)(f)

  /**
   * Right-associative fold using f.
   */
  def foldRight[B](lb: Eval[B])(f: (A, Eval[B]) => Eval[B]): Eval[B] =
    Foldable[Vector].foldRight(toVector, lb)(f)

  /**
    * Applies f to all the elements
    */
  def map[B](f: A => B): NonEmptyVector[B] =
    new NonEmptyVector(toVector.map(f))

  /**
    *  Applies f to all elements and combines the result
    */
  def flatMap[B](f: A => NonEmptyVector[B]): NonEmptyVector[B] =
    new NonEmptyVector(toVector.flatMap(a => f(a).toVector))

  /**
    * Left-associative reduce using f.
    */
  def reduceLeft(f: (A, A) => A): A =
    tail.foldLeft(head)(f)

  /**
    * Reduce using the Semigroup of A
    */
  def reduce(implicit S: Semigroup[A]): A =
    S.combineAllOption(toVector).get

  /**
   * Typesafe equality operator.
   *
   * This method is similar to == except that it only allows two
   * NonEmptyVector[A] values to be compared to each other, and uses
   * equality provided by Eq[_] instances, rather than using the
   * universal equality provided by .equals.
   */
  def ===(that: NonEmptyVector[A])(implicit A: Eq[A]): Boolean = Eq[Vector[A]].eqv(toVector, that.toVector)

  /**
   * Typesafe stringification method.
   *
   * This method is similar to .toString except that it stringifies
   * values according to Show[_] instances, rather than using the
   * universal .toString method.
   */
  def show(implicit A: Show[A]): String =
    s"NonEmpty${Show[Vector[A]].show(toVector)}"

  def length: Int = toVector.length

<<<<<<< HEAD
  /**
   * Remove duplicates. Duplicates are checked using `Order[_]` instance.
   */
  def distinct(implicit O: Order[A]): NonEmptyVector[A] = {
    implicit val ord = O.toOrdering

    val buf = Vector.newBuilder[A]
    tail.foldLeft(TreeSet(head)) { (elementsSoFar, a) =>
      if (elementsSoFar(a)) elementsSoFar else { buf += a; elementsSoFar + a }
    }

    NonEmptyVector(head, buf.result())
  }
=======
  override def toString: String = s"NonEmpty${toVector.toString}"
>>>>>>> 2d231cac
}

private[data] sealed trait NonEmptyVectorInstances {

  implicit val catsDataInstancesForNonEmptyVector: SemigroupK[NonEmptyVector] with Reducible[NonEmptyVector]
      with Comonad[NonEmptyVector] with Traverse[NonEmptyVector] with MonadRec[NonEmptyVector] =
    new NonEmptyReducible[NonEmptyVector, Vector] with SemigroupK[NonEmptyVector]
        with Comonad[NonEmptyVector] with Traverse[NonEmptyVector] with MonadRec[NonEmptyVector] {

      def combineK[A](a: NonEmptyVector[A], b: NonEmptyVector[A]): NonEmptyVector[A] =
        a concatNEV b

      override def split[A](fa: NonEmptyVector[A]): (A, Vector[A]) = (fa.head, fa.tail)

      override def size[A](fa: NonEmptyVector[A]): Long = fa.length.toLong

      override def reduceLeft[A](fa: NonEmptyVector[A])(f: (A, A) => A): A =
        fa.reduceLeft(f)

      override def reduce[A](fa: NonEmptyVector[A])(implicit A: Semigroup[A]): A =
        fa.reduce

      override def map[A, B](fa: NonEmptyVector[A])(f: A => B): NonEmptyVector[B] =
        fa map f

      def pure[A](x: A): NonEmptyVector[A] =
        NonEmptyVector(x, Vector.empty)

      def flatMap[A, B](fa: NonEmptyVector[A])(f: A => NonEmptyVector[B]): NonEmptyVector[B] =
        fa flatMap f

      def coflatMap[A, B](fa: NonEmptyVector[A])(f: NonEmptyVector[A] => B): NonEmptyVector[B] = {
        @tailrec def consume(as: Vector[A], buf: VectorBuilder[B]): Vector[B] =
          as match {
            case a +: as => consume(as, buf += f(NonEmptyVector(a, as)))
            case _ => buf.result()
          }
        NonEmptyVector(f(fa), consume(fa.tail, new VectorBuilder[B]))
      }

      def extract[A](fa: NonEmptyVector[A]): A = fa.head

      def traverse[G[_], A, B](fa: NonEmptyVector[A])(f: (A) => G[B])(implicit G: Applicative[G]): G[NonEmptyVector[B]] =
        G.map2Eval(f(fa.head), Always(Traverse[Vector].traverse(fa.tail)(f)))(NonEmptyVector(_, _)).value


      override def foldLeft[A, B](fa: NonEmptyVector[A], b: B)(f: (B, A) => B): B =
        fa.foldLeft(b)(f)

      override def foldRight[A, B](fa: NonEmptyVector[A], lb: Eval[B])(f: (A, Eval[B]) => Eval[B]): Eval[B] =
        fa.foldRight(lb)(f)

      def tailRecM[A, B](a: A)(f: A => NonEmptyVector[A Xor B]): NonEmptyVector[B] = {
        val buf = new VectorBuilder[B]
        @tailrec def go(v: NonEmptyVector[A Xor B]): Unit = v.head match {
            case Xor.Right(b) =>
            buf += b
            NonEmptyVector.fromVector(v.tail) match {
              case Some(t) => go(t)
              case None => ()
            }
          case Xor.Left(a) => go(f(a).concat(v.tail))
          }
        go(f(a))
        NonEmptyVector.fromVectorUnsafe(buf.result())
      }
    }

  implicit def catsDataEqForNonEmptyVector[A](implicit A: Eq[A]): Eq[NonEmptyVector[A]] =
    new Eq[NonEmptyVector[A]]{
      def eqv(x: NonEmptyVector[A], y: NonEmptyVector[A]): Boolean = x === y
    }

  implicit def catsDataShowForNonEmptyVector[A](implicit A: Show[A]): Show[NonEmptyVector[A]] =
    Show.show[NonEmptyVector[A]](_.show)

  implicit def catsDataSemigroupForNonEmptyVector[A]: Semigroup[NonEmptyVector[A]] =
    catsDataInstancesForNonEmptyVector.algebra

}

object NonEmptyVector extends NonEmptyVectorInstances {

  def apply[A](head: A, tail: Vector[A]): NonEmptyVector[A] =
    new NonEmptyVector(head +: tail)

  def apply[A](head: A, tail: A*): NonEmptyVector[A] = {
    val buf = Vector.newBuilder[A]
    buf += head
    tail.foreach(buf += _)
    new NonEmptyVector(buf.result)
  }

  def fromVector[A](vector: Vector[A]): Option[NonEmptyVector[A]] =
    if (vector.isEmpty) None else Some(new NonEmptyVector(vector))

  def fromVectorUnsafe[A](vector: Vector[A]): NonEmptyVector[A] =
    if (vector.nonEmpty) new NonEmptyVector(vector)
    else throw new IllegalArgumentException("Cannot create NonEmptyVector from empty vector")
}<|MERGE_RESOLUTION|>--- conflicted
+++ resolved
@@ -6,130 +6,131 @@
 import cats.instances.vector._
 
 /**
- * A data type which represents a `Vector` guaranteed to contain at least one element.
- * <br/>
- * Note that the constructor is `private` to prevent accidental construction of an empty
- * `NonEmptyVector`. However, due to https://issues.scala-lang.org/browse/SI-6601, on
- * Scala 2.10, this may be bypassed due to a compiler bug.
- */
+  * A data type which represents a `Vector` guaranteed to contain at least one element.
+  * <br/>
+  * Note that the constructor is `private` to prevent accidental construction of an empty
+  * `NonEmptyVector`. However, due to https://issues.scala-lang.org/browse/SI-6601, on
+  * Scala 2.10, this may be bypassed due to a compiler bug.
+  */
 final class NonEmptyVector[A] private (val toVector: Vector[A]) extends AnyVal {
 
   /** Gets the element at the index, if it exists */
   def get(i: Int): Option[A] =
-    toVector.lift(i)
+  toVector.lift(i)
 
   /** Gets the element at the index, or throws an exception if none exists */
   def getUnsafe(i: Int): A = toVector(i)
 
   /** Updates the element at the index, if it exists */
   def updated(i: Int, a: A): Option[NonEmptyVector[A]] =
-    if (toVector.isDefinedAt(i)) Some(new NonEmptyVector(toVector.updated(i, a))) else None
-
-  /**
-   * Updates the element at the index, or throws an `IndexOutOfBoundsException`
-   * if none exists (if `i` does not satisfy `0 <= i < length`).
-   */
+  if (toVector.isDefinedAt(i)) Some(new NonEmptyVector(toVector.updated(i, a))) else None
+
+  /**
+    * Updates the element at the index, or throws an `IndexOutOfBoundsException`
+    * if none exists (if `i` does not satisfy `0 <= i < length`).
+    */
   def updatedUnsafe(i: Int, a: A):
-      NonEmptyVector[A] = new NonEmptyVector(toVector.updated(i, a))
+  NonEmptyVector[A] = new NonEmptyVector(toVector.updated(i, a))
 
   def head: A = toVector.head
 
   def tail: Vector[A] = toVector.tail
 
   /**
-   * remove elements not matching the predicate
-   */
+    * remove elements not matching the predicate
+    */
   def filter(f: A => Boolean): Vector[A] = toVector.filter(f)
 
   /**
-   * Alias for [[concat]]
-   */
+    * Alias for [[concat]]
+    */
   def ++(other: Vector[A]): NonEmptyVector[A] = concat(other)
 
   /**
-   * Append another `Vector` to this, producing a new `NonEmptyVector`.
-   */
+    * Append another `Vector` to this, producing a new `NonEmptyVector`.
+    */
   def concat(other: Vector[A]): NonEmptyVector[A] = new NonEmptyVector(toVector ++ other)
 
   /**
-   * Append another `NonEmptyVector` to this, producing a new `NonEmptyVector`.
-   */
+    * Append another `NonEmptyVector` to this, producing a new `NonEmptyVector`.
+    */
   def concatNEV(other: NonEmptyVector[A]): NonEmptyVector[A] = new NonEmptyVector(toVector ++ other.toVector)
 
   /**
-   * Find the first element matching the predicate, if one exists
-   */
+    * Find the first element matching the predicate, if one exists
+    */
   def find(f: A => Boolean): Option[A] = toVector.find(f)
 
   /**
-   * Check whether at least one element satisfies the predicate.
-   */
+    * Check whether at least one element satisfies the predicate.
+    */
   def exists(f: A => Boolean): Boolean = toVector.exists(f)
 
   /**
-   * Check whether all elements satisfy the predicate.
-   */
+    * Check whether all elements satisfy the predicate.
+    */
   def forall(f: A => Boolean): Boolean = toVector.forall(f)
 
   /**
-   * Left-associative fold using f.
-   */
+    * Left-associative fold using f.
+    */
   def foldLeft[B](b: B)(f: (B, A) => B): B =
-    toVector.foldLeft(b)(f)
-
-  /**
-   * Right-associative fold using f.
-   */
+  toVector.foldLeft(b)(f)
+
+  /**
+    * Right-associative fold using f.
+    */
   def foldRight[B](lb: Eval[B])(f: (A, Eval[B]) => Eval[B]): Eval[B] =
-    Foldable[Vector].foldRight(toVector, lb)(f)
+  Foldable[Vector].foldRight(toVector, lb)(f)
 
   /**
     * Applies f to all the elements
     */
   def map[B](f: A => B): NonEmptyVector[B] =
-    new NonEmptyVector(toVector.map(f))
+  new NonEmptyVector(toVector.map(f))
 
   /**
     *  Applies f to all elements and combines the result
     */
   def flatMap[B](f: A => NonEmptyVector[B]): NonEmptyVector[B] =
-    new NonEmptyVector(toVector.flatMap(a => f(a).toVector))
+  new NonEmptyVector(toVector.flatMap(a => f(a).toVector))
 
   /**
     * Left-associative reduce using f.
     */
   def reduceLeft(f: (A, A) => A): A =
-    tail.foldLeft(head)(f)
+  tail.foldLeft(head)(f)
 
   /**
     * Reduce using the Semigroup of A
     */
   def reduce(implicit S: Semigroup[A]): A =
-    S.combineAllOption(toVector).get
-
-  /**
-   * Typesafe equality operator.
-   *
-   * This method is similar to == except that it only allows two
-   * NonEmptyVector[A] values to be compared to each other, and uses
-   * equality provided by Eq[_] instances, rather than using the
-   * universal equality provided by .equals.
-   */
+  S.combineAllOption(toVector).get
+
+  /**
+    * Typesafe equality operator.
+    *
+    * This method is similar to == except that it only allows two
+    * NonEmptyVector[A] values to be compared to each other, and uses
+    * equality provided by Eq[_] instances, rather than using the
+    * universal equality provided by .equals.
+    */
   def ===(that: NonEmptyVector[A])(implicit A: Eq[A]): Boolean = Eq[Vector[A]].eqv(toVector, that.toVector)
 
   /**
-   * Typesafe stringification method.
-   *
-   * This method is similar to .toString except that it stringifies
-   * values according to Show[_] instances, rather than using the
-   * universal .toString method.
-   */
+    * Typesafe stringification method.
+    *
+    * This method is similar to .toString except that it stringifies
+    * values according to Show[_] instances, rather than using the
+    * universal .toString method.
+    */
   def show(implicit A: Show[A]): String =
-    s"NonEmpty${Show[Vector[A]].show(toVector)}"
+  s"NonEmpty${Show[Vector[A]].show(toVector)}"
 
   def length: Int = toVector.length
 
-<<<<<<< HEAD
+  override def toString: String = s"NonEmpty${toVector.toString}"
+
   /**
    * Remove duplicates. Duplicates are checked using `Order[_]` instance.
    */
@@ -143,17 +144,14 @@
 
     NonEmptyVector(head, buf.result())
   }
-=======
-  override def toString: String = s"NonEmpty${toVector.toString}"
->>>>>>> 2d231cac
 }
 
 private[data] sealed trait NonEmptyVectorInstances {
 
   implicit val catsDataInstancesForNonEmptyVector: SemigroupK[NonEmptyVector] with Reducible[NonEmptyVector]
-      with Comonad[NonEmptyVector] with Traverse[NonEmptyVector] with MonadRec[NonEmptyVector] =
+    with Comonad[NonEmptyVector] with Traverse[NonEmptyVector] with MonadRec[NonEmptyVector] =
     new NonEmptyReducible[NonEmptyVector, Vector] with SemigroupK[NonEmptyVector]
-        with Comonad[NonEmptyVector] with Traverse[NonEmptyVector] with MonadRec[NonEmptyVector] {
+      with Comonad[NonEmptyVector] with Traverse[NonEmptyVector] with MonadRec[NonEmptyVector] {
 
       def combineK[A](a: NonEmptyVector[A], b: NonEmptyVector[A]): NonEmptyVector[A] =
         a concatNEV b
@@ -201,14 +199,14 @@
       def tailRecM[A, B](a: A)(f: A => NonEmptyVector[A Xor B]): NonEmptyVector[B] = {
         val buf = new VectorBuilder[B]
         @tailrec def go(v: NonEmptyVector[A Xor B]): Unit = v.head match {
-            case Xor.Right(b) =>
+          case Xor.Right(b) =>
             buf += b
             NonEmptyVector.fromVector(v.tail) match {
               case Some(t) => go(t)
               case None => ()
             }
           case Xor.Left(a) => go(f(a).concat(v.tail))
-          }
+        }
         go(f(a))
         NonEmptyVector.fromVectorUnsafe(buf.result())
       }
