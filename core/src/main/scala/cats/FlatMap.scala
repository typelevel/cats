--- conflicted
+++ resolved
@@ -36,12 +36,7 @@
  *
  * Must obey the laws defined in cats.laws.FlatMapLaws.
  */
-<<<<<<< HEAD
-@typeclass(excludeParents = List("FlatMapArityFunctions"))
 trait FlatMap[F[_]] extends Apply[F] with FlatMapArityFunctions[F] {
-=======
-trait FlatMap[F[_]] extends Apply[F] {
->>>>>>> 188d45d8
   def flatMap[A, B](fa: F[A])(f: A => F[B]): F[B]
 
   /**
