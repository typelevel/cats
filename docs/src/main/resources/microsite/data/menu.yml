options:

  #############################
  # Type Classes Menu Options #
  #############################

  - title: Type Classes
    url: typeclasses.html
    menu_type: typeclasses
    menu_section: typeclasses

  - title: Semigroups and Monoids
    url: typeclasses/semigroup.html
    menu_type: typeclasses
    menu_section: semigroupsandmonoids

    nested_options:
     - title: Semigroup
       url: typeclasses/semigroup.html
       menu_section: semigroupsandmonoids
     - title: Monoid
       url: typeclasses/monoid.html
       menu_section: semigroupsandmonoids

  - title: Applicative and Traversable Functors
    url: typeclasses/applicativetraverse.html
    menu_type: typeclasses
    menu_section: applicative

    nested_options:
     - title: Functor
       url: typeclasses/functor.html
       menu_section: applicative
     - title: Applicative
       url: typeclasses/applicative.html
       menu_section: applicative
     - title: Traverse
       url: typeclasses/traverse.html
       menu_type: typeclasses
       menu_section: applicative

  - title: Monads
    url: typeclasses/functor.html
    menu_type: typeclasses
    menu_section: monads

    nested_options:
     - title: Functor
       url: typeclasses/functor.html
       menu_section: monads
       menu_section: monads
     - title: Applicative
       url: typeclasses/applicative.html
       menu_section: monads
     - title: Monad
       url: typeclasses/monad.html
       menu_type: typeclasses
       menu_section: monads

  - title: Variance and Functors
    url: typeclasses/functor.html
    menu_type: typeclasses
    menu_section: variance

    nested_options:
     - title: Functor
       url: typeclasses/functor.html
       menu_section: variance
     - title: Contravariant
       url: typeclasses/contravariant.html
       menu_section: variance
     - title: Invariant
       url: typeclasses/invariant.html
       menu_section: variance
     - title: InvariantMonoidal
       url: typeclasses/invariantmonoidal.html
       menu_section: variance

  - title: Eq
    url: typeclasses/eq.html
    menu_type: typeclasses

  - title: Foldable
    url: typeclasses/foldable.html
    menu_type: typeclasses

  - title: MonoidK
    url: typeclasses/monoidk.html
    menu_type: typeclasses

  - title: SemigroupK
    url: typeclasses/semigroupk.html
    menu_type: typeclasses

  - title: Show
    url: typeclasses/show.html
    menu_type: typeclasses

<<<<<<< HEAD
  - title: Reducible
    url: typeclasses/reducible.html
=======

  - title: NonEmptyTraverse
    url: typeclasses/nonemptytraverse.html
>>>>>>> d7a02048
    menu_type: typeclasses

  - title: Arrow
    url: typeclasses/arrow.html
    menu_type: typeclasses

  ###########################
  # Data Types Menu Options #
  ###########################

  - title: Data Types
    url: datatypes.html
    menu_type: data

  - title: Const
    url: datatypes/const.html
    menu_type: data

  - title: Either
    url: datatypes/either.html
    menu_type: data

  - title: Eval
    url: datatypes/eval.html
    menu_type: data

  - title: FreeApplicatives
    url: datatypes/freeapplicative.html
    menu_type: data

  - title: FreeMonads
    url: datatypes/freemonad.html
    menu_type: data

  - title: FunctionK
    url: datatypes/functionk.html
    menu_type: data

  - title: Id
    url: datatypes/id.html
    menu_type: data

  - title: Ior
    url: datatypes/ior.html
    menu_type: data

  - title: Kleisli
    url: datatypes/kleisli.html
    menu_type: data

  - title: OneAnd
    url: datatypes/oneand.html
    menu_type: data

  - title: OptionT
    url: datatypes/optiont.html
    menu_type: data

  - title: EitherT
    url: datatypes/eithert.html
    menu_type: data

  - title: State
    url: datatypes/state.html
    menu_type: data

  - title: Validated
    url: datatypes/validated.html
    menu_type: data<|MERGE_RESOLUTION|>--- conflicted
+++ resolved
@@ -96,14 +96,12 @@
     url: typeclasses/show.html
     menu_type: typeclasses
 
-<<<<<<< HEAD
   - title: Reducible
     url: typeclasses/reducible.html
-=======
+    menu_type: typeclasses
 
   - title: NonEmptyTraverse
     url: typeclasses/nonemptytraverse.html
->>>>>>> d7a02048
     menu_type: typeclasses
 
   - title: Arrow
