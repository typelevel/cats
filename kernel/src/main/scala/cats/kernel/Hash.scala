/*
 * Copyright (c) 2015 Typelevel
 *
 * Permission is hereby granted, free of charge, to any person obtaining a copy of
 * this software and associated documentation files (the "Software"), to deal in
 * the Software without restriction, including without limitation the rights to
 * use, copy, modify, merge, publish, distribute, sublicense, and/or sell copies of
 * the Software, and to permit persons to whom the Software is furnished to do so,
 * subject to the following conditions:
 *
 * The above copyright notice and this permission notice shall be included in all
 * copies or substantial portions of the Software.
 *
 * THE SOFTWARE IS PROVIDED "AS IS", WITHOUT WARRANTY OF ANY KIND, EXPRESS OR
 * IMPLIED, INCLUDING BUT NOT LIMITED TO THE WARRANTIES OF MERCHANTABILITY, FITNESS
 * FOR A PARTICULAR PURPOSE AND NONINFRINGEMENT. IN NO EVENT SHALL THE AUTHORS OR
 * COPYRIGHT HOLDERS BE LIABLE FOR ANY CLAIM, DAMAGES OR OTHER LIABILITY, WHETHER
 * IN AN ACTION OF CONTRACT, TORT OR OTHERWISE, ARISING FROM, OUT OF OR IN
 * CONNECTION WITH THE SOFTWARE OR THE USE OR OTHER DEALINGS IN THE SOFTWARE.
 */

package cats.kernel

import scala.{specialized => sp}
import scala.util.hashing.Hashing

/**
 * A type class used to represent a hashing scheme for objects of a given type.
 * For any two instances `x` and `y` that are considered equivalent under the
 * equivalence relation defined by this object, `hash(x)` should equal `hash(y)`.
 * @author Tongfei Chen
 */
trait Hash[@sp A] extends Any with Eq[A] with Serializable { self =>

  /**
   * Returns the hash code of the given object under this hashing scheme.
   */
  def hash(x: A): Int

  // `Hash#toHashing` deliberately not implemented since `scala.util.hashing.Hashing` is only
  // compatible with universal equality.
}

abstract class HashFunctions[H[T] <: Hash[T]] extends EqFunctions[H] {

  def hash[@sp A](x: A)(implicit ev: H[A]): Int = ev.hash(x)

}

object Hash extends HashFunctions[Hash] with HashLowPriorityInstances0 {

  /**
   * Fetch a `Hash` instance given the specific type.
   */
  @inline final def apply[A](implicit ev: Hash[A]): Hash[A] = ev

  def by[@sp A, @sp B](f: A => B)(implicit ev: Hash[B]): Hash[A] =
    new Hash[A] {
      def hash(x: A) = ev.hash(f(x))
      def eqv(x: A, y: A) = ev.eqv(f(x), f(y))
    }

  def fromHashing[A](implicit ev: Hashing[A]): Hash[A] =
    new Hash[A] {
      def hash(x: A) = ev.hash(x)
      def eqv(x: A, y: A) = x == y // universal equality
    }

  /**
   * Constructs a `Hash` instance by using the universal `hashCode` function and the universal equality relation.
   */
  def fromUniversalHashCode[A]: Hash[A] =
    new Hash[A] {
      def hash(x: A) = x.hashCode()
      def eqv(x: A, y: A) = x == y
    }
}

trait HashToHashingConversion {
  implicit def catsKernelHashToHashing[A](implicit ev: Hash[A]): Hashing[A] =
<<<<<<< HEAD
    ev.hash(_)
=======
    new Hashing[A] {
      override def hash(x: A): Int = ev.hash(x)
    }
}

private[kernel] trait HashLowPriorityInstances0 {

  implicit def hash1ToHash[F[_], A](implicit F: Hash1[F], A: Hash[A]): Hash[F[A]] =
    new Hash[F[A]] {
      override def hash(x: F[A]): Int =
        F.hash1(x)

      override def eqv(x: F[A], y: F[A]): Boolean =
        F.liftEq(A.eqv, x, y)
    }
>>>>>>> e9d601f3
}<|MERGE_RESOLUTION|>--- conflicted
+++ resolved
@@ -78,12 +78,7 @@
 
 trait HashToHashingConversion {
   implicit def catsKernelHashToHashing[A](implicit ev: Hash[A]): Hashing[A] =
-<<<<<<< HEAD
     ev.hash(_)
-=======
-    new Hashing[A] {
-      override def hash(x: A): Int = ev.hash(x)
-    }
 }
 
 private[kernel] trait HashLowPriorityInstances0 {
@@ -96,5 +91,4 @@
       override def eqv(x: F[A], y: F[A]): Boolean =
         F.liftEq(A.eqv, x, y)
     }
->>>>>>> e9d601f3
 }