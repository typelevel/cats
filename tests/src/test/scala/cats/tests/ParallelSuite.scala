--- conflicted
+++ resolved
@@ -453,14 +453,9 @@
 
   checkAll("NonEmptyParallel[NonEmptyList, ZipNonEmptyList]",
            NonEmptyParallelTests[NonEmptyList, ZipNonEmptyList].nonEmptyParallel[Int, String])
-<<<<<<< HEAD
-
-  checkAll("Parallel[NonEmptyStream, OneAnd[ZipStream, ?]",
-           ParallelTests[NonEmptyStream, OneAnd[ZipStream, ?]].parallel[Int, String])
-=======
+
   checkAll("Parallel[NonEmptyStream, OneAnd[ZipStream, *]",
            ParallelTests[NonEmptyStream, OneAnd[ZipStream, *]].parallel[Int, String])
->>>>>>> e053e287
 
   checkAll("Parallel[Id, Id]", ParallelTests[Id, Id].parallel[Int, String])
 
