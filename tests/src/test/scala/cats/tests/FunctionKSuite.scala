package cats.tests

import cats.arrow.FunctionK
<<<<<<< HEAD
import cats.data.{EitherK, NonEmptyList}
import cats.laws.discipline.arbitrary._
=======
import cats.data.EitherK
>>>>>>> a5efc49c
import cats.syntax.eq._
import org.scalacheck.Prop._
import cats.{Applicative, Id}

class FunctionKSuite extends CatsSuite {
  type OptionOfNel[+A] = Option[NonEmptyList[A]]

  val listToOption = new FunctionK[List, Option] { def apply[A](a: List[A]): Option[A] = a.headOption }
  val listToVector = new FunctionK[List, Vector] { def apply[A](a: List[A]): Vector[A] = a.toVector }
  val optionToList = new FunctionK[Option, List] { def apply[A](a: Option[A]): List[A] = a.toList }

  sealed trait Test1Algebra[A] {
    def v: A
  }

  case class Test1[A](v: A) extends Test1Algebra[A]

  sealed trait Test2Algebra[A] {
    def v: A
  }

  case class Test2[A](v: A) extends Test2Algebra[A]

  val Test1FK = new FunctionK[Test1Algebra, Id] { def apply[A](a: Test1Algebra[A]): A = a.v }
  val Test2FK = new FunctionK[Test2Algebra, Id] { def apply[A](a: Test2Algebra[A]): A = a.v }

  test("compose") {
    forAll { (list: List[Int]) =>
      val listToList = optionToList.compose(listToOption)
      assert(listToList(list) === list.take(1))
    }
  }

  test("andThen") {
    forAll { (list: List[Int]) =>
      val listToList = listToOption.andThen(optionToList)
      assert(listToList(list) === list.take(1))
    }
  }

  test("id is identity") {
    forAll { (list: List[Int]) =>
      assert(FunctionK.id[List].apply(list) === list)
    }
  }

  test("or") {
    val combinedInterpreter = Test1FK.or(Test2FK)
    forAll { (a: Int, b: Int) =>
      assert(combinedInterpreter(EitherK.left(Test1(a))) === a)
      assert(combinedInterpreter(EitherK.right(Test2(b))) === b)
    }
  }

  test("and") {
    val combinedInterpreter = listToOption.and(listToVector)
    forAll { (list: List[Int]) =>
      val prod = combinedInterpreter(list)
      assert(prod.first === list.headOption)
      assert(prod.second === list.toVector)
    }
  }

<<<<<<< HEAD
  test("lift simple unary") {
    def optionToList[A](option: Option[A]): List[A] = option.toList
    val fOptionToList = FunctionK.lift(optionToList _)
    forAll { (a: Option[Int]) =>
      assert(fOptionToList(a) === optionToList(a))
    }

    val fO2I: FunctionK[Option, Iterable] = FunctionK.lift(Option.option2Iterable _)
    forAll { (a: Option[String]) =>
      assert(fO2I(a).toList === Option.option2Iterable(a).toList)
    }

    val fNelFromListUnsafe = FunctionK.lift(NonEmptyList.fromListUnsafe _)
    forAll { (a: NonEmptyList[Int]) =>
      assert(fNelFromListUnsafe(a.toList) === NonEmptyList.fromListUnsafe(a.toList))
    }
  }

  test("hygiene") {
    trait FunctionK
    def optionToList[A](option: Option[A]): List[A] = option.toList
    val fOptionToList = cats.arrow.FunctionK.lift(optionToList _)
    forAll { (a: Option[Int]) =>
      assert(fOptionToList(a) === optionToList(a))
    }
  }

  test("lift compound unary") {
    val fNelFromList = FunctionK.lift[List, OptionOfNel](NonEmptyList.fromList)
    forAll { (a: List[String]) =>
      assert(fNelFromList(a) === NonEmptyList.fromList(a))
    }
  }

  test("lift eta-expanded function") {
    val fSomeNel = FunctionK.lift[NonEmptyList, OptionOfNel](Applicative[Option].pure)
    forAll { (a: NonEmptyList[Int]) =>
      assert(fSomeNel(a) === Some(a))
    }
  }

  test("lift a function directly") {
    def headOption[A](list: List[A]): Option[A] = list.headOption
    val fHeadOption = FunctionK.liftFunction[List, Option](headOption)
    forAll { (a: List[Int]) =>
      assert(fHeadOption(a) === a.headOption)
    }
  }

  { // lifting concrete types should fail to compile
    def sample[A](option: Option[A]): List[A] = option.toList
    assert(compileErrors("FunctionK.lift(sample[String])").nonEmpty)
    assert(compileErrors("FunctionK.lift(sample[Nothing])").nonEmpty)
  }
=======
>>>>>>> a5efc49c
}<|MERGE_RESOLUTION|>--- conflicted
+++ resolved
@@ -1,15 +1,11 @@
 package cats.tests
 
 import cats.arrow.FunctionK
-<<<<<<< HEAD
 import cats.data.{EitherK, NonEmptyList}
 import cats.laws.discipline.arbitrary._
-=======
-import cats.data.EitherK
->>>>>>> a5efc49c
 import cats.syntax.eq._
+import cats.{Applicative, Id}
 import org.scalacheck.Prop._
-import cats.{Applicative, Id}
 
 class FunctionKSuite extends CatsSuite {
   type OptionOfNel[+A] = Option[NonEmptyList[A]]
@@ -70,7 +66,6 @@
     }
   }
 
-<<<<<<< HEAD
   test("lift simple unary") {
     def optionToList[A](option: Option[A]): List[A] = option.toList
     val fOptionToList = FunctionK.lift(optionToList _)
@@ -125,6 +120,4 @@
     assert(compileErrors("FunctionK.lift(sample[String])").nonEmpty)
     assert(compileErrors("FunctionK.lift(sample[Nothing])").nonEmpty)
   }
-=======
->>>>>>> a5efc49c
 }