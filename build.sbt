--- conflicted
+++ resolved
@@ -401,15 +401,12 @@
           exclude[MissingClassProblem](
             "cats.kernel.compat.scalaVersionMoreSpecific$suppressUnusedImportWarningForScalaVersionMoreSpecific"
           )
-<<<<<<< HEAD
         ) ++ //abstract package private classes
         Seq(
           exclude[DirectMissingMethodProblem]("cats.data.AbstractNonEmptyInstances.this")
-=======
         ) ++ // Only narrowing of types allowed here
         Seq(
           exclude[IncompatibleSignatureProblem]("*")
->>>>>>> eaf62398
         )
     }
   )
