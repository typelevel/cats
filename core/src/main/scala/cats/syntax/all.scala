--- conflicted
+++ resolved
@@ -10,10 +10,7 @@
     with AllSyntaxBinCompat4
     with AllSyntaxBinCompat5
     with AllSyntaxBinCompat6
-<<<<<<< HEAD
-=======
     with AllSyntaxBinCompat7
->>>>>>> 73499745
 
 trait AllSyntax
     extends AlternativeSyntax
@@ -99,10 +96,6 @@
 
 trait AllSyntaxBinCompat5 extends ParallelBitraverseSyntax
 
-<<<<<<< HEAD
-trait AllSyntaxBinCompat6 extends OptionSyntaxBinCompat0 with EitherSyntaxBinCompat1
-=======
 trait AllSyntaxBinCompat6 extends ParallelUnorderedTraverseSyntax
 
-trait AllSyntaxBinCompat7 extends SeqSyntax
->>>>>>> 73499745
+trait AllSyntaxBinCompat7 extends SeqSyntax