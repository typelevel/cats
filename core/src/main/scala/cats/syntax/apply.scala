--- conflicted
+++ resolved
@@ -14,8 +14,7 @@
     new ApplyOps(fa)
 }
 
-<<<<<<< HEAD
-final class IfAOps[F[_]](val fcond: F[Boolean]) extends AnyVal {
+final class IfAOps[F[_]](private val fcond: F[Boolean]) extends AnyVal {
 
   /**
    * An `if-then-else` lifted into the `F` context.
@@ -53,10 +52,7 @@
 
 }
 
-final class ApplyOps[F[_], A](val fa: F[A]) extends AnyVal {
-=======
 final class ApplyOps[F[_], A](private val fa: F[A]) extends AnyVal {
->>>>>>> 49fd8ee0
 
   /** Alias for [[Apply.productR]]. */
   @deprecated("Use *> or productR instead.", "1.0.0-RC2")
