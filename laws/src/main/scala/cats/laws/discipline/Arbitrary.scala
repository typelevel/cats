package cats
package laws
package discipline

import cats.data.NonEmptyList.ZipNonEmptyList
import cats.data.NonEmptyVector.ZipNonEmptyVector
import scala.util.{Failure, Success, Try}
import cats.data._
import org.scalacheck.{Arbitrary, Cogen, Gen}
import org.scalacheck.Arbitrary.{arbitrary => getArbitrary}

/**
 * Arbitrary instances for cats.data
 */
object arbitrary extends ArbitraryInstances0 {

  // this instance is not available in scalacheck 1.13.2.
  // remove this once a newer version is available.
  implicit val catsLawsCogenForThrowable: Cogen[Throwable] =
    Cogen[String].contramap(_.toString)

  // this instance is not available in scalacheck 1.13.2.
  // remove this once a newer version is available.
  implicit def catsLawsCogenForTry[A](implicit A: Cogen[A]): Cogen[Try[A]] =
    Cogen((seed, x) => x match {
      case Success(a) => A.perturb(seed, a)
      case Failure(e) => Cogen[Throwable].perturb(seed, e)
    })

  // this instance is not available in scalacheck 1.13.2.
  // remove this once a newer version is available.
  implicit def catsLawsCogenForFunction0[A](implicit A: Cogen[A]): Cogen[Function0[A]] =
    A.contramap(_())

  implicit def catsLawsArbitraryForConst[A, B](implicit A: Arbitrary[A]): Arbitrary[Const[A, B]] =
    Arbitrary(A.arbitrary.map(Const[A, B]))

  implicit def catsLawsCogenForConst[A, B](implicit A: Cogen[A]): Cogen[Const[A, B]] =
    A.contramap(_.getConst)

  implicit def catsLawsArbitraryForOneAnd[F[_], A](implicit A: Arbitrary[A], F: Arbitrary[F[A]]): Arbitrary[OneAnd[F, A]] =
    Arbitrary(F.arbitrary.flatMap(fa => A.arbitrary.map(a => OneAnd(a, fa))))

  implicit def catsLawsCogenForOneAnd[F[_], A](implicit A: Cogen[A], F: Cogen[F[A]]): Cogen[OneAnd[F, A]] =
    Cogen((seed, x) => F.perturb(A.perturb(seed, x.head), x.tail))

  implicit def catsLawsArbitraryForNonEmptyVector[A](implicit A: Arbitrary[A]): Arbitrary[NonEmptyVector[A]] =
    Arbitrary(implicitly[Arbitrary[Vector[A]]].arbitrary.flatMap(fa => A.arbitrary.map(a => NonEmptyVector(a, fa))))

  implicit def catsLawsCogenForNonEmptyVector[A](implicit A: Cogen[A]): Cogen[NonEmptyVector[A]] =
    Cogen[Vector[A]].contramap(_.toVector)

  implicit def catsLawsArbitraryForZipVector[A](implicit A: Arbitrary[A]): Arbitrary[ZipVector[A]] =
    Arbitrary(implicitly[Arbitrary[Vector[A]]].arbitrary.map(v => new ZipVector(v)))

  implicit def catsLawsArbitraryForZipList[A](implicit A: Arbitrary[A]): Arbitrary[ZipList[A]] =
    Arbitrary(implicitly[Arbitrary[List[A]]].arbitrary.map(v => new ZipList(v)))

  implicit def catsLawsArbitraryForZipStream[A](implicit A: Arbitrary[A]): Arbitrary[ZipStream[A]] =
    Arbitrary(implicitly[Arbitrary[Stream[A]]].arbitrary.map(v => new ZipStream(v)))

  implicit def catsLawsArbitraryForZipNonEmptyVector[A](implicit A: Arbitrary[A]): Arbitrary[ZipNonEmptyVector[A]] =
    Arbitrary(implicitly[Arbitrary[NonEmptyVector[A]]].arbitrary.map(nev => new ZipNonEmptyVector(nev)))

  implicit def catsLawsArbitraryForNonEmptyList[A](implicit A: Arbitrary[A]): Arbitrary[NonEmptyList[A]] =
    Arbitrary(implicitly[Arbitrary[List[A]]].arbitrary.flatMap(fa => A.arbitrary.map(a => NonEmptyList(a, fa))))

  implicit def catsLawsCogenForNonEmptyList[A](implicit A: Cogen[A]): Cogen[NonEmptyList[A]] =
    Cogen[List[A]].contramap(_.toList)

<<<<<<< HEAD
  implicit def catsLawsArbitraryForZipNonEmptyList[A](implicit A: Arbitrary[A]): Arbitrary[ZipNonEmptyList[A]] =
    Arbitrary(implicitly[Arbitrary[NonEmptyList[A]]].arbitrary.map(nel => new ZipNonEmptyList(nel)))
=======
>>>>>>> 58a9fd6d

  implicit def catsLawsArbitraryForEitherT[F[_], A, B](implicit F: Arbitrary[F[Either[A, B]]]): Arbitrary[EitherT[F, A, B]] =
    Arbitrary(F.arbitrary.map(EitherT(_)))

  implicit def catsLawsCogenForEitherT[F[_], A, B](implicit F: Cogen[F[Either[A, B]]]): Cogen[EitherT[F, A, B]] =
    F.contramap(_.value)

  implicit def catsLawsArbitraryForValidated[A, B](implicit A: Arbitrary[A], B: Arbitrary[B]): Arbitrary[Validated[A, B]] =
    Arbitrary(Gen.oneOf(A.arbitrary.map(Validated.invalid), B.arbitrary.map(Validated.valid)))

  implicit def catsLawsCogenForValidated[A, B](implicit A: Cogen[A], B: Cogen[B]): Cogen[Validated[A, B]] =
    Cogen((seed, x) => x.fold(A.perturb(seed, _), B.perturb(seed, _)))

  implicit def catsLawsArbitraryForIor[A, B](implicit A: Arbitrary[A], B: Arbitrary[B]): Arbitrary[A Ior B] =
    Arbitrary(Gen.oneOf(A.arbitrary.map(Ior.left), B.arbitrary.map(Ior.right), for { a <- A.arbitrary; b <- B.arbitrary } yield Ior.both(a, b)))

  implicit def catsLawsCogenForIor[A, B](implicit A: Cogen[A], B: Cogen[B]): Cogen[A Ior B] =
    Cogen((seed, x) => x.fold(
      A.perturb(seed, _),
      B.perturb(seed, _),
      (a, b) => A.perturb(B.perturb(seed, b), a)))


  implicit def catsLawsArbitraryForOptionT[F[_], A](implicit F: Arbitrary[F[Option[A]]]): Arbitrary[OptionT[F, A]] =
    Arbitrary(F.arbitrary.map(OptionT.apply))

  implicit def catsLawsCogenForOptionT[F[_], A](implicit F: Cogen[F[Option[A]]]): Cogen[OptionT[F, A]] =
    F.contramap(_.value)

  implicit def catsLawsArbitraryForIdT[F[_], A](implicit F: Arbitrary[F[A]]): Arbitrary[IdT[F, A]] =
    Arbitrary(F.arbitrary.map(IdT.apply))

  implicit def catsLawsCogenForIdT[F[_], A](implicit F: Cogen[F[A]]): Cogen[IdT[F, A]] =
    F.contramap(_.value)

  implicit def catsLawsArbitraryForEval[A: Arbitrary]: Arbitrary[Eval[A]] =
    Arbitrary(Gen.oneOf(
      getArbitrary[A].map(a => Eval.now(a)),
      getArbitrary[() => A].map(f => Eval.later(f())),
      getArbitrary[() => A].map(f => Eval.always(f()))))

  implicit def catsLawsCogenForEval[A: Cogen]: Cogen[Eval[A]] =
    Cogen[A].contramap(_.value)

  implicit def catsLawsArbitraryForTuple2K[F[_], G[_], A](implicit F: Arbitrary[F[A]], G: Arbitrary[G[A]]): Arbitrary[Tuple2K[F, G, A]] =
    Arbitrary(F.arbitrary.flatMap(fa => G.arbitrary.map(ga => Tuple2K[F, G, A](fa, ga))))

  implicit def catsLawsArbitraryForFunc[F[_], A, B](implicit AA: Arbitrary[A], CA: Cogen[A], F: Arbitrary[F[B]]): Arbitrary[Func[F, A, B]] =
    Arbitrary(Arbitrary.arbitrary[A => F[B]].map(Func.func))

  implicit def catsLawsArbitraryForAppFunc[F[_], A, B](implicit AA: Arbitrary[A], CA: Cogen[A], F: Arbitrary[F[B]], FF: Applicative[F]): Arbitrary[AppFunc[F, A, B]] =
    Arbitrary(Arbitrary.arbitrary[A => F[B]].map(Func.appFunc(_)))

  implicit def catsLawsArbitraryForWriter[L:Arbitrary, V:Arbitrary]: Arbitrary[Writer[L, V]] =
    catsLawsArbitraryForWriterT[Id, L, V]

  implicit def catsLawsCogenForWriter[L: Cogen, V: Cogen]: Cogen[Writer[L, V]] =
    Cogen[(L, V)].contramap(_.run)

  // until this is provided by scalacheck
  implicit def catsLawsArbitraryForPartialFunction[A, B](implicit F: Arbitrary[A => Option[B]]): Arbitrary[PartialFunction[A, B]] =
    Arbitrary(F.arbitrary.map(Function.unlift))

  implicit def catsLawsArbitraryForEitherK[F[_], G[_], A](implicit F: Arbitrary[F[A]], G: Arbitrary[G[A]]): Arbitrary[EitherK[F, G, A]] =
    Arbitrary(Gen.oneOf(
      F.arbitrary.map(EitherK.leftc[F, G, A]),
      G.arbitrary.map(EitherK.rightc[F, G, A])))

  implicit def catsLawsCogenForEitherK[F[_], G[_], A](implicit F: Cogen[F[A]], G: Cogen[G[A]]): Cogen[EitherK[F, G, A]] =
    Cogen((seed, x) => x.run.fold(F.perturb(seed, _), G.perturb(seed, _)))

  implicit def catLawsCogenForTuple2K[F[_], G[_], A](implicit F: Cogen[F[A]], G: Cogen[G[A]]): Cogen[Tuple2K[F, G, A]] =
    Cogen((seed, t) => F.perturb(G.perturb(seed, t.second), t.first))

  implicit def catsLawsArbitraryForShow[A: Arbitrary]: Arbitrary[Show[A]] =
    Arbitrary(Show.fromToString[A])

  implicit def catsLawsArbitraryForFn0[A: Arbitrary]: Arbitrary[() => A] =
    Arbitrary(getArbitrary[A].map(() => _))

  // TODO: we should probably be using Cogen for generating Eq, Order,
  // etc. however, we'd still have to ensure that (x.## == y.##)
  // implies equal, in order to avoid producing invalid instances.

  implicit def catsLawsArbitraryForEq[A: Arbitrary]: Arbitrary[Eq[A]] =
    Arbitrary(getArbitrary[Int => Int].map(f => new Eq[A] {
      def eqv(x: A, y: A): Boolean = f(x.##) == f(y.##)
    }))

  implicit def catsLawsArbitraryForEquiv[A: Arbitrary]: Arbitrary[Equiv[A]] =
    Arbitrary(getArbitrary[Eq[A]].map(Eq.catsKernelEquivForEq(_)))

  implicit def catsLawsArbitraryForPartialOrder[A: Arbitrary]: Arbitrary[PartialOrder[A]] =
    Arbitrary(getArbitrary[Int => Double].map(f => new PartialOrder[A] {
      def partialCompare(x: A, y: A): Double =
        if (x.## == y.##) 0.0 else f(x.##) - f(y.##)
    }))

  implicit def catsLawsArbitraryForPartialOrdering[A: Arbitrary]: Arbitrary[PartialOrdering[A]] =
    Arbitrary(getArbitrary[PartialOrder[A]].map(PartialOrder.catsKernelPartialOrderingForPartialOrder(_)))

  implicit def catsLawsArbitraryForOrder[A: Arbitrary]: Arbitrary[Order[A]] =
    Arbitrary(getArbitrary[Int => Int].map(f => new Order[A] {
      def compare(x: A, y: A): Int = java.lang.Integer.compare(f(x.##), f(y.##))
    }))

  implicit def catsLawsArbitraryForOrdering[A: Arbitrary]: Arbitrary[Ordering[A]] =
    Arbitrary(getArbitrary[Order[A]].map(Order.catsKernelOrderingForOrder(_)))

  implicit def catsLawsArbitraryForHash[A: Hash]: Arbitrary[Hash[A]] =
    Arbitrary(Hash.fromUniversalHashCode[A])

  implicit def catsLawsArbitraryForNested[F[_], G[_], A](implicit FG: Arbitrary[F[G[A]]]): Arbitrary[Nested[F, G, A]] =
    Arbitrary(FG.arbitrary.map(Nested(_)))

  implicit def catsLawArbitraryForState[S: Arbitrary: Cogen, A: Arbitrary]: Arbitrary[State[S, A]] =
    catsLawArbitraryForIndexedStateT[Eval, S, S, A]

  implicit def catsLawArbitraryForReader[A: Arbitrary: Cogen, B: Arbitrary]: Arbitrary[Reader[A, B]] =
    catsLawsArbitraryForKleisli[Id, A, B]

  implicit def catsLawArbitraryForCokleisliId[A: Arbitrary: Cogen, B: Arbitrary]: Arbitrary[Cokleisli[Id, A, B]] =
    catsLawsArbitraryForCokleisli[Id, A, B]

  implicit def catsLawsArbitraryForIRWST[F[_]: Applicative, E, L, SA, SB, A](implicit
    F: Arbitrary[(E, SA) => F[(L, SB, A)]]): Arbitrary[IndexedReaderWriterStateT[F, E, L, SA, SB, A]] =
    Arbitrary(F.arbitrary.map(IndexedReaderWriterStateT(_)))

}

private[discipline] sealed trait ArbitraryInstances0 {

  implicit def catsLawArbitraryForIndexedStateT[F[_], SA, SB, A](implicit F: Arbitrary[F[SA => F[(SB, A)]]]): Arbitrary[IndexedStateT[F, SA, SB, A]] =
    Arbitrary(F.arbitrary.map(IndexedStateT.applyF))

  implicit def catsLawsArbitraryForWriterT[F[_], L, V](implicit F: Arbitrary[F[(L, V)]]): Arbitrary[WriterT[F, L, V]] =
    Arbitrary(F.arbitrary.map(WriterT(_)))

  implicit def catsLawsCogenForWriterT[F[_], L, V](implicit F: Cogen[F[(L, V)]]): Cogen[WriterT[F, L, V]] =
    F.contramap(_.run)

  implicit def catsLawsArbitraryForKleisli[F[_], A, B](implicit AA: Arbitrary[A], CA: Cogen[A], F: Arbitrary[F[B]]): Arbitrary[Kleisli[F, A, B]] =
    Arbitrary(Arbitrary.arbitrary[A => F[B]].map(Kleisli(_)))

  implicit def catsLawsArbitraryForCokleisli[F[_], A, B](implicit AFA: Arbitrary[F[A]], CFA: Cogen[F[A]], B: Arbitrary[B]): Arbitrary[Cokleisli[F, A, B]] =
    Arbitrary(Arbitrary.arbitrary[F[A] => B].map(Cokleisli(_)))
}<|MERGE_RESOLUTION|>--- conflicted
+++ resolved
@@ -68,11 +68,9 @@
   implicit def catsLawsCogenForNonEmptyList[A](implicit A: Cogen[A]): Cogen[NonEmptyList[A]] =
     Cogen[List[A]].contramap(_.toList)
 
-<<<<<<< HEAD
+
   implicit def catsLawsArbitraryForZipNonEmptyList[A](implicit A: Arbitrary[A]): Arbitrary[ZipNonEmptyList[A]] =
     Arbitrary(implicitly[Arbitrary[NonEmptyList[A]]].arbitrary.map(nel => new ZipNonEmptyList(nel)))
-=======
->>>>>>> 58a9fd6d
 
   implicit def catsLawsArbitraryForEitherT[F[_], A, B](implicit F: Arbitrary[F[Either[A, B]]]): Arbitrary[EitherT[F, A, B]] =
     Arbitrary(F.arbitrary.map(EitherT(_)))
