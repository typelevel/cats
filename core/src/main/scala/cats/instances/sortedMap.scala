--- conflicted
+++ resolved
@@ -113,25 +113,15 @@
 
 }
 
-<<<<<<< HEAD
-trait SortedMapInstances1 {
+private[instances] trait SortedMapInstances1 {
   @deprecated("2.0.0-RC2", "Use cats.kernel.instances.sortedMap.catsKernelStdEqForSortedMap")
   private[instances] def catsStdEqForSortedMap[K: Order, V: Eq]: Eq[SortedMap[K, V]] =
     new SortedMapEq[K, V]
 }
 
-trait SortedMapInstances2 extends SortedMapInstances1 {
+private[instances] trait SortedMapInstances2 extends SortedMapInstances1 {
   @deprecated("2.0.0-RC2", "Use cats.kernel.instances.sortedMap.catsKernelStdMonoidForSortedMap")
   private[instances] def catsStdMonoidForSortedMap[K: Order, V: Semigroup]: Monoid[SortedMap[K, V]] =
-=======
-private[instances] trait SortedMapInstances1 {
-  implicit def catsStdEqForSortedMap[K: Order, V: Eq]: Eq[SortedMap[K, V]] =
-    new SortedMapEq[K, V]
-}
-
-private[instances] trait SortedMapInstances2 extends SortedMapInstances1 {
-  implicit def catsStdMonoidForSortedMap[K: Order, V: Semigroup]: Monoid[SortedMap[K, V]] =
->>>>>>> 8bd72833
     new SortedMapMonoid[K, V]
 }
 
@@ -154,14 +144,10 @@
     new cats.kernel.instances.SortedMapCommutativeMonoid[K, V]
 }
 
-<<<<<<< HEAD
 @deprecated("2.0.0-RC2", "Use cats.kernel.instances.SortedMapMonoid")
 class SortedMapMonoid[K, V](implicit V: Semigroup[V], O: Order[K]) extends cats.kernel.instances.SortedMapMonoid[K, V]
 
-trait SortedMapInstancesBinCompat0 {
-=======
 private[instances] trait SortedMapInstancesBinCompat0 {
->>>>>>> 8bd72833
   implicit def catsStdTraverseFilterForSortedMap[K: Order]: TraverseFilter[SortedMap[K, *]] =
     new TraverseFilter[SortedMap[K, *]] {
 
@@ -209,4 +195,4 @@
   }
 }
 
-trait SortedMapInstancesBinCompat2 extends cats.kernel.instances.SortedMapInstances+private[instances] trait SortedMapInstancesBinCompat2 extends cats.kernel.instances.SortedMapInstances