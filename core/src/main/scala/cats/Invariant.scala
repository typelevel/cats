--- conflicted
+++ resolved
@@ -49,12 +49,8 @@
 }
 
 @suppressUnusedImportWarningForScalaVersionSpecific
-<<<<<<< HEAD
-object Invariant extends cats.instances.NTupleMonadInstances {
-=======
 object Invariant extends ScalaVersionSpecificInvariantInstances with InvariantInstances0 {
   implicit def catsInstancesForId: Distributive[Id] with Comonad[Id] = cats.catsInstancesForId
-  implicit def catsComonadForTuple2[A]: Comonad[(A, *)] = cats.instances.tuple.catsStdInstancesForTuple2[A]
   implicit def catsMonadErrorForEither[A]: MonadError[Either[A, *], A] =
     cats.instances.either.catsStdInstancesForEither[A]
   implicit def catsInstancesForOption
@@ -101,7 +97,6 @@
   implicit def catsInvariantSemigroupalForMonoid: InvariantSemigroupal[Monoid] =
     cats.instances.invariant.catsSemigroupalForMonoid
 
->>>>>>> a0752346
   implicit val catsInvariantMonoid: Invariant[Monoid] = new Invariant[Monoid] {
 
     def imap[A, B](fa: Monoid[A])(f: A => B)(g: B => A): Monoid[B] = new Monoid[B] {
@@ -179,9 +174,7 @@
   }
 }
 
-private[cats] trait InvariantInstances0 extends TupleInstances0 {
-  implicit def catsCommutativeMonadForTuple2[X](implicit X: CommutativeMonoid[X]): CommutativeMonad[(X, *)] =
-    cats.instances.tuple.catsStdCommutativeMonadForTuple2[X]
+private[cats] trait InvariantInstances0 extends cats.instances.NTupleMonadInstances {
   implicit def catsContravariantForFunction1[R]: Contravariant[* => R] =
     cats.instances.function.catsStdContravariantForFunction1[R]
   implicit def catsDistributiveForFunction0: Distributive[Function0] = cats.instances.function.function0Distributive
@@ -189,19 +182,4 @@
     cats.instances.function.catsStdDistributiveForFunction1[I]
   implicit def catsApplicativeForArrow[F[_, _], A](implicit F: Arrow[F]): Applicative[F[A, *]] =
     new ArrowApplicative[F, A](F)
-}
-
-private trait TupleInstances0 extends TupleInstances1 {
-  implicit def catsCommutativeFlatMapForTuple2[X](implicit X: CommutativeSemigroup[X]): CommutativeFlatMap[(X, *)] =
-    cats.instances.tuple.catsStdCommutativeFlatMapForTuple2[X]
-}
-
-private trait TupleInstances1 extends TupleInstances2 {
-  implicit def catsMonadForTuple2[X](implicit X: Monoid[X]): Monad[(X, *)] =
-    cats.instances.tuple.catsStdMonadForTuple2[X]
-}
-
-private trait TupleInstances2 {
-  implicit def catsFlatMapForTuple2[X](implicit X: Semigroup[X]): FlatMap[(X, *)] =
-    cats.instances.tuple.catsStdFlatMapForTuple2[X]
 }