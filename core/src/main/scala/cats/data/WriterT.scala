--- conflicted
+++ resolved
@@ -491,11 +491,11 @@
       implicit val L0: Monoid[L] = L
     }
 
-  implicit def catsDataDecideableForWriterT[F[_], L](
-    implicit F: Decideable[F]
-  ): Decideable[WriterT[F, L, ?]] =
-    new WriterTDecideable[F, L] {
-      implicit val F0: Decideable[F] = F
+  implicit def catsDataDecidableForWriterT[F[_], L](implicit
+    F: Decidable[F]
+  ): Decidable[WriterT[F, L, ?]] =
+    new WriterTDecidable[F, L] {
+      implicit val F0: Decidable[F] = F
     }
 }
 
@@ -729,28 +729,25 @@
   implicit override def F0: Alternative[F]
 }
 
-<<<<<<< HEAD
-sealed private[data] trait WriterTDecideable[F[_], L]
+sealed private[data] trait WriterTDecidable[F[_], L]
     extends WriterTContravariantMonoidal[F, L]
-    with Decideable[WriterT[F, L, ?]] {
-  implicit def F0: Decideable[F]
+    with Decidable[WriterT[F, L, *]] {
+  implicit def F0: Decidable[F]
 
   override def sum[A, B](fa: WriterT[F, L, A], fb: WriterT[F, L, B]): WriterT[F, L, Either[A, B]] =
     WriterT(
-      F0.decide(fa.run, fb.run)(
-        (e: (L, Either[A, B])) =>
-          e match {
-            case (l, Right(b)) => Right((l, b))
-            case (l, Left(a))  => Left((l, a))
-          }
+      F0.decide(fa.run, fb.run)((e: (L, Either[A, B])) =>
+        e match {
+          case (l, Right(b)) => Right((l, b))
+          case (l, Left(a))  => Left((l, a))
+        }
       )
     )
-}
-
-sealed private[data] trait WriterTContravariantMonoidal[F[_], L] extends ContravariantMonoidal[WriterT[F, L, ?]] {
-=======
+
+  override def zero[A]: WriterT[F, L, INothing] = WriterT(F0.contramap(F0.zero)(_._2))
+}
+
 sealed private[data] trait WriterTContravariantMonoidal[F[_], L] extends ContravariantMonoidal[WriterT[F, L, *]] {
->>>>>>> 2838d3b4
   implicit def F0: ContravariantMonoidal[F]
 
   override def unit: WriterT[F, L, Unit] = WriterT(F0.trivial[(L, Unit)])
