
### ![#f03c15](https://placehold.it/15/f03c15/000000?text=+) Community Announcements ![#f03c15](https://placehold.it/15/f03c15/000000?text=+)
* **Jun 11 2019** [Cats 2.0.0-M4 is released](https://github.com/typelevel/cats/releases/tag/v2.0.0-M4) with support for Scala 2.13.0
* **Jun 3 2019** [Cats 1.6.1 is released](https://github.com/typelevel/cats/releases/tag/v1.6.1) with backported bug fixes
* **Jun 1 2019** [Cats 2.0.0-M3 is released](https://github.com/typelevel/cats/releases/tag/v2.0.0-M3) with support for Scala 2.13.0-RC3
* **May 25 2019** [Cats 2.0.0-M2 is released](https://github.com/typelevel/cats/releases/tag/v2.0.0-M2) with support for Scala 2.13.0-RC2
* **Apr 26 2019** [We launched a sustainability program](https://typelevel.org/blog/2019/04/24/typelevel-sustainability-program-announcement.html). Please consider supporting us.
* **Apr 25 2019** [Cats 2.0.0-M1 is released](https://github.com/typelevel/cats/releases/tag/v2.0.0-M1) with binary compatibility with 1.x on `cats-kernel`, `cats-core` and `cats-free`
* **Feb 15 2019** [Cats 2019 roadmap](https://github.com/typelevel/cats/blob/master/ROADMAP_2019.md) is published.
* **Jan 31 2019** Cats 1.6.0 is released.
* **Jan 31 2019** [Cats ecosystem community survey 2018 results](https://typelevel.org/blog/2019/01/30/cats-ecosystem-community-survey-results.html) is published

## Cats
<a href="https://donorbox.org/typelevel-sustainability-program-2019?default_interval=m" target="_blank"><img src="https://typelevel.org/cats/img/donate-button.png" /></a>


![cats image](http://plastic-idolatry.com/erik/cats2.png)

[![Build Status](https://api.travis-ci.org/typelevel/cats.svg)](https://travis-ci.org/typelevel/cats)
[![Chat](https://badges.gitter.im/Join%20Chat.svg)](https://gitter.im/typelevel/cats)
[![codecov.io](http://codecov.io/github/typelevel/cats/coverage.svg?branch=master)](http://codecov.io/github/typelevel/cats?branch=master)
[![Latest version](https://index.scala-lang.org/typelevel/cats/cats-core/latest.svg?color=orange&v=1)](https://index.scala-lang.org/typelevel/cats/cats-core)
[![Scala.js](http://scala-js.org/assets/badges/scalajs-0.6.14.svg)](http://scala-js.org)



### Overview

Cats is a library which provides abstractions for functional programming in the [Scala programming language](https://scala-lang.org).
The name is a playful shortening of the word *category*.

Scala supports both object-oriented and functional programming, and this is reflected in the hybrid approach of the
standard library. Cats strives to provide functional programming abstractions that are core, [binary compatible](http://typelevel.org/cats/#binary-compatibility-and-versioning), [modular](http://typelevel.org/cats/motivations#modularity), [approachable](http://typelevel.org/cats/motivations#approachability) and [efficient](http://typelevel.org//cats/motivations#efficiency). A broader goal of Cats is to provide a foundation for an [ecosystem of pure, typeful libraries](https://typelevel.org/cats/#ecosystem) to support functional programming in Scala applications.

For more detail about Cats' motivations, go [here](http://typelevel.org/cats/motivations).


### Support Cats

We welcome contributions to Cats and would love for you to help build
Cats. See our [contributor guide](https://typelevel.org/cats/contributing.html) for more
information about how you can get involved as a developer. 

We also have a [sustainability program](https://donorbox.org/typelevel-sustainability-program-2019?default_interval=m) for our user community to support Cats through donations. Donations directly support office hour for maintainers, better documentation and strategic initiatives. 

### Gold Sponsors 

Gold Sponsors are those who have pledged $5,000 to $10,000.

<a href="http://47deg.com"><img src="http://typelevel.org/cats/img/sponsors/47_degree.png" style="margin-left: 10px; margin-right: 10px" /></a>
<a href="https://www.iteratorshq.com"><img src="http://typelevel.org/cats/img/sponsors/iterators.png" style="margin-bottom:8px;margin-left: 10px; margin-right: 10px"/></a>
<a href="https://triplequote.com/"><img src="http://typelevel.org/cats/img/sponsors/triplequote.png" style="margin-bottom:9px; margin-right: 10px" /></a>
<a href="http://underscore.io"><img src="http://typelevel.org/cats/img/sponsors/underscore.png" style="margin-bottom:5px;margin-left: 10px; margin-right: 10px"/></a>

<a class="dbox-donation-button" href="https://donorbox.org/typelevel-sustainability-program-2019?default_interval=m" style="background:#eee; color: #5B5988; text-decoration: none;font-family: Verdana,sans-serif;display: inline-block;font-size: 13px;padding: 10px 20px 10px 20px; -webkit-border-radius: 3px; -moz-border-radius: 2px; border-radius: 20px; border: 1px solid#5B5988;"  >BECOME A SPONSOR</a>

### Silver Sponsors

Silver Sponsors are those who have pledged $2,000 to $5,000.

<a href="https://ebiznext.com/"><img src="http://typelevel.org/cats/img/sponsors/ebiznext.png" style="margin-bottom:15px; margin-right: 10px" /></a>
<a href="https://www.inner-product.com/"><img src="http://typelevel.org/cats/img/sponsors/inner-product.png" style="margin-bottom:10px; margin-right: 10px"/></a>

<a class="dbox-donation-button" href="https://donorbox.org/typelevel-sustainability-program-2019?default_interval=m" style="background:#eee; color: #5B5988; text-decoration: none;font-family: Verdana,sans-serif;display: inline-block;font-size: 13px;padding: 10px 20px 10px 20px; -webkit-border-radius: 3px; -moz-border-radius: 2px; border-radius: 20px; border: 1px solid#5B5988;"  >BECOME A SPONSOR</a>

### Getting Started

<<<<<<< HEAD
Cats is currently available for Scala 2.10 (up to 1.2.x), 2.11, 2.12, 2.13.0-RC3, and [Scala.js](http://www.scala-js.org/).
=======
Cats is currently available for Scala 2.10 (up to 1.2.x), 2.11,  2.12, 2.13.0, and [Scala.js](http://www.scala-js.org/).

>>>>>>> 8ed00954

Cats relies on improved type inference via the fix for [SI-2712](https://github.com/scala/bug/issues/2712), which is not enabled by default. For **Scala 2.11.9 or later** you should add the following to your `build.sbt`:

```scala
scalacOptions += "-Ypartial-unification"
```

**Or**, if you need to support older versions of Scala you can use the [sbt-partial-unification](https://github.com/fiadliel/sbt-partial-unification#sbt-partial-unification) plugin which extends support back through **Scala 2.10.6 or later**, to add it, simply add this line to your `plugins.sbt`:

```scala
addSbtPlugin("org.lyranthe.sbt" % "partial-unification" % "1.1.2")
```

And then create the Cats dependency, by adding the following to your `build.sbt`:

```scala
libraryDependencies += "org.typelevel" %% "cats-core" % "2.0.0-M4"
```

This will pull in the cats-core module. If you require some other
functionality, you can pick-and-choose from amongst these modules
(used in place of `"cats-core"`):

 * `cats-macros`: Macros used by Cats syntax (*required*).
 * `cats-kernel`: Small set of basic type classes (*required*).
 * `cats-core`: Most core type classes and functionality (*required*).
 * `cats-laws`: Laws for testing type class instances.
 * `cats-free`: Free structures such as the free monad, and supporting type classes.
 * `cats-testkit`: lib for writing tests for type class instances using laws.
 * `alleycats-core`: Cats instances and classes which are not lawful. 
 
 There are several other Cats modules that are in separate repos so that they can 
 maintain independent release cycles. 
 
 * [`cats-effect`](https://github.com/typelevel/cats-effect): standard `IO` type together with `Sync`, `Async` and `Effect` type classes 
 * [`cats-mtl`](https://github.com/typelevel/cats-mtl): transformer typeclasses for Cats' Monads, Applicatives and Functors.
 * [`mouse`](https://github.com/typelevel/mouse): a small companion to Cats that provides convenient syntax (aka extension methods) 
 * [`kittens`](https://github.com/typelevel/kittens): automatic type class instance derivation for Cats and generic utility functions
 * [`cats-tagless`](https://github.com/typelevel/cats-tagless): Utilities for tagless final encoded algebras
 * [`cats-collections`](https://github.com/typelevel/cats-collections): Data structures which facilitate pure functional programming

Past release notes for Cats are available in [CHANGES.md](https://github.com/typelevel/cats/blob/master/CHANGES.md).
See [Cats 2019 roadmap](https://github.com/typelevel/cats/blob/master/ROADMAP_2019.md) for our plan for 2019.

### Documentation

Links:

1. Website: [typelevel.org/cats/](https://typelevel.org/cats/)
2. ScalaDoc: [typelevel.org/cats/api/](https://typelevel.org/cats/api/)
3. Type classes: [typelevel.org/cats/typeclasses](https://typelevel.org/cats/typeclasses.html)
4. Data types: [typelevel.org/cats/datatypes.html](https://typelevel.org/cats/datatypes.html)
5. Glossary: [typelevel.org/cats/nomenclature.html](https://typelevel.org/cats/nomenclature.html)
6. Resources for Learners: [typelevel.org/cats/resources_for_learners.html](https://typelevel.org/cats/resources_for_learners.html)
7. FAQ: [typelevel.org/cats/faq.html](https://typelevel.org/cats/faq.html)


### <a name="ecosystem" href="#ecosystem"></a>The Cats ecosystem

By sharing the same set of type classes, instances and data types provided by Cats, projects can speak the same "Cats language", and integrate with each other with ease.

#### General purpose libraries to support pure functional programming

 * [cats-par](https://github.com/ChristopherDavenport/cats-par): Abstract type member Parallel instances
 * [cats-retry](https://github.com/cb372/cats-retry): composable retry logic for Cats and Cats Effect
 * [droste](https://github.com/andyscott/droste): recursion schemes for Cats
 * [Dsl.scala](https://github.com/ThoughtWorksInc/Dsl.scala): The `!`-notation for creating Cats monadic expressions
 * [eff](https://github.com/atnos-org/eff): functional effects and effect handlers (alternative to monad transformers)
 * [Freestyle](https://github.com/frees-io/freestyle): pure functional framework for Free and Tagless Final apps & libs
 * [iota](https://github.com/frees-io/iota): Fast [co]product types with a clean syntax
 * [Monocle](https://github.com/julien-truffaut/Monocle): an optics library for Scala (and Scala.js) strongly inspired by Haskell Lens.
 * [newts](https://github.com/julien-truffaut/newts): Defines newtypes compatible with Cats type classes
 * [origami](https://github.com/atnos-org/origami): monadic folds
 * [refined](https://github.com/fthomas/refined): simple refinement types for Scala
 * [shims](https://github.com/djspiewak/shims): seamless interoperability for Cats and scalaz typeclasses and datatypes

#### Libraries with more specific uses

 * [atto](https://github.com/tpolecat/atto): friendly little text parsers
 * [cats-scalacheck](https://github.com/ChristopherDavenport/cats-scalacheck): Cats typeclass instances for ScalaCheck
 * [cats-time](https://github.com/ChristopherDavenport/cats-time): cats typeclass instances for java time
 * [circe](https://github.com/circe/circe): pure functional JSON library
 * [Ciris](https://github.com/vlovgr/ciris): Lightweight, extensible, and validated configuration loading in Scala
 * [cormorant](https://github.com/ChristopherDavenport/cormorant): CSV handling library for FP
 * [decline](https://github.com/bkirwi/decline): A composable command-line parser
 * [doobie](https://github.com/tpolecat/doobie): a pure functional JDBC layer for Scala
 * [extruder](https://github.com/janstenpickle/extruder): Populate case classes from any data source
 * [fastparse-cats](https://github.com/johnynek/fastparse-cats): cats Monad and Alternative instances for [fastparse](https://github.com/lihaoyi/fastparse)
 * [Fetch](https://github.com/47deg/fetch): efficient data access to heterogeneous data sources
 * [finch](https://github.com/finagle/finch): Scala combinator library for building Finagle HTTP services
 * [Frameless](https://github.com/typelevel/frameless): Expressive types for Spark
 * [FS2](https://github.com/functional-streams-for-scala): compositional, streaming I/O library
 * [fuuid](https://github.com/ChristopherDavenport/fuuid): functional uuid's
 * [github4s](https://github.com/47deg/github4s): wrapper around the GitHub API
 * [grafter](https://github.com/zalando/grafter): dependency-injection library using the `Reader` pattern
 * [gsheets4s](https://github.com/benfradet/gsheets4s): wrapper around the Google Sheets API
 * [hammock](https://github.com/pepegar/hammock): Purely functional HTTP client
 * [henkan](https://github.com/kailuowang/henkan): Type safe conversion between case class instances with similar fields
 * [http4s](https://github.com/http4s/http4s): A minimal, idiomatic Scala interface for HTTP
 * [itto-csv](https://github.com/gekomad/itto-csv): pure functional library for working with CSV
 * [linebacker](https://github.com/ChristopherDavenport/linebacker): functional thread pool management
 * [log4cats](https://github.com/ChristopherDavenport/log4cats): functional logging
 * [monadic-html](https://github.com/OlivierBlanvillain/monadic-html): Tiny DOM binding library for Scala.js
 * [Monix](https://github.com/monix/monix): high-performance library for composing asynchronous and event-based programs
 * [pureconfig](https://github.com/pureconfig/pureconfig): A boilerplate-free library for loading configuration files
 * [rainier](https://github.com/stripe/rainier): Bayesian inference in Scala
 * [scala-forex](https://github.com/snowplow/scala-forex): exchange rate lookups
 * [scala-maxmind-ip-lookups](https://github.com/snowplow/scala-maxmind-iplookups): IP geolocation through [the Maxmind database](https://www.maxmind.com/en/home)
 * [scala-referer-parser](https://github.com/snowplow-referer-parser/scala-referer-parser): referer parsing
 * [scala-weather](https://github.com/snowplow/scala-weather): weather lookups
 * [scanamo](https://github.com/guardian/scanamo): simpler DynamoDB access for Scala
 * [seals](https://github.com/durban/seals): tools for schema evolution and language-integrated schemata
 * [sup](https://github.com/kubukoz/sup): Composable, purely functional healthchecks in Scala
 * [tsec](https://github.com/jmcardon/tsec/): Typesafe, functional, general purpose cryptography and security library

Your project talks Cats too? [Submit a PR to add it here!](https://github.com/typelevel/cats/edit/master/README.md)

*The full-size [Cats logo](https://typelevel.org/cats/img/cats-logo.png) is available for use for Cats related projects, contents, souvenirs, etc.*

*We offer a [Cats Friendly Badge](https://typelevel.org/cats/img/cats-badge.svg) to let others know your project works with Cats!*

![Cats Friendly Badge](https://typelevel.org/cats/img/cats-badge-normal.png) 

Below are quick html and markdown snippets to use the badge in your own project.
```html
<a href="https://typelevel.org/cats/"><img src="https://typelevel.org/cats/img/cats-badge-tiny.png" alt="Cats friendly" /></a>
```
```markdown
![Cats Friendly Badge](https://typelevel.org/cats/img/cats-badge-tiny.png) 
```

### Community

Discussion around Cats is currently happening on Github issue and PR pages
as well as in two Gitter channels: 

[Gitter channel cats](https://gitter.im/typelevel/cats) is for general user 
questions and discussions, and 

[Gitter channel cats-dev](https://gitter.im/typelevel/cats-dev)
is dedicated for Cats development related discussions. For people who wants to 
follow closely and/or to participate in the decisions in Cats development, 
this is the room to join. 

You can get an overview of who is working on what
via [Waffle.io](https://waffle.io/typelevel/cats).

People are expected to follow the
[Scala Code of Conduct](https://www.scala-lang.org/conduct/) when
discussing Cats on the Github page, Gitter channel, or other
venues.

We hope that our community will be respectful, helpful, and kind. If
you find yourself embroiled in a situation that becomes heated, or
that fails to live up to our expectations, you should disengage and
contact one of the [project maintainers](#maintainers) in private. We
hope to avoid letting minor aggressions and misunderstandings escalate
into larger problems.

If you are being harassed, please contact one of [us](#maintainers)
immediately so that we can support you.

### Binary compatibility and versioning

After `1.0.0` release, we [decided](https://github.com/typelevel/cats/issues/1233) 
to use *MAJOR.MINOR.PATCH* [Semantic Versioning 2.0.0](http://semver.org/)
going forward, which is different from the *EPOCH.MAJOR.MINOR* scheme common among 
Java and Scala libraries (including the Scala lang). 

Cats strives to provide a solid and stable foundation for an ecosystem of
FP libraries. Thus, we treat backward binary compatibility maintenance with a high priority. 
In semantic versioning, backward breaking change is **ONLY** allowed between *MAJOR* versions.
We will maintain backward binary compatibility between *PATCH* AND *MINOR* versions.
For example, when we release Cats `1.1.0`, it will be backward binary compatible 
with the previous `1.0.x` versions. I.E. the new JAR will be a drop-in replacement for 
the old one. This is critical when your application has a diamond
dependency on Cats - depending on two or more libraries that all depend on Cats. 
If one library upgrades to the new `1.1.0` Cats before the other one does, your 
application still runs thanks to this backward binary compatibility.

Also worth noting is that according to semantic versioning, 
*MINOR* version Y (x.Y.z | x > 0) MUST be incremented 
if new, backwards compatible functionality is introduced to the public API. 
It MUST be incremented if any public API functionality is marked as deprecated.

Any binary breaking changes will require a *MAJOR* version bump, which we will be very
cautious about. We will also consider using `organization` and package name for major 
versioning in the future. But that decision is yet to be made. 

### Adopters

Here's a (non-exhaustive) list of companies that use Cats in production. Don't see yours? [You can add it in a PR!](https://github.com/typelevel/cats/edit/master/README.md). And if you can, consider [supporting us](https://donorbox.org/typelevel-sustainability-program-2019?default_interval=m). 

- [Abacus Protocol](https://abacusprotocol.com)
- [Anduin Transactions](https://anduintransact.com)
- [Apple Inc. (FEAR team)](https://news.ycombinator.com/item?id=16969118)
- [AutoScout24](https://www.autoscout24.com) 
- [Avast](https://avast.com)
- [BabylonHealth](https://www.babylonhealth.com/)
- [Banno Group inside of Jack Henry & Associates](https://banno.com/)
- [Basefarm](https://basefarm.com/)
- [buildo](https://buildo.io)
- [Chartboost](https://www.chartboost.com/)
- [Codacy](https://www.codacy.com/)
- [Codecentric](https://codecentric.de)
- [Colisweb](https://www.colisweb.com/)
- [Coya](https://coya.com/)
- [DriveTribe](https://drivetribe.com/)
- [Dwolla](https://dwolla.com/)
- [Earnest](https://www.earnest.com)
- [eBay Inc.](https://www.ebay.com)
- [Eloquentix](https://eloquentix.com)
- [eSailors](https://www.esailors.de)
- [Evolution Gaming](https://www.evolutiongaming.com/)
- [Evotor Marketplace](https://market.evotor.ru/)
- [e.near](http://enear.co)
- [E.ON](https://eon.com)
- [formation.ai](https://formation.ai)
- [Free2Move](https://free2move.com)
- [HomeAway](https://www.homeaway.com)
- [iHeartRadio](https://iheart.com)
- [ImmobilienScout24](https://www.immobilienscout24.de/)
- [ITV](https://www.itv.com/)
- [Lookout](https://www.lookout.com)
- [Metacommerce](https://www.metacommerce.ru)
- [Netflix](https://jobs.netflix.com)
- [Nezasa](https://www.nezasa.com)
- [NCR Edinburgh](https://ncredinburgh.com/)
- [Ocado Technology](https://ocadotechnology.com)
- [Packlink](https://packlink.com/)
- [Raiffeisenbank Russia](https://www.raiffeisen.ru/)
- [Rakuten](https://www.rakuten.com)
- [REA Group](https://www.realestate.com.au/)
- [Reality Games](https://wearerealitygames.com)
- [Rudder](https://rudder.io)
- [Scalac](https://scalac.io)
- [Scala Center](https://scala.epfl.ch)
- [Sigma](https://try.sig.ma)
- [Snowplow Analytics](https://snowplowanalytics.com/)
- [Spiceworks](https://www.spiceworks.com/)
- [Spotahome](https://spotahome.com)
- [Spotify](https://www.spotify.com)
- [SpringerNature](https://www.springernature.com)
- [SRF](https://www.srf.ch)
- [Stripe](https://stripe.com)
- [Tecsisa](https://www.tecsisa.com)
- [Teikametrics](http://teikametrics.com)
- [The Guardian](https://www.theguardian.com)
- [Underscore Consulting](https://underscore.io/)
- [Wegtam GmbH](https://www.wegtam.com)
- [WeWork](https://www.wework.com)
- [Wix.com](https://www.wix.com)
- [Zalando](https://zalando.com)
- [47 Degrees](https://www.47deg.com)

### Maintainers

The current maintainers (people who can merge pull requests) are:

 * [ceedubs](https://github.com/ceedubs) Cody Allen
 * [rossabaker](https://github.com/rossabaker) Ross Baker
 * [johnynek](https://github.com/johnynek) P. Oscar Boykin
 * [travisbrown](https://github.com/travisbrown) Travis Brown
 * [adelbertc](https://github.com/adelbertc) Adelbert Chang
 * [LukaJCB](https://github.com/LukaJCB) Luka Jacobowitz
 * [peterneyens](https://github.com/peterneyens) Peter Neyens
 * [tpolecat](https://github.com/tpolecat) Rob Norris
 * [non](https://github.com/non) Erik Osheim
 * [mpilquist](https://github.com/mpilquist) Michael Pilquist
 * [milessabin](https://github.com/milessabin) Miles Sabin
 * [djspiewak](https://github.com/djspiewak) Daniel Spiewak
 * [fthomas](https://github.com/fthomas) Frank Thomas
 * [julien-truffaut](https://github.com/julien-truffaut) Julien Truffaut
 * [kailuowang](https://github.com/kailuowang) Kailuo Wang

We are currently following a practice of requiring at least two
sign-offs to merge code PRs (and for large or contentious issues we may
wait for more). For typos, documentation improvements or minor build fix we
relax this to a single sign-off. More detail in the [process document](https://github.com/typelevel/cats/blob/master/PROCESS.md).


### Copyright and License

All code is available to you under the MIT license, available at
http://opensource.org/licenses/mit-license.php and also in the
[COPYING](COPYING) file. The design is informed by many other
projects, in particular [Scalaz](https://github.com/scalaz/scalaz).

Copyright the maintainers, 2015-2019.<|MERGE_RESOLUTION|>--- conflicted
+++ resolved
@@ -65,12 +65,7 @@
 
 ### Getting Started
 
-<<<<<<< HEAD
-Cats is currently available for Scala 2.10 (up to 1.2.x), 2.11, 2.12, 2.13.0-RC3, and [Scala.js](http://www.scala-js.org/).
-=======
-Cats is currently available for Scala 2.10 (up to 1.2.x), 2.11,  2.12, 2.13.0, and [Scala.js](http://www.scala-js.org/).
-
->>>>>>> 8ed00954
+Cats is currently available for Scala 2.10 (up to 1.2.x), 2.11, 2.12, 2.13.0, and [Scala.js](http://www.scala-js.org/).
 
 Cats relies on improved type inference via the fix for [SI-2712](https://github.com/scala/bug/issues/2712), which is not enabled by default. For **Scala 2.11.9 or later** you should add the following to your `build.sbt`:
 
