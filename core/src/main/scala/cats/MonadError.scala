package cats

/**
 * A monad that also allows you to raise and or handle an error value.
 *
 * This type class allows one to abstract over error-handling monads.
 */
trait MonadError[F[_], E] extends ApplicativeError[F, E] with Monad[F] {

  /**
   * Turns a successful value into an error if it does not satisfy a given predicate.
   */
  def ensure[A](fa: F[A])(error: => E)(predicate: A => Boolean): F[A] =
    flatMap(fa)(a => if (predicate(a)) pure(a) else raiseError(error))

  /**
<<<<<<< HEAD
   * Sequences the specified finalizer ensuring evaluation regardless of
   * whether or not the target `F[A]` raises an error.
   *
   * If `raiseError` is analogous to `throw` and `handleErrorWith` is analogous to
   * `catch`, then `guarantee` is analogous to `finally`.  JVM exception semantics
   * are mirrored with respect to error raised within the finalizer (i.e. errors
   * raised within the finalizer will shade any errors raised by the primary action).
   *
   * @see [[raiseError]]
   * @see [[handleErrorWith]]
   */
  def guarantee[A](fa: F[A], finalizer: F[Unit]): F[A] = {
    flatMap(attempt(fa)) { e =>
      flatMap(finalizer)(_ => e.fold(raiseError, pure))
    }
  }
=======
    * Turns a successful value into an error specified by the `error` function if it does not satisfy a given predicate.
    */
  def ensureOr[A](fa: F[A])(error: A => E)(predicate: A => Boolean): F[A] =
    flatMap(fa)(a => if (predicate(a)) pure(a) else raiseError(error(a)))

>>>>>>> f1b088b1
}

object MonadError {
  def apply[F[_], E](implicit F: MonadError[F, E]): MonadError[F, E] = F
}<|MERGE_RESOLUTION|>--- conflicted
+++ resolved
@@ -14,7 +14,12 @@
     flatMap(fa)(a => if (predicate(a)) pure(a) else raiseError(error))
 
   /**
-<<<<<<< HEAD
+    * Turns a successful value into an error specified by the `error` function if it does not satisfy a given predicate.
+    */
+  def ensureOr[A](fa: F[A])(error: A => E)(predicate: A => Boolean): F[A] =
+    flatMap(fa)(a => if (predicate(a)) pure(a) else raiseError(error(a)))
+
+  /**
    * Sequences the specified finalizer ensuring evaluation regardless of
    * whether or not the target `F[A]` raises an error.
    *
@@ -31,13 +36,6 @@
       flatMap(finalizer)(_ => e.fold(raiseError, pure))
     }
   }
-=======
-    * Turns a successful value into an error specified by the `error` function if it does not satisfy a given predicate.
-    */
-  def ensureOr[A](fa: F[A])(error: A => E)(predicate: A => Boolean): F[A] =
-    flatMap(fa)(a => if (predicate(a)) pure(a) else raiseError(error(a)))
-
->>>>>>> f1b088b1
 }
 
 object MonadError {
