--- conflicted
+++ resolved
@@ -20,18 +20,16 @@
   implicit def catsDataCategoryForOp[Arr[_, _]](implicit ArrC: Category[Arr]): Category[Op[Arr, *, *]] =
     new OpCategory[Arr] { def Arr: Category[Arr] = ArrC }
 
-<<<<<<< HEAD
-  implicit def catsDataDecideableForOp[Arr[_, _], R](implicit ArrC: ArrowChoice[Arr],
-                                                     monn: Monoid[R]): Decideable[Op[Arr, R, ?]] =
-    new OpDecideable[Arr, R] {
+  implicit def catsDataDecidableForOp[Arr[_, _], R](implicit
+    ArrC: ArrowChoice[Arr],
+    monn: Monoid[R]
+  ): Decidable[Op[Arr, R, ?]] =
+    new OpDecidable[Arr, R] {
       def Arr: ArrowChoice[Arr] = ArrC
       def M: Monoid[R] = monn
     }
 
-  implicit def catsKernelEqForOp[Arr[_, _], A, B](implicit ArrEq: Eq[Arr[B, A]]): Eq[Op[Arr, A, B]] =
-=======
   implicit def catsDataEqForOp[Arr[_, _], A, B](implicit ArrEq: Eq[Arr[B, A]]): Eq[Op[Arr, A, B]] =
->>>>>>> 2838d3b4
     new OpEq[Arr, A, B] { def Arr: Eq[Arr[B, A]] = ArrEq }
 
   @deprecated("Use catsDataEqForOp", "2.0.0-RC2")
@@ -39,17 +37,14 @@
     catsDataEqForOp[Arr, A, B]
 }
 
-<<<<<<< HEAD
-sealed abstract private[data] class OpInstances0 extends OpInstances1 {
-  implicit def catsDataComposeForOp[Arr[_, _]](implicit ArrC: Compose[Arr]): Compose[Op[Arr, ?, ?]] =
-=======
 sealed abstract private[data] class OpInstances0 {
   implicit def catsDataComposeForOp[Arr[_, _]](implicit ArrC: Compose[Arr]): Compose[Op[Arr, *, *]] =
->>>>>>> 2838d3b4
     new OpCompose[Arr] { def Arr: Compose[Arr] = ArrC }
 
-  implicit def catsDataContravariantMonoidalForOp[Arr[_, _], R](implicit ArrC: Arrow[Arr],
-                                                                M0: Monoid[R]): ContravariantMonoidal[Op[Arr, R, ?]] =
+  implicit def catsDataContravariantMonoidalForOp[Arr[_, _], R](implicit
+    ArrC: Arrow[Arr],
+    M0: Monoid[R]
+  ): ContravariantMonoidal[Op[Arr, R, ?]] =
     new OpContravariantMonoidal[Arr, R] { def Arr = ArrC; def M = M0 }
 }
 
@@ -71,12 +66,16 @@
     f.compose(g)
 }
 
-private[data] trait OpDecideable[Arr[_, _], R] extends Decideable[Op[Arr, R, ?]] with OpContravariantMonoidal[Arr, R] {
+private[data] trait OpDecidable[Arr[_, _], R] extends Decidable[Op[Arr, R, ?]] with OpContravariantMonoidal[Arr, R] {
   implicit def Arr: ArrowChoice[Arr]
   implicit def M: Monoid[R]
 
   def sum[A, B](fa: Op[Arr, R, A], fb: Op[Arr, R, B]): Op[Arr, R, Either[A, B]] =
     Op(Arr.choice(fa.run, fb.run))
+
+  // FIXME: Dicey. This instance maybe should not exist unless we get Ring constraints
+  override def zero[A]: Op[Arr, R, INothing] =
+    Op(Arr.lift(INothing.absurd))
 }
 
 private[data] trait OpContravariantMonoidal[Arr[_, _], R]
