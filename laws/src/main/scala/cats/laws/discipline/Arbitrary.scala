package cats
package laws
package discipline

import cats.data.NonEmptyList.ZipNonEmptyList
import cats.data.NonEmptyVector.ZipNonEmptyVector
import scala.util.{Failure, Success, Try}
import scala.collection.immutable.{SortedMap, SortedSet}
import cats.data._
import org.scalacheck.{Arbitrary, Cogen, Gen}
import org.scalacheck.Arbitrary.{arbitrary => getArbitrary}

/**
 * Arbitrary instances for cats.data
 */
object arbitrary extends ArbitraryInstances0 {

  // this instance is not available in scalacheck 1.13.2.
  // remove this once a newer version is available.
  implicit val catsLawsCogenForThrowable: Cogen[Throwable] =
    Cogen[String].contramap(_.toString)

  // this instance is not available in scalacheck 1.13.2.
  // remove this once a newer version is available.
  implicit def catsLawsCogenForTry[A](implicit A: Cogen[A]): Cogen[Try[A]] =
    Cogen((seed, x) => x match {
      case Success(a) => A.perturb(seed, a)
      case Failure(e) => Cogen[Throwable].perturb(seed, e)
    })

  // this instance is not available in scalacheck 1.13.2.
  // remove this once a newer version is available.
  implicit def catsLawsCogenForFunction0[A](implicit A: Cogen[A]): Cogen[Function0[A]] =
    A.contramap(_())

  implicit def catsLawsArbitraryForConst[A, B](implicit A: Arbitrary[A]): Arbitrary[Const[A, B]] =
    Arbitrary(A.arbitrary.map(Const[A, B]))

  implicit def catsLawsCogenForConst[A, B](implicit A: Cogen[A]): Cogen[Const[A, B]] =
    A.contramap(_.getConst)

  implicit def catsLawsArbitraryForOneAnd[F[_], A](implicit A: Arbitrary[A], F: Arbitrary[F[A]]): Arbitrary[OneAnd[F, A]] =
    Arbitrary(F.arbitrary.flatMap(fa => A.arbitrary.map(a => OneAnd(a, fa))))

  implicit def catsLawsCogenForOneAnd[F[_], A](implicit A: Cogen[A], F: Cogen[F[A]]): Cogen[OneAnd[F, A]] =
    Cogen((seed, x) => F.perturb(A.perturb(seed, x.head), x.tail))

  implicit def catsLawsArbitraryForNonEmptyVector[A](implicit A: Arbitrary[A]): Arbitrary[NonEmptyVector[A]] =
    Arbitrary(implicitly[Arbitrary[Vector[A]]].arbitrary.flatMap(fa => A.arbitrary.map(a => NonEmptyVector(a, fa))))

  implicit def catsLawsCogenForNonEmptyVector[A](implicit A: Cogen[A]): Cogen[NonEmptyVector[A]] =
    Cogen[Vector[A]].contramap(_.toVector)

  implicit def catsLawsArbitraryForNonEmptySet[A: Order](implicit A: Arbitrary[A]): Arbitrary[NonEmptySet[A]] =
    Arbitrary(implicitly[Arbitrary[SortedSet[A]]].arbitrary.flatMap(fa =>
      A.arbitrary.map(a => NonEmptySet(a, fa))))

  implicit def catsLawsCogenForNonEmptySet[A: Order: Cogen]: Cogen[NonEmptySet[A]] =
    Cogen[SortedSet[A]].contramap(_.toSortedSet)

  implicit def catsLawsArbitraryForZipVector[A](implicit A: Arbitrary[A]): Arbitrary[ZipVector[A]] =
    Arbitrary(implicitly[Arbitrary[Vector[A]]].arbitrary.map(v => new ZipVector(v)))

  implicit def catsLawsArbitraryForZipList[A](implicit A: Arbitrary[A]): Arbitrary[ZipList[A]] =
    Arbitrary(implicitly[Arbitrary[List[A]]].arbitrary.map(v => new ZipList(v)))

  implicit def catsLawsArbitraryForZipStream[A](implicit A: Arbitrary[A]): Arbitrary[ZipStream[A]] =
    Arbitrary(implicitly[Arbitrary[Stream[A]]].arbitrary.map(v => new ZipStream(v)))

  implicit def catsLawsArbitraryForZipNonEmptyVector[A](implicit A: Arbitrary[A]): Arbitrary[ZipNonEmptyVector[A]] =
    Arbitrary(implicitly[Arbitrary[NonEmptyVector[A]]].arbitrary.map(nev => new ZipNonEmptyVector(nev)))

  implicit def catsLawsArbitraryForNonEmptyList[A](implicit A: Arbitrary[A]): Arbitrary[NonEmptyList[A]] =
    Arbitrary(implicitly[Arbitrary[List[A]]].arbitrary.flatMap(fa => A.arbitrary.map(a => NonEmptyList(a, fa))))

  implicit def catsLawsCogenForNonEmptyList[A](implicit A: Cogen[A]): Cogen[NonEmptyList[A]] =
    Cogen[List[A]].contramap(_.toList)

  implicit def catsLawsArbitraryForNonEmptyChain[A](implicit A: Arbitrary[A]): Arbitrary[NonEmptyChain[A]] =
    Arbitrary(implicitly[Arbitrary[List[A]]].arbitrary.flatMap(fa => A.arbitrary.map(a => NonEmptyChain(a, fa: _*))))

  implicit def catsLawsCogenForNonEmptyChain[A](implicit A: Cogen[A]): Cogen[NonEmptyChain[A]] =
    Cogen[List[A]].contramap(_.toChain.toList)


  implicit def catsLawsArbitraryForZipNonEmptyList[A](implicit A: Arbitrary[A]): Arbitrary[ZipNonEmptyList[A]] =
    Arbitrary(implicitly[Arbitrary[NonEmptyList[A]]].arbitrary.map(nel => new ZipNonEmptyList(nel)))

  implicit def arbNonEmptyMap[K: Order, A](implicit A: Arbitrary[A], K: Arbitrary[K]): Arbitrary[NonEmptyMap[K, A]] =
    Arbitrary(for {
      fa <- implicitly[Arbitrary[SortedMap[K, A]]].arbitrary
      k <- K.arbitrary
      a <- A.arbitrary
    } yield NonEmptyMap((k, a), fa))

  implicit def cogenNonEmptyMap[K: Order : Cogen, A: Order : Cogen]: Cogen[NonEmptyMap[K, A]] =
    Cogen[SortedMap[K, A]].contramap(_.toSortedMap)

  implicit def catsLawsArbitraryForEitherT[F[_], A, B](implicit F: Arbitrary[F[Either[A, B]]]): Arbitrary[EitherT[F, A, B]] =
    Arbitrary(F.arbitrary.map(EitherT(_)))

  implicit def catsLawsCogenForEitherT[F[_], A, B](implicit F: Cogen[F[Either[A, B]]]): Cogen[EitherT[F, A, B]] =
    F.contramap(_.value)

  implicit def catsLawsArbitraryForValidated[A, B](implicit A: Arbitrary[A], B: Arbitrary[B]): Arbitrary[Validated[A, B]] =
    Arbitrary(Gen.oneOf(A.arbitrary.map(Validated.invalid), B.arbitrary.map(Validated.valid)))

  implicit def catsLawsCogenForValidated[A, B](implicit A: Cogen[A], B: Cogen[B]): Cogen[Validated[A, B]] =
    Cogen((seed, x) => x.fold(A.perturb(seed, _), B.perturb(seed, _)))

  implicit def catsLawsArbitraryForIor[A, B](implicit A: Arbitrary[A], B: Arbitrary[B]): Arbitrary[A Ior B] =
    Arbitrary(Gen.oneOf(A.arbitrary.map(Ior.left), B.arbitrary.map(Ior.right), for { a <- A.arbitrary; b <- B.arbitrary } yield Ior.both(a, b)))

  implicit def catsLawsCogenForIor[A, B](implicit A: Cogen[A], B: Cogen[B]): Cogen[A Ior B] =
    Cogen((seed, x) => x.fold(
      A.perturb(seed, _),
      B.perturb(seed, _),
      (a, b) => A.perturb(B.perturb(seed, b), a)))

  implicit def catsLawsArbitraryForIorT[F[_], A, B](implicit F: Arbitrary[F[Ior[A, B]]]): Arbitrary[IorT[F, A, B]] =
    Arbitrary(F.arbitrary.map(IorT(_)))

  implicit def catsLawsCogenForIorT[F[_], A, B](implicit F: Cogen[F[Ior[A, B]]]): Cogen[IorT[F, A, B]] =
    F.contramap(_.value)

  implicit def catsLawsArbitraryForOptionT[F[_], A](implicit F: Arbitrary[F[Option[A]]]): Arbitrary[OptionT[F, A]] =
    Arbitrary(F.arbitrary.map(OptionT.apply))

  implicit def catsLawsCogenForOptionT[F[_], A](implicit F: Cogen[F[Option[A]]]): Cogen[OptionT[F, A]] =
    F.contramap(_.value)

  implicit def catsLawsArbitraryForIdT[F[_], A](implicit F: Arbitrary[F[A]]): Arbitrary[IdT[F, A]] =
    Arbitrary(F.arbitrary.map(IdT.apply))

  implicit def catsLawsCogenForIdT[F[_], A](implicit F: Cogen[F[A]]): Cogen[IdT[F, A]] =
    F.contramap(_.value)

  implicit def catsLawsArbitraryForEval[A: Arbitrary]: Arbitrary[Eval[A]] =
    Arbitrary(Gen.oneOf(
      getArbitrary[A].map(a => Eval.now(a)),
      getArbitrary[() => A].map(f => Eval.later(f())),
      getArbitrary[() => A].map(f => Eval.always(f()))))

  implicit def catsLawsCogenForEval[A: Cogen]: Cogen[Eval[A]] =
    Cogen[A].contramap(_.value)

  implicit def catsLawsArbitraryForTuple2K[F[_], G[_], A](implicit F: Arbitrary[F[A]], G: Arbitrary[G[A]]): Arbitrary[Tuple2K[F, G, A]] =
    Arbitrary(F.arbitrary.flatMap(fa => G.arbitrary.map(ga => Tuple2K[F, G, A](fa, ga))))

  implicit def catsLawsArbitraryForFunc[F[_], A, B](implicit AA: Arbitrary[A], CA: Cogen[A], F: Arbitrary[F[B]]): Arbitrary[Func[F, A, B]] =
    Arbitrary(Arbitrary.arbitrary[A => F[B]].map(Func.func))

  implicit def catsLawsArbitraryForAppFunc[F[_], A, B](implicit AA: Arbitrary[A], CA: Cogen[A], F: Arbitrary[F[B]], FF: Applicative[F]): Arbitrary[AppFunc[F, A, B]] =
    Arbitrary(Arbitrary.arbitrary[A => F[B]].map(Func.appFunc(_)))

  implicit def catsLawsArbitraryForWriter[L:Arbitrary, V:Arbitrary]: Arbitrary[Writer[L, V]] =
    catsLawsArbitraryForWriterT[Id, L, V]

  implicit def catsLawsCogenForWriter[L: Cogen, V: Cogen]: Cogen[Writer[L, V]] =
    Cogen[(L, V)].contramap(_.run)

  // until this is provided by scalacheck
  implicit def catsLawsArbitraryForPartialFunction[A, B](implicit F: Arbitrary[A => Option[B]]): Arbitrary[PartialFunction[A, B]] =
    Arbitrary(F.arbitrary.map(Function.unlift))

  implicit def catsLawsArbitraryForEitherK[F[_], G[_], A](implicit F: Arbitrary[F[A]], G: Arbitrary[G[A]]): Arbitrary[EitherK[F, G, A]] =
    Arbitrary(Gen.oneOf(
      F.arbitrary.map(EitherK.leftc[F, G, A]),
      G.arbitrary.map(EitherK.rightc[F, G, A])))

  implicit def catsLawsCogenForEitherK[F[_], G[_], A](implicit F: Cogen[F[A]], G: Cogen[G[A]]): Cogen[EitherK[F, G, A]] =
    Cogen((seed, x) => x.run.fold(F.perturb(seed, _), G.perturb(seed, _)))

  implicit def catLawsCogenForTuple2K[F[_], G[_], A](implicit F: Cogen[F[A]], G: Cogen[G[A]]): Cogen[Tuple2K[F, G, A]] =
    Cogen((seed, t) => F.perturb(G.perturb(seed, t.second), t.first))

  implicit def catsLawsArbitraryForShow[A: Arbitrary]: Arbitrary[Show[A]] =
    Arbitrary(Show.fromToString[A])

  implicit def catsLawsArbitraryForFn0[A: Arbitrary]: Arbitrary[() => A] =
    Arbitrary(getArbitrary[A].map(() => _))

  // TODO: we should probably be using Cogen for generating Eq, Order,
  // etc. however, we'd still have to ensure that (x.## == y.##)
  // implies equal, in order to avoid producing invalid instances.

  implicit def catsLawsArbitraryForEq[A: Arbitrary]: Arbitrary[Eq[A]] =
    Arbitrary(getArbitrary[Int => Int].map(f => new Eq[A] {
      def eqv(x: A, y: A): Boolean = f(x.##) == f(y.##)
    }))

  implicit def catsLawsArbitraryForEquiv[A: Arbitrary]: Arbitrary[Equiv[A]] =
    Arbitrary(getArbitrary[Eq[A]].map(Eq.catsKernelEquivForEq(_)))

  implicit def catsLawsArbitraryForPartialOrder[A: Arbitrary]: Arbitrary[PartialOrder[A]] =
    Arbitrary(getArbitrary[Int => Double].map(f => new PartialOrder[A] {
      def partialCompare(x: A, y: A): Double =
        if (x.## == y.##) 0.0 else f(x.##) - f(y.##)
    }))

  implicit def catsLawsArbitraryForPartialOrdering[A: Arbitrary]: Arbitrary[PartialOrdering[A]] =
    Arbitrary(getArbitrary[PartialOrder[A]].map(PartialOrder.catsKernelPartialOrderingForPartialOrder(_)))

  implicit def catsLawsArbitraryForOrder[A: Arbitrary]: Arbitrary[Order[A]] =
    Arbitrary(getArbitrary[Int => Int].map(f => new Order[A] {
      def compare(x: A, y: A): Int = java.lang.Integer.compare(f(x.##), f(y.##))
    }))

  implicit def catsLawsArbitraryForSortedMap[K: Arbitrary: Order, V: Arbitrary]: Arbitrary[SortedMap[K, V]] =
    Arbitrary(getArbitrary[Map[K, V]].map(s => SortedMap.empty[K, V](implicitly[Order[K]].toOrdering) ++ s))

  implicit def catsLawsCogenForSortedMap[K: Order: Cogen, V: Order: Cogen]: Cogen[SortedMap[K, V]] = {
    implicit val orderingK = Order[K].toOrdering
    implicit val orderingV = Order[V].toOrdering

    implicitly[Cogen[Map[K, V]]].contramap(_.toMap)
  }

  implicit def catsLawsArbitraryForSortedSet[A: Arbitrary: Order]: Arbitrary[SortedSet[A]] =
    Arbitrary(getArbitrary[Set[A]].map(s => SortedSet.empty[A](implicitly[Order[A]].toOrdering) ++ s))

  implicit def catsLawsCogenForSortedSet[A: Order: Cogen]: Cogen[SortedSet[A]] = {
    implicit val orderingA = Order[A].toOrdering

    implicitly[Cogen[Set[A]]].contramap(_.toSet)
  }

  implicit def catsLawsArbitraryForOrdering[A: Arbitrary]: Arbitrary[Ordering[A]] =
    Arbitrary(getArbitrary[Order[A]].map(Order.catsKernelOrderingForOrder(_)))

  implicit def catsLawsArbitraryForHash[A: Hash]: Arbitrary[Hash[A]] =
    Arbitrary(Hash.fromUniversalHashCode[A])

  implicit def catsLawsArbitraryForNested[F[_], G[_], A](implicit FG: Arbitrary[F[G[A]]]): Arbitrary[Nested[F, G, A]] =
    Arbitrary(FG.arbitrary.map(Nested(_)))

  implicit def catsLawsArbitraryForBinested[F[_, _], G[_], H[_], A, B](implicit F: Arbitrary[F[G[A], H[B]]]): Arbitrary[Binested[F, G, H, A, B]] =
    Arbitrary(F.arbitrary.map(Binested(_)))

  implicit def catsLawArbitraryForState[S: Arbitrary: Cogen, A: Arbitrary]: Arbitrary[State[S, A]] =
    catsLawArbitraryForIndexedStateT[Eval, S, S, A]

  implicit def catsLawArbitraryForReader[A: Arbitrary: Cogen, B: Arbitrary]: Arbitrary[Reader[A, B]] =
    catsLawsArbitraryForKleisli[Id, A, B]

  implicit def catsLawArbitraryForCokleisliId[A: Arbitrary: Cogen, B: Arbitrary]: Arbitrary[Cokleisli[Id, A, B]] =
    catsLawsArbitraryForCokleisli[Id, A, B]

  implicit def catsLawsArbitraryForOp[Arr[_, _], A, B](implicit Arr: Arbitrary[Arr[B, A]]): Arbitrary[Op[Arr, A, B]] =
    Arbitrary(Arr.arbitrary.map(Op(_)))

  implicit def catsLawsCogenForOp[Arr[_, _], A, B](implicit Arr: Cogen[Arr[B, A]]): Cogen[Op[Arr, A, B]] =
    Arr.contramap(_.run)

  implicit def catsLawsArbitraryForIRWST[F[_]: Applicative, E, L, SA, SB, A](implicit
    F: Arbitrary[(E, SA) => F[(L, SB, A)]]): Arbitrary[IndexedReaderWriterStateT[F, E, L, SA, SB, A]] =
    Arbitrary(F.arbitrary.map(IndexedReaderWriterStateT(_)))


  implicit def catsLawsArbitraryForRepresentableStore[F[_], S, A](implicit
    R: Representable.Aux[F, S],
    ArbS: Arbitrary[S],
    ArbFA: Arbitrary[F[A]]
  ): Arbitrary[RepresentableStore[F, S, A]] = {
    Arbitrary {
      for {
        fa <- ArbFA.arbitrary
        s <- ArbS.arbitrary
      } yield {
        RepresentableStore[F, S, A](fa, s)
      }
    }
  }

  implicit def catsLawsCogenForRepresentableStore[F[_]: Representable, S, A](implicit CA: Cogen[A]): Cogen[RepresentableStore[F, S, A]] = {
    CA.contramap(_.extract)
  }

  implicit def catsLawsArbitraryForAndThen[A, B](implicit F: Arbitrary[A => B]): Arbitrary[AndThen[A, B]] =
    Arbitrary(F.arbitrary.map(AndThen(_)))

  implicit def catsLawsCogenForAndThen[A, B](implicit F: Cogen[A => B]): Cogen[AndThen[A, B]] =
    Cogen((seed, x) => F.perturb(seed, x))

  implicit def catsLawsArbitraryForChain[A](implicit A: Arbitrary[A]): Arbitrary[Chain[A]] =
    Arbitrary(Gen.sized {
      case 0 => Gen.const(Chain.nil)
      case 1 => A.arbitrary.map(Chain.one)
      case 2 => A.arbitrary.flatMap(a1 => A.arbitrary.flatMap(a2 =>
<<<<<<< HEAD
        Chain.append(Chain.one(a1), Chain.one(a2))))
=======
        Chain.concat(Chain.one(a1), Chain.one(a2))))
>>>>>>> 21aa3698
      case n => Chain.fromSeq(Range.apply(0, n)).foldLeft(Gen.const(Chain.empty[A])) { (gen, _) =>
        gen.flatMap(cat => A.arbitrary.map(a => cat :+ a))
      }
    })

<<<<<<< HEAD
=======
  implicit def catsLawsCogenForChain[A](implicit A: Cogen[A]): Cogen[Chain[A]] =
    Cogen[List[A]].contramap(_.toList)

>>>>>>> 21aa3698
}

private[discipline] sealed trait ArbitraryInstances0 {

  implicit def catsLawArbitraryForIndexedStateT[F[_], SA, SB, A](implicit F: Arbitrary[F[SA => F[(SB, A)]]]): Arbitrary[IndexedStateT[F, SA, SB, A]] =
    Arbitrary(F.arbitrary.map(IndexedStateT.applyF))

  implicit def catsLawsArbitraryForWriterT[F[_], L, V](implicit F: Arbitrary[F[(L, V)]]): Arbitrary[WriterT[F, L, V]] =
    Arbitrary(F.arbitrary.map(WriterT(_)))

  implicit def catsLawsCogenForWriterT[F[_], L, V](implicit F: Cogen[F[(L, V)]]): Cogen[WriterT[F, L, V]] =
    F.contramap(_.run)

  implicit def catsLawsArbitraryForKleisli[F[_], A, B](implicit AA: Arbitrary[A], CA: Cogen[A], F: Arbitrary[F[B]]): Arbitrary[Kleisli[F, A, B]] =
    Arbitrary(Arbitrary.arbitrary[A => F[B]].map(Kleisli(_)))

  implicit def catsLawsArbitraryForCokleisli[F[_], A, B](implicit AFA: Arbitrary[F[A]], CFA: Cogen[F[A]], B: Arbitrary[B]): Arbitrary[Cokleisli[F, A, B]] =
    Arbitrary(Arbitrary.arbitrary[F[A] => B].map(Cokleisli(_)))
}<|MERGE_RESOLUTION|>--- conflicted
+++ resolved
@@ -287,22 +287,15 @@
       case 0 => Gen.const(Chain.nil)
       case 1 => A.arbitrary.map(Chain.one)
       case 2 => A.arbitrary.flatMap(a1 => A.arbitrary.flatMap(a2 =>
-<<<<<<< HEAD
-        Chain.append(Chain.one(a1), Chain.one(a2))))
-=======
         Chain.concat(Chain.one(a1), Chain.one(a2))))
->>>>>>> 21aa3698
       case n => Chain.fromSeq(Range.apply(0, n)).foldLeft(Gen.const(Chain.empty[A])) { (gen, _) =>
         gen.flatMap(cat => A.arbitrary.map(a => cat :+ a))
       }
     })
 
-<<<<<<< HEAD
-=======
   implicit def catsLawsCogenForChain[A](implicit A: Cogen[A]): Cogen[Chain[A]] =
     Cogen[List[A]].contramap(_.toList)
 
->>>>>>> 21aa3698
 }
 
 private[discipline] sealed trait ArbitraryInstances0 {
