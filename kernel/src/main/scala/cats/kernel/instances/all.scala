package cats.kernel
package instances

package object all extends AllInstances

trait AllInstances
    extends BigDecimalInstances
    with BigIntInstances
    with BitSetInstances
    with BooleanInstances
    with ByteInstances
    with CharInstances
    with DoubleInstances
<<<<<<< HEAD
    with EitherInstances
=======
    with DurationInstances
>>>>>>> a915afbb
    with FloatInstances
    with FunctionInstances
    with IntInstances
    with ListInstances
    with LongInstances
    with MapInstances
    with OptionInstances
<<<<<<< HEAD
=======
    with QueueInstances
>>>>>>> a915afbb
    with SetInstances
    with ShortInstances
    with StreamInstances
    with StringInstances
    with SymbolInstances
    with TupleInstances
    with UnitInstances
    with UUIDInstances
    with VectorInstances<|MERGE_RESOLUTION|>--- conflicted
+++ resolved
@@ -11,11 +11,8 @@
     with ByteInstances
     with CharInstances
     with DoubleInstances
-<<<<<<< HEAD
     with EitherInstances
-=======
     with DurationInstances
->>>>>>> a915afbb
     with FloatInstances
     with FunctionInstances
     with IntInstances
@@ -23,10 +20,7 @@
     with LongInstances
     with MapInstances
     with OptionInstances
-<<<<<<< HEAD
-=======
     with QueueInstances
->>>>>>> a915afbb
     with SetInstances
     with ShortInstances
     with StreamInstances
