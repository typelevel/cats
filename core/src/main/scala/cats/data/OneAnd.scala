package cats
package data

/**
 * A data type which represents a single element (head) and some other
 * structure (tail). As we have done in package.scala, this can be
 * used to represent a List which is guaranteed to not be empty:
 *
 * {{{
 * type NonEmptyList[A] = OneAnd[A, List]
 * }}}
 */
final case class OneAnd[A, F[_]](head: A, tail: F[A]) {

  /**
   * Combine the head and tail into a single `F[A]` value.
   */
  def unwrap(implicit F: MonadCombine[F]): F[A] =
    F.combine(F.pure(head), tail)

  /**
   * remove elements not matching the predicate
   */
  def filter(f: A => Boolean)(implicit F: MonadCombine[F]): F[A] = {
    val rest = F.filter(tail)(f)
    if (f(head)) F.combine(F.pure(head), rest) else rest
  }

  /**
   * Append another OneAnd to this
   */
  def combine(other: OneAnd[A, F])(implicit F: MonadCombine[F]): OneAnd[A, F] =
    OneAnd(head, F.combine(tail, F.combine(F.pure(other.head), other.tail)))

  /**
   * find the first element matching the predicate, if one exists
   */
  def find(f: A => Boolean)(implicit F: Foldable[F]): Option[A] =
    if (f(head)) Some(head) else F.find(tail)(f)

  /**
   * Left-associative fold on the structure using f.
   */
  def foldLeft[B](b: B)(f: (B, A) => B)(implicit F: Foldable[F]): B =
    F.foldLeft(tail, f(b, head))(f)

  /**
   * Right-associative fold on the structure using f.
   */
  def foldRight[B](b: Lazy[B])(f: A => Fold[B])(implicit F: Foldable[F]): Lazy[B] =
    Lazy(f(head).complete(F.foldRight(tail, b)(f)))

  /**
   * Typesafe equality operator.
   *
   * This method is similar to == except that it only allows two
   * OneAnd[A, F] values to be compared to each other, and uses
   * equality provided by Eq[_] instances, rather than using the
   * universal equality provided by .equals.
   */
  def ===(that: OneAnd[A, F])(implicit A: Eq[A], FA: Eq[F[A]]): Boolean =
    A.eqv(head, that.head) && FA.eqv(tail, that.tail)

  /**
   * Typesafe stringification method.
   *
   * This method is similar to .toString except that it stringifies
   * values according to Show[_] instances, rather than using the
   * universal .toString method.
   */
  def show(implicit A: Show[A], FA: Show[F[A]]): String =
    s"OneAnd(${A.show(head)}, ${FA.show(tail)})"
}

trait OneAndInstances {

  implicit def oneAndEq[A, F[_]](implicit A: Eq[A], FA: Eq[F[A]]): Eq[OneAnd[A, F]] =
    new Eq[OneAnd[A, F]]{
      def eqv(x: OneAnd[A, F], y: OneAnd[A, F]): Boolean = x === y
    }

  implicit def oneAndShow[A, F[_]](implicit A: Show[A], FA: Show[F[A]]): Show[OneAnd[A, F]] =
    Show.show[OneAnd[A, F]](_.show)

<<<<<<< HEAD
  implicit def oneAndFunctor[F[_]](F: Functor[F]): Functor[OneAnd[?, F]] =
    new Functor[OneAnd[?, F]] {
      def map[A, B](fa: OneAnd[A, F])(f: A => B) =
        OneAnd(f(fa.head), F.map(fa.tail)(f))
    }

  implicit def oneAndSemigroupK[F[_]: MonadCombine]: SemigroupK[OneAnd[?, F]] =
    new SemigroupK[OneAnd[?, F]] {
      def combine[A](a: OneAnd[A, F], b: OneAnd[A, F]) = a combine b
    }

  implicit def oneAndReducible[F[_]](implicit F: Foldable[F]): Reducible[OneAnd[?, F]] =
    new NonEmptyReducible[OneAnd[?, F], F] {
      def split[A](fa: OneAnd[A, F]): (A, F[A]) =
        (fa.head, fa.tail)
    }

  implicit def oneAndMonad[F[_]](implicit F: MonadCombine[F]): Monad[OneAnd[?, F]] =
    new Monad[OneAnd[?, F]] {
=======
  implicit def oneAndFunctor[F[_]](F: Functor[F]): Functor[OneAnd[?,F]] = new Functor[OneAnd[?,F]] {
    override def map[A, B](fa: OneAnd[A,F])(f: A => B): OneAnd[B, F] =
      OneAnd(f(fa.head), F.map(fa.tail)(f))
  }

  implicit def oneAndSemigroupK[F[_] : MonadCombine]: SemigroupK[OneAnd[?,F]] = new SemigroupK[OneAnd[?,F]] {
    def combine[A](a: OneAnd[A, F], b: OneAnd[A, F]): OneAnd[A, F] = a combine b
  }

  implicit def oneAndFoldable[F[_]](implicit foldable: Foldable[F]): Foldable[OneAnd[?,F]] = new Foldable[OneAnd[?,F]] {
    override def foldLeft[A,B](fa: OneAnd[A,F], b: B)(f: (B,A) => B): B =
      fa.foldLeft(b)(f)
    override def foldRight[A,B](fa: OneAnd[A,F], b: B)(f: (A,B) => B): B =
      fa.foldRight(b)(f)

    override def partialFold[A, B](fa: OneAnd[A,F])(f: A => Fold[B]): Fold[B] = {
      import Fold._
      f(fa.head) match {
        case b @ Return(_) => b
        case Continue(c) => foldable.partialFold(fa.tail)(f) match {
          case Return(b) => Return(c(b))
          case Continue(cc) => Continue { b => c(cc(b)) }
          case _ => Continue(c)
        }
        case _ => foldable.partialFold(fa.tail)(f)
      }
    }
  }

  implicit def oneAndMonad[F[_]](implicit monad: MonadCombine[F]): Comonad[OneAnd[?, F]] with Monad[OneAnd[?, F]] = new Comonad[OneAnd[?, F]] with Monad[OneAnd[?, F]] {
    def extract[A](x: OneAnd[A,F]): A = x.head

    def coflatMap[A, B](fa: OneAnd[A,F])(f: OneAnd[A,F] => B): OneAnd[B, F] =
      OneAnd(f(fa), monad.empty)

    override def map[A, B](fa: OneAnd[A,F])(f: A => B): OneAnd[B, F] =
      OneAnd(f(fa.head), monad.map(fa.tail)(f))

    def pure[A](x: A): OneAnd[A, F] = OneAnd(x, monad.empty)
>>>>>>> 6785e6f8

      override def map[A, B](fa: OneAnd[A, F])(f: A => B): OneAnd[B, F] =
        OneAnd(f(fa.head), F.map(fa.tail)(f))

      def pure[A](x: A): OneAnd[A, F] =
        OneAnd(x, F.empty)

      def flatMap[A, B](fa: OneAnd[A, F])(f: A => OneAnd[B, F]): OneAnd[B, F] = {
        val end = F.flatMap(fa.tail) { a =>
          val fa = f(a)
          F.combine(F.pure(fa.head), fa.tail)
        }
        val fst = f(fa.head)
        OneAnd(fst.head, F.combine(fst.tail, end))
      }
    }
}

object OneAnd extends OneAndInstances<|MERGE_RESOLUTION|>--- conflicted
+++ resolved
@@ -82,7 +82,6 @@
   implicit def oneAndShow[A, F[_]](implicit A: Show[A], FA: Show[F[A]]): Show[OneAnd[A, F]] =
     Show.show[OneAnd[A, F]](_.show)
 
-<<<<<<< HEAD
   implicit def oneAndFunctor[F[_]](F: Functor[F]): Functor[OneAnd[?, F]] =
     new Functor[OneAnd[?, F]] {
       def map[A, B](fa: OneAnd[A, F])(f: A => B) =
@@ -94,69 +93,42 @@
       def combine[A](a: OneAnd[A, F], b: OneAnd[A, F]) = a combine b
     }
 
-  implicit def oneAndReducible[F[_]](implicit F: Foldable[F]): Reducible[OneAnd[?, F]] =
-    new NonEmptyReducible[OneAnd[?, F], F] {
-      def split[A](fa: OneAnd[A, F]): (A, F[A]) =
-        (fa.head, fa.tail)
+  implicit def oneAndFoldable[F[_]](implicit foldable: Foldable[F]): Foldable[OneAnd[?,F]] =
+    new Foldable[OneAnd[?,F]] {
+      override def foldLeft[A, B](fa: OneAnd[A, F], b: B)(f: (B, A) => B): B =
+        fa.foldLeft(b)(f)
+      override def foldRight[A, B](fa: OneAnd[A, F], b: Lazy[B])(f: A => Fold[B]): Lazy[B] =
+        fa.foldRight(b)(f)
+
+      override def partialFold[A, B](fa: OneAnd[A,F])(f: A => Fold[B]): Fold[B] = {
+        import Fold._
+        f(fa.head) match {
+          case b @ Return(_) => b
+          case Continue(c) => foldable.partialFold(fa.tail)(f) match {
+            case Return(b) => Return(c(b))
+            case Continue(cc) => Continue { b => c(cc(b)) }
+            case _ => Continue(c)
+          }
+          case _ => foldable.partialFold(fa.tail)(f)
+        }
+      }
     }
 
-  implicit def oneAndMonad[F[_]](implicit F: MonadCombine[F]): Monad[OneAnd[?, F]] =
+  implicit def oneAndMonad[F[_]](implicit monad: MonadCombine[F]): Monad[OneAnd[?, F]] =
     new Monad[OneAnd[?, F]] {
-=======
-  implicit def oneAndFunctor[F[_]](F: Functor[F]): Functor[OneAnd[?,F]] = new Functor[OneAnd[?,F]] {
-    override def map[A, B](fa: OneAnd[A,F])(f: A => B): OneAnd[B, F] =
-      OneAnd(f(fa.head), F.map(fa.tail)(f))
-  }
-
-  implicit def oneAndSemigroupK[F[_] : MonadCombine]: SemigroupK[OneAnd[?,F]] = new SemigroupK[OneAnd[?,F]] {
-    def combine[A](a: OneAnd[A, F], b: OneAnd[A, F]): OneAnd[A, F] = a combine b
-  }
-
-  implicit def oneAndFoldable[F[_]](implicit foldable: Foldable[F]): Foldable[OneAnd[?,F]] = new Foldable[OneAnd[?,F]] {
-    override def foldLeft[A,B](fa: OneAnd[A,F], b: B)(f: (B,A) => B): B =
-      fa.foldLeft(b)(f)
-    override def foldRight[A,B](fa: OneAnd[A,F], b: B)(f: (A,B) => B): B =
-      fa.foldRight(b)(f)
-
-    override def partialFold[A, B](fa: OneAnd[A,F])(f: A => Fold[B]): Fold[B] = {
-      import Fold._
-      f(fa.head) match {
-        case b @ Return(_) => b
-        case Continue(c) => foldable.partialFold(fa.tail)(f) match {
-          case Return(b) => Return(c(b))
-          case Continue(cc) => Continue { b => c(cc(b)) }
-          case _ => Continue(c)
-        }
-        case _ => foldable.partialFold(fa.tail)(f)
-      }
-    }
-  }
-
-  implicit def oneAndMonad[F[_]](implicit monad: MonadCombine[F]): Comonad[OneAnd[?, F]] with Monad[OneAnd[?, F]] = new Comonad[OneAnd[?, F]] with Monad[OneAnd[?, F]] {
-    def extract[A](x: OneAnd[A,F]): A = x.head
-
-    def coflatMap[A, B](fa: OneAnd[A,F])(f: OneAnd[A,F] => B): OneAnd[B, F] =
-      OneAnd(f(fa), monad.empty)
-
-    override def map[A, B](fa: OneAnd[A,F])(f: A => B): OneAnd[B, F] =
-      OneAnd(f(fa.head), monad.map(fa.tail)(f))
-
-    def pure[A](x: A): OneAnd[A, F] = OneAnd(x, monad.empty)
->>>>>>> 6785e6f8
-
-      override def map[A, B](fa: OneAnd[A, F])(f: A => B): OneAnd[B, F] =
-        OneAnd(f(fa.head), F.map(fa.tail)(f))
+      override def map[A, B](fa: OneAnd[A,F])(f: A => B): OneAnd[B, F] =
+        OneAnd(f(fa.head), monad.map(fa.tail)(f))
 
       def pure[A](x: A): OneAnd[A, F] =
-        OneAnd(x, F.empty)
+        OneAnd(x, monad.empty)
 
       def flatMap[A, B](fa: OneAnd[A, F])(f: A => OneAnd[B, F]): OneAnd[B, F] = {
-        val end = F.flatMap(fa.tail) { a =>
+        val end = monad.flatMap(fa.tail) { a =>
           val fa = f(a)
-          F.combine(F.pure(fa.head), fa.tail)
+          monad.combine(monad.pure(fa.head), fa.tail)
         }
         val fst = f(fa.head)
-        OneAnd(fst.head, F.combine(fst.tail, end))
+        OneAnd(fst.head, monad.combine(fst.tail, end))
       }
     }
 }
