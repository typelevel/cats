import com.jsuereth.sbtpgp.PgpKeys
import microsites._
import sbtcrossproject.CrossPlugin.autoImport.{crossProject, CrossType}
import sbtrelease.ReleasePlugin.autoImport.ReleaseTransformations._

val isDotty = Def.setting(
  CrossVersion.partialVersion(scalaVersion.value).exists(_._1 == 3)
)

lazy val publishSignedIfRelevant = taskKey[Unit]("Runs publishSigned but only if scalaVersion in crossScalaVersions")
Global / publishSignedIfRelevant := PgpKeys.publishSigned.value

lazy val publishLocalSignedIfRelevant =
  taskKey[Unit]("Runs publishLocalSigned but only if scalaVersion in crossScalaVersions")
Global / publishLocalSignedIfRelevant := PgpKeys.publishLocalSigned.value

ThisBuild / organization := "org.typelevel"
ThisBuild / scalafixDependencies += "org.typelevel" %% "simulacrum-scalafix" % "0.5.3"

val scalaCheckVersion = "1.15.4"

val disciplineVersion = "1.4.0"

val disciplineMunitVersion = "1.0.9"

val kindProjectorVersion = "0.13.2"

ThisBuild / githubWorkflowUseSbtThinClient := false

val PrimaryOS = "ubuntu-latest"
ThisBuild / githubWorkflowOSes := Seq(PrimaryOS)

val PrimaryJava = JavaSpec.temurin("8")
val LTSJava = JavaSpec.temurin("17")
val GraalVM11 = JavaSpec.graalvm("20.3.1", "11")

ThisBuild / githubWorkflowJavaVersions := Seq(PrimaryJava, LTSJava, GraalVM11)

val Scala212 = "2.12.15"
<<<<<<< HEAD
val Scala213 = "2.13.7"
val Scala3 = "3.1.0"
=======
val Scala213 = "2.13.8"
val Scala3 = "3.0.2"
>>>>>>> 490e3cfc

ThisBuild / crossScalaVersions := Seq(Scala212, Scala213, Scala3)
ThisBuild / scalaVersion := Scala213
ThisBuild / versionScheme := Some("semver-spec")

ThisBuild / githubWorkflowPublishTargetBranches := Seq() // disable publication for now

ThisBuild / githubWorkflowBuildMatrixAdditions +=
  "platform" -> List("jvm", "js", "native")

ThisBuild / githubWorkflowBuildMatrixExclusions ++=
  githubWorkflowJavaVersions.value.filterNot(Set(PrimaryJava)).flatMap { java =>
    Seq(MatrixExclude(Map("platform" -> "js", "java" -> java.render)),
        MatrixExclude(Map("platform" -> "native", "java" -> java.render))
    )
  }

ThisBuild / githubWorkflowBuildMatrixExclusions +=
  MatrixExclude(Map("platform" -> "native", "scala" -> Scala3))
// Dotty is not yet supported by Scala Native

// we don't need this since we aren't publishing
ThisBuild / githubWorkflowArtifactUpload := false

val JvmCond = s"matrix.platform == 'jvm'"
val JsCond = s"matrix.platform == 'js'"
val NativeCond = s"matrix.platform == 'native'"

val Scala2Cond = s"(matrix.scala != '$Scala3')"
val Scala3Cond = s"(matrix.scala == '$Scala3')"

ThisBuild / githubWorkflowBuild := Seq(
  WorkflowStep.Sbt(List("validateAllJS"), name = Some("Validate JavaScript"), cond = Some(JsCond))
) ++
  // this has to be split up to avoid memory issues in GitHub Actions
  validateAllNativeAlias.split(" ").filterNot(_ == "all").map { cmd =>
    val name = cmd.flatMap(c => if (c.isUpper) s" $c" else c.toString).capitalize.replaceAll("/test", "")
    WorkflowStep.Sbt(List(cmd), name = Some(s"Validate $name"), cond = Some(NativeCond))
  } ++
  Seq(
    WorkflowStep.Sbt(List("buildJVM", "bench/test"),
                     name = Some("Validate JVM (scala 2)"),
                     cond = Some(JvmCond + " && " + Scala2Cond)
    ),
    WorkflowStep.Sbt(List("buildJVM", "bench/test"),
                     name = Some("Validate JVM (scala 3)"),
                     cond = Some(JvmCond + " && " + Scala3Cond)
    ),
    WorkflowStep.Sbt(
      List("clean", "validateBC"), // cleaning here to avoid issues with codecov
      name = Some("Binary compatibility ${{ matrix.scala }}"),
      cond = Some(JvmCond + " && " + Scala2Cond)
    )
  )

ThisBuild / githubWorkflowAddedJobs ++= Seq(
  WorkflowJob(
    "scalafix",
    "Scalafix",
    githubWorkflowJobSetup.value.toList ::: List(
      WorkflowStep.Run(List("cd scalafix", "sbt test"), name = Some("Scalafix tests"))
    ),
    javas = List(PrimaryJava),
    scalas = crossScalaVersions.value.toList
  ),
  WorkflowJob(
    "linting",
    "Linting",
    githubWorkflowJobSetup.value.toList ::: List(
      WorkflowStep.Sbt(List("fmtCheck"), name = Some("Check formatting"), cond = Some(Scala2Cond))
    ),
    javas = List(PrimaryJava),
    scalas = crossScalaVersions.value.toList
  ),
  WorkflowJob(
    "microsite",
    "Microsite",
    githubWorkflowJobSetup.value.toList ::: List(
      WorkflowStep.Use(UseRef.Public("ruby", "setup-ruby", "v1"),
                       params = Map("ruby-version" -> "2.7"),
                       name = Some("Setup Ruby")
      ),
      WorkflowStep.Run(List("gem install jekyll -v 4.0.0"), name = Some("Setup Jekyll")),
      WorkflowStep.Sbt(List("docs/makeMicrosite"), name = Some("Build the microsite"))
    ),
    javas = List(PrimaryJava),
    scalas = List(Scala212)
  )
)

def scalaVersionSpecificFolders(srcName: String, srcBaseDir: java.io.File, scalaVersion: String) = {
  def extraDirs(suffix: String) =
    List(CrossType.Pure, CrossType.Full)
      .flatMap(_.sharedSrcDir(srcBaseDir, srcName).toList.map(f => file(f.getPath + suffix)))
  CrossVersion.partialVersion(scalaVersion) match {
    case Some((2, y))     => extraDirs("-2.x") ++ (if (y >= 13) extraDirs("-2.13+") else Nil)
    case Some((0 | 3, _)) => extraDirs("-2.13+") ++ extraDirs("-3.x")
    case _                => Nil
  }
}

ThisBuild / mimaFailOnNoPrevious := false

def doctestGenTestsDottyCompat(isDotty: Boolean, genTests: Seq[File]): Seq[File] =
  if (isDotty) Nil else genTests

lazy val commonSettings = Seq(
  scalacOptions ++= commonScalacOptions(scalaVersion.value, isDotty.value),
  Compile / unmanagedSourceDirectories ++= scalaVersionSpecificFolders("main", baseDirectory.value, scalaVersion.value),
  Test / unmanagedSourceDirectories ++= scalaVersionSpecificFolders("test", baseDirectory.value, scalaVersion.value),
  resolvers ++= Seq(Resolver.sonatypeRepo("releases"), Resolver.sonatypeRepo("snapshots")),
  Test / parallelExecution := false,
  testFrameworks += new TestFramework("munit.Framework"),
  Compile / doc / scalacOptions := (Compile / doc / scalacOptions).value.filter(_ != "-Xfatal-warnings")
) ++ warnUnusedImport

def macroDependencies(scalaVersion: String) =
  if (scalaVersion.startsWith("2")) Seq("org.scala-lang" % "scala-reflect" % scalaVersion % Provided) else Nil

lazy val catsSettings = Seq(
  incOptions := incOptions.value.withLogRecompileOnMacro(false),
  libraryDependencies ++= (
    if (isDotty.value) Nil
    else
      Seq(
        compilerPlugin(("org.typelevel" %% "kind-projector" % kindProjectorVersion).cross(CrossVersion.full))
      )
  ) ++ macroDependencies(scalaVersion.value)
) ++ commonSettings ++ publishSettings ++ simulacrumSettings

lazy val simulacrumSettings = Seq(
  libraryDependencies ++= (if (isDotty.value) Nil else Seq(compilerPlugin(scalafixSemanticdb))),
  scalacOptions ++= (
    if (isDotty.value) Nil else Seq(s"-P:semanticdb:targetroot:${baseDirectory.value}/target/.semanticdb", "-Yrangepos")
  ),
  libraryDependencies += "org.typelevel" %% "simulacrum-scalafix-annotations" % "0.5.4"
)

lazy val tagName = Def.setting {
  s"v${if (releaseUseGlobalVersion.value) (ThisBuild / version).value else version.value}"
}

lazy val commonJsSettings = Seq(
  publishConfiguration := publishConfiguration.value.withOverwrite(true), // needed since we double-publish on release
  scalacOptions += {
    val tv = tagName.value
    val tagOrHash =
      if (isSnapshot.value) sys.process.Process("git rev-parse HEAD").lineStream_!.head
      else tv
    val a = (LocalRootProject / baseDirectory).value.toURI.toString
    val g = "https://raw.githubusercontent.com/typelevel/cats/" + tagOrHash
    val opt = if (isDotty.value) "-scalajs-mapSourceURI" else "-P:scalajs:mapSourceURI"
    s"$opt:$a->$g/"
  },
  Global / scalaJSStage := FullOptStage,
  Test / scalaJSStage := FastOptStage,
  parallelExecution := false,
  jsEnv := new org.scalajs.jsenv.nodejs.NodeJSEnv(),
  // batch mode decreases the amount of memory needed to compile Scala.js code
  scalaJSLinkerConfig := scalaJSLinkerConfig.value.withBatchMode(githubIsWorkflowBuild.value),
  scalaJSLinkerConfig ~= (_.withModuleKind(ModuleKind.CommonJSModule)),
  // currently sbt-doctest doesn't work in JS builds
  // https://github.com/tkawachi/sbt-doctest/issues/52
  doctestGenTests := Seq.empty
)

lazy val commonNativeSettings = Seq(
  publishConfiguration := publishConfiguration.value.withOverwrite(true), // needed since we double-publish on release
  // currently sbt-doctest doesn't work in Native/JS builds
  // https://github.com/tkawachi/sbt-doctest/issues/52
  doctestGenTests := Seq.empty,
  // Currently scala-native does not support Dotty
  crossScalaVersions := { crossScalaVersions.value.filterNot(Scala3 == _) }
)

lazy val commonJvmSettings = Seq(
  Test / fork := true,
  Test / javaOptions := Seq("-Xmx3G")
)

lazy val includeGeneratedSrc: Setting[_] = {
  Compile / packageSrc / mappings ++= {
    val base = (Compile / sourceManaged).value
    (Compile / managedSources).value.map { file =>
      file -> file.relativeTo(base).get.getPath
    }
  }
}

lazy val disciplineDependencies = Seq(
  libraryDependencies ++= Seq(
    "org.typelevel" %%% "discipline-core" % disciplineVersion
  )
)

lazy val testingDependencies = Seq(
  libraryDependencies ++= Seq(
    "org.typelevel" %%% "discipline-munit" % disciplineMunitVersion % Test
  )
)

lazy val docsMappingsAPIDir = settingKey[String]("Name of subdirectory in site target directory for api docs")

lazy val docSettings = Seq(
  micrositeName := "Cats",
  micrositeDescription := "Lightweight, modular, and extensible library for functional programming",
  micrositeAuthor := "Cats contributors",
  micrositeFooterText := Some(
    """
      |<p>© 2020 <a href="https://github.com/typelevel/cats#maintainers">The Cats Maintainers</a></p>
      |<p style="font-size: 80%; margin-top: 10px">Website built with <a href="https://47deg.github.io/sbt-microsites/">sbt-microsites © 2020 47 Degrees</a></p>
      |""".stripMargin
  ),
  micrositeHighlightTheme := "atom-one-light",
  micrositeHomepage := "http://typelevel.org/cats/",
  micrositeBaseUrl := "cats",
  micrositeDocumentationUrl := "/cats/api/cats/index.html",
  micrositeDocumentationLabelDescription := "API Documentation",
  micrositeGithubOwner := "typelevel",
  micrositeExtraMdFilesOutput := resourceManaged.value / "main" / "jekyll",
  micrositeExtraMdFiles := Map(
    file("CONTRIBUTING.md") -> ExtraMdFileConfig(
      "contributing.md",
      "home",
      Map("title" -> "Contributing", "section" -> "contributing", "position" -> "50")
    ),
    file("README.md") -> ExtraMdFileConfig(
      "index.md",
      "home",
      Map("title" -> "Home", "section" -> "home", "position" -> "0")
    )
  ),
  micrositeGithubRepo := "cats",
  micrositeImgDirectory := (LocalRootProject / baseDirectory).value / "docs" / "src" / "main" / "resources" / "microsite" / "img",
  micrositeJsDirectory := (LocalRootProject / baseDirectory).value / "docs" / "src" / "main" / "resources" / "microsite" / "js",
  micrositeTheme := "pattern",
  micrositePalette := Map(
    "brand-primary" -> "#5B5988",
    "brand-secondary" -> "#292E53",
    "brand-tertiary" -> "#222749",
    "gray-dark" -> "#49494B",
    "gray" -> "#7B7B7E",
    "gray-light" -> "#E5E5E6",
    "gray-lighter" -> "#F4F3F4",
    "white-color" -> "#FFFFFF"
  ),
  autoAPIMappings := true,
  ScalaUnidoc / unidoc / unidocProjectFilter := inProjects(kernel.jvm, core.jvm, free.jvm),
  docsMappingsAPIDir := "api",
  addMappingsToSiteDir(ScalaUnidoc / packageDoc / mappings, docsMappingsAPIDir),
  ghpagesNoJekyll := false,
  mdoc / fork := true,
  ScalaUnidoc / unidoc / fork := true,
  ScalaUnidoc / unidoc / scalacOptions ++= Seq(
    "-Xfatal-warnings",
    "-groups",
    "-doc-source-url",
    scmInfo.value.get.browseUrl + "/tree/main€{FILE_PATH}.scala",
    "-sourcepath",
    (LocalRootProject / baseDirectory).value.getAbsolutePath,
    "-diagrams"
  ) ++ (if (priorTo2_13(scalaVersion.value))
          Seq("-Yno-adapted-args")
        else
          Nil),
  scalacOptions ~= (_.filterNot(
    Set("-Ywarn-unused-import", "-Ywarn-unused:imports", "-Ywarn-dead-code", "-Xfatal-warnings")
  )),
  git.remoteRepo := "git@github.com:typelevel/cats.git",
  makeSite / includeFilter := "*.html" | "*.css" | "*.png" | "*.jpg" | "*.gif" | "*.js" | "*.swf" | "*.yml" | "*.md" | "*.svg",
  Jekyll / includeFilter := (makeSite / includeFilter).value,
  mdocIn := (LocalRootProject / baseDirectory).value / "docs" / "src" / "main" / "mdoc",
  mdocExtraArguments := Seq("--no-link-hygiene")
)

def mimaPrevious(moduleName: String, scalaVer: String, ver: String, includeCats1: Boolean = true): List[ModuleID] = {
  import sbtrelease.Version

  def semverBinCompatVersions(major: Int, minor: Int, patch: Int): List[(Int, Int, Int)] = {
    val majorVersions: List[Int] = List(major)
    val minorVersions: List[Int] =
      if (major >= 1) Range(0, minor).inclusive.toList
      else List(minor)
    def patchVersions(currentMinVersion: Int): List[Int] =
      if (minor == 0 && patch == 0) List.empty[Int]
      else if (currentMinVersion != minor) List(0)
      else Range(0, patch - 1).inclusive.toList

    for {
      maj <- majorVersions
      min <- minorVersions
      pat <- patchVersions(min)
    } yield (maj, min, pat)
  }

  val mimaVersions: List[String] = {
    Version(ver) match {
      case Some(Version(major, Seq(minor, patch), _)) =>
        semverBinCompatVersions(major, minor, patch)
          .map { case (maj, min, pat) => s"$maj.$min.$pat" }
      case _ =>
        List.empty[String]
    }
  }
  // Safety Net For Exclusions
  lazy val excludedVersions: List[String] = List()

  // Safety Net for Inclusions
  lazy val extraVersions: List[String] = List("1.0.1", "1.1.0", "1.2.0", "1.3.1", "1.4.0", "1.5.0", "1.6.1")

  (mimaVersions ++ (if (priorTo2_13(scalaVer) && includeCats1) extraVersions else Nil))
    .filterNot(excludedVersions.contains(_))
    .map(v => "org.typelevel" %% moduleName % v)
}

def mimaSettings(moduleName: String, includeCats1: Boolean = true) =
  Seq(
    mimaPreviousArtifacts := mimaPrevious(moduleName, scalaVersion.value, version.value, includeCats1).toSet,
    mimaBinaryIssueFilters ++= {
      import com.typesafe.tools.mima.core.ProblemFilters._
      import com.typesafe.tools.mima.core._
      // Only sealed abstract classes that provide implicit instances to companion objects are allowed here, since they don't affect usage outside of the file.
      Seq(
        exclude[DirectMissingMethodProblem]("cats.data.OptionTInstances2.catsDataTraverseForOptionT"),
        exclude[DirectMissingMethodProblem]("cats.data.KleisliInstances1.catsDataCommutativeArrowForKleisliId"),
        exclude[DirectMissingMethodProblem]("cats.data.OptionTInstances1.catsDataMonoidKForOptionT"),
        exclude[DirectMissingMethodProblem]("cats.data.OptionTInstances0.catsDataMonoidForOptionT"),
        exclude[DirectMissingMethodProblem]("cats.data.KleisliInstances0.catsDataMonadForKleisliId"),
        exclude[DirectMissingMethodProblem]("cats.data.KleisliInstances1.catsDataCommutativeArrowForKleisli"),
        exclude[DirectMissingMethodProblem]("cats.data.KleisliInstances4.catsDataCommutativeFlatMapForKleisli"),
        exclude[DirectMissingMethodProblem]("cats.data.IRWSTInstances1.catsDataStrongForIRWST"),
        exclude[DirectMissingMethodProblem]("cats.data.OptionTInstances1.catsDataMonadErrorMonadForOptionT"),
        exclude[DirectMissingMethodProblem]("cats.data.OptionTInstances1.catsDataMonadErrorForOptionT")
      ) ++
        // These things are Ops classes that shouldn't have the `value` exposed. These should have never been public because they don't
        // provide any value. Making them private because of issues like #2514 and #2613.
        Seq(
          exclude[DirectMissingMethodProblem]("cats.ApplicativeError#LiftFromOptionPartially.dummy"),
          exclude[DirectMissingMethodProblem]("cats.data.Const#OfPartiallyApplied.dummy"),
          exclude[DirectMissingMethodProblem]("cats.data.EitherT#CondPartiallyApplied.dummy"),
          exclude[DirectMissingMethodProblem]("cats.data.EitherT#FromEitherPartiallyApplied.dummy"),
          exclude[DirectMissingMethodProblem]("cats.data.EitherT#FromOptionPartiallyApplied.dummy"),
          exclude[DirectMissingMethodProblem]("cats.data.EitherT#LeftPartiallyApplied.dummy"),
          exclude[DirectMissingMethodProblem]("cats.data.EitherT#LeftTPartiallyApplied.dummy"),
          exclude[DirectMissingMethodProblem]("cats.data.EitherT#PurePartiallyApplied.dummy"),
          exclude[DirectMissingMethodProblem]("cats.data.EitherT#RightPartiallyApplied.dummy"),
          exclude[DirectMissingMethodProblem]("cats.data.IorT#BothTPartiallyApplied.dummy"),
          exclude[DirectMissingMethodProblem]("cats.data.IorT#CondPartiallyApplied.dummy"),
          exclude[DirectMissingMethodProblem]("cats.data.IorT#FromEitherPartiallyApplied.dummy"),
          exclude[DirectMissingMethodProblem]("cats.data.IorT#FromIorPartiallyApplied.dummy"),
          exclude[DirectMissingMethodProblem]("cats.data.IorT#FromOptionPartiallyApplied.dummy"),
          exclude[DirectMissingMethodProblem]("cats.data.IorT#LeftPartiallyApplied.dummy"),
          exclude[DirectMissingMethodProblem]("cats.data.IorT#LeftTPartiallyApplied.dummy"),
          exclude[DirectMissingMethodProblem]("cats.data.IorT#PurePartiallyApplied.dummy"),
          exclude[DirectMissingMethodProblem]("cats.data.IorT#RightPartiallyApplied.dummy"),
          exclude[DirectMissingMethodProblem]("cats.data.NonEmptyChainOps.value"),
          exclude[DirectMissingMethodProblem]("cats.data.OptionT#FromOptionPartiallyApplied.dummy"),
          exclude[DirectMissingMethodProblem]("cats.data.OptionT#PurePartiallyApplied.dummy"),
          exclude[DirectMissingMethodProblem]("cats.data.Validated#CatchOnlyPartiallyApplied.dummy"),
          exclude[DirectMissingMethodProblem]("cats.free.Free#FreeInjectKPartiallyApplied.dummy"),
          exclude[DirectMissingMethodProblem]("cats.free.Free#FreeLiftInjectKPartiallyApplied.dummy"),
          exclude[DirectMissingMethodProblem]("cats.free.FreeT#FreeTLiftInjectKPartiallyApplied.dummy"),
          exclude[DirectMissingMethodProblem]("cats.syntax.ApplicativeErrorIdOps.e"),
          exclude[DirectMissingMethodProblem]("cats.syntax.ApplicativeErrorOps.fa"),
          exclude[DirectMissingMethodProblem]("cats.syntax.ApplicativeIdOps.a"),
          exclude[DirectMissingMethodProblem]("cats.syntax.ApplicativeOps.fa"),
          exclude[DirectMissingMethodProblem]("cats.syntax.ApplyOps.fa"),
          exclude[DirectMissingMethodProblem]("cats.syntax.BinestedIdOps.value"),
          exclude[DirectMissingMethodProblem]("cats.syntax.BitraverseOps.fab"),
          exclude[DirectMissingMethodProblem]("cats.syntax.DistributiveOps.fa"),
          exclude[DirectMissingMethodProblem]("cats.syntax.EitherIdOps.obj"),
          exclude[DirectMissingMethodProblem]("cats.syntax.EitherIdOpsBinCompat0.value"),
          exclude[DirectMissingMethodProblem]("cats.syntax.EitherSyntax#CatchOnlyPartiallyApplied.dummy"),
          exclude[DirectMissingMethodProblem]("cats.syntax.EitherKOps.fa"),
          exclude[DirectMissingMethodProblem]("cats.syntax.EitherObjectOps.either"),
          exclude[DirectMissingMethodProblem]("cats.syntax.EitherOps.eab"),
          exclude[DirectMissingMethodProblem]("cats.syntax.EitherOpsBinCompat0.value"),
          exclude[DirectMissingMethodProblem]("cats.syntax.FlatMapIdOps.a"),
          exclude[DirectMissingMethodProblem]("cats.syntax.FlatMapOps.fa"),
          exclude[DirectMissingMethodProblem]("cats.syntax.FlatMapOptionOps.fopta"),
          exclude[DirectMissingMethodProblem]("cats.syntax.FlattenOps.ffa"),
          exclude[DirectMissingMethodProblem]("cats.syntax.FoldableOps.fa"),
          exclude[DirectMissingMethodProblem]("cats.syntax.GuardOps.condition"),
          exclude[DirectMissingMethodProblem]("cats.syntax.IfMOps.fa"),
          exclude[DirectMissingMethodProblem]("cats.syntax.IndexOps.fa"),
          exclude[DirectMissingMethodProblem]("cats.syntax.IorIdOps.a"),
          exclude[DirectMissingMethodProblem]("cats.syntax.LeftOps.left"),
          exclude[DirectMissingMethodProblem]("cats.syntax.ListOps.la"),
          exclude[DirectMissingMethodProblem]("cats.syntax.ListOpsBinCompat0.la"),
          exclude[DirectMissingMethodProblem]("cats.syntax.MonadErrorOps.fa"),
          exclude[DirectMissingMethodProblem]("cats.syntax.MonadErrorRethrowOps.fea"),
          exclude[DirectMissingMethodProblem]("cats.syntax.MonadIdOps.a"),
          exclude[DirectMissingMethodProblem]("cats.syntax.MonadOps.fa"),
          exclude[DirectMissingMethodProblem]("cats.syntax.MonoidOps.lhs"),
          exclude[DirectMissingMethodProblem]("cats.syntax.NestedBitraverseOps.fgagb"),
          exclude[DirectMissingMethodProblem]("cats.syntax.NestedFoldableOps.fga"),
          exclude[DirectMissingMethodProblem]("cats.syntax.NestedIdOps.value"),
          exclude[DirectMissingMethodProblem]("cats.syntax.NestedReducibleOps.fga"),
          exclude[DirectMissingMethodProblem]("cats.syntax.OptionIdOps.a"),
          exclude[DirectMissingMethodProblem]("cats.syntax.OptionOps.oa"),
          exclude[DirectMissingMethodProblem]("cats.syntax.ParallelApOps.ma"),
          exclude[DirectMissingMethodProblem]("cats.syntax.ParallelFlatSequenceOps.tmta"),
          exclude[DirectMissingMethodProblem]("cats.syntax.ParallelFlatTraversableOps.ta"),
          exclude[DirectMissingMethodProblem]("cats.syntax.ParallelSequence_Ops.tma"),
          exclude[DirectMissingMethodProblem]("cats.syntax.ParallelSequenceOps.tma"),
          exclude[DirectMissingMethodProblem]("cats.syntax.ParallelTraversable_Ops.ta"),
          exclude[DirectMissingMethodProblem]("cats.syntax.ParallelTraversableOps.ta"),
          exclude[DirectMissingMethodProblem]("cats.syntax.RightOps.right"),
          exclude[DirectMissingMethodProblem]("cats.syntax.SeparateOps.fgab"),
          exclude[DirectMissingMethodProblem]("cats.syntax.SetOps.se"),
          exclude[DirectMissingMethodProblem]("cats.syntax.TabulateOps.f"),
          exclude[DirectMissingMethodProblem]("cats.syntax.TryOps.self"),
          exclude[DirectMissingMethodProblem]("cats.syntax.UniteOps.fga"),
          exclude[DirectMissingMethodProblem]("cats.syntax.ValidatedExtension.self"),
          exclude[DirectMissingMethodProblem]("cats.syntax.ValidatedIdOpsBinCompat0.a"),
          exclude[DirectMissingMethodProblem]("cats.syntax.ValidatedIdSyntax.a"),
          exclude[DirectMissingMethodProblem]("cats.syntax.VectorOps.va"),
          exclude[DirectMissingMethodProblem]("cats.syntax.WriterIdSyntax.a")
        ) ++ // Only compile-time abstractions (macros) allowed here
        Seq(
          exclude[IncompatibleMethTypeProblem]("cats.arrow.FunctionKMacros.lift"),
          exclude[MissingTypesProblem]("cats.arrow.FunctionKMacros$"),
          exclude[IncompatibleMethTypeProblem]("cats.arrow.FunctionKMacros#Lifter.this"),
          exclude[IncompatibleResultTypeProblem]("cats.arrow.FunctionKMacros#Lifter.c"),
          exclude[DirectMissingMethodProblem]("cats.arrow.FunctionKMacros.compatNewTypeName")
        ) ++ // package private classes no longer needed
        Seq(
          exclude[MissingClassProblem]("cats.kernel.compat.scalaVersionMoreSpecific$"),
          exclude[MissingClassProblem]("cats.kernel.compat.scalaVersionMoreSpecific"),
          exclude[MissingClassProblem](
            "cats.kernel.compat.scalaVersionMoreSpecific$suppressUnusedImportWarningForScalaVersionMoreSpecific"
          )
        ) ++ // Only narrowing of types allowed here
        Seq(
          exclude[IncompatibleSignatureProblem]("*")
        ) ++ // New issues found since mima 0.8.0 (#3596, #3641)
        Seq(
          exclude[NewMixinForwarderProblem]("cats.kernel.Band#mcI#sp.combineN"),
          exclude[NewMixinForwarderProblem]("cats.kernel.Band#mcD#sp.combineN"),
          exclude[NewMixinForwarderProblem]("cats.kernel.Band#mcJ#sp.combineN"),
          exclude[NewMixinForwarderProblem]("cats.kernel.Band.combineN"),
          exclude[NewMixinForwarderProblem]("cats.kernel.Band#mcF#sp.combineN"),
          exclude[NewMixinForwarderProblem]("cats.data.Tuple2KApply.product"),
          exclude[NewMixinForwarderProblem]("cats.InvariantInstances0.catsApplicativeForArrow")
        ) ++ // Additional methods in package-private traits
        Seq(
          exclude[ReversedMissingMethodProblem]("cats.data.NonEmptyCollection.grouped")
        ) ++ // https://github.com/typelevel/cats/pull/3785
        Seq(
          exclude[MissingClassProblem]("cats.syntax.EqOps$mcJ$sp"),
          exclude[MissingClassProblem]("cats.syntax.EqOps$mcD$sp"),
          exclude[FinalClassProblem]("cats.syntax.EqOps"),
          exclude[MissingFieldProblem]("cats.syntax.EqOps.lhs"),
          exclude[DirectMissingMethodProblem]("cats.syntax.EqOps.unapply"),
          exclude[DirectMissingMethodProblem]("cats.syntax.EqOps.apply"),
          exclude[DirectMissingMethodProblem]("cats.syntax.EqOps.lhs"),
          exclude[DirectMissingMethodProblem]("cats.syntax.EqOps.copy"),
          exclude[DirectMissingMethodProblem]("cats.syntax.EqOps.copy$default$1"),
          exclude[DirectMissingMethodProblem]("cats.syntax.EqOps.productPrefix"),
          exclude[DirectMissingMethodProblem]("cats.syntax.EqOps.productArity"),
          exclude[DirectMissingMethodProblem]("cats.syntax.EqOps.productElement"),
          exclude[DirectMissingMethodProblem]("cats.syntax.EqOps.productIterator"),
          exclude[DirectMissingMethodProblem]("cats.syntax.EqOps.canEqual"),
          exclude[DirectMissingMethodProblem]("cats.syntax.EqOps.copy$default$1$mcD$sp"),
          exclude[DirectMissingMethodProblem]("cats.syntax.EqOps.copy$default$1$mcF$sp"),
          exclude[DirectMissingMethodProblem]("cats.syntax.EqOps.copy$default$1$mcJ$sp"),
          exclude[DirectMissingMethodProblem]("cats.syntax.EqOps.copy$default$1$mcI$sp"),
          exclude[DirectMissingMethodProblem]("cats.syntax.EqOps.productElementNames"),
          exclude[DirectMissingMethodProblem]("cats.syntax.EqOps.productElementName"),
          exclude[MissingClassProblem]("cats.syntax.EqOps$"),
          exclude[MissingClassProblem]("cats.syntax.EqOps$mcF$sp"),
          exclude[MissingClassProblem]("cats.syntax.EqOps$mcI$sp")
        ) ++ // https://github.com/typelevel/cats/pull/3918
        Seq(
          exclude[MissingClassProblem]("algebra.laws.IsSerializable"),
          exclude[MissingClassProblem]("algebra.laws.IsSerializable$")
        ) ++ // https://github.com/typelevel/cats/pull/3987
        Seq(
          exclude[DirectAbstractMethodProblem]("cats.free.ContravariantCoyoneda.k"),
          exclude[ReversedAbstractMethodProblem]("cats.free.ContravariantCoyoneda.k"),
          exclude[DirectAbstractMethodProblem]("cats.free.Coyoneda.k"),
          exclude[ReversedAbstractMethodProblem]("cats.free.Coyoneda.k")
        )
    }
  )

lazy val docs = project
  .in(file("cats-docs"))
  .enablePlugins(MdocPlugin)
  .enablePlugins(MicrositesPlugin)
  .enablePlugins(ScalaUnidocPlugin)
  .settings(moduleName := "cats-docs")
  .settings(catsSettings)
  .settings(noPublishSettings)
  .settings(docSettings)
  .settings(commonJvmSettings)
  .settings(
    libraryDependencies ++= Seq(
      "org.typelevel" %%% "discipline-munit" % disciplineMunitVersion
    ),
    ScalaUnidoc / unidoc / scalacOptions ~= (_.filter(_ != "-Xlint:-unused,_"))
  )
  .dependsOn(core.jvm, free.jvm, kernelLaws.jvm, laws.jvm)

lazy val cats = project
  .in(file("."))
  .settings(moduleName := "root")
  .settings(publishSettings) // these settings are needed to release all aggregated modules under this root module
  .settings(noPublishSettings) // this is to exclude the root module itself from being published.
  .aggregate(catsJVM, catsJS, catsNative)
  .dependsOn(catsJVM, catsJS, catsNative, tests.jvm % "test-internal -> test")

lazy val catsJVM = project
  .in(file(".catsJVM"))
  .settings(moduleName := "cats")
  .settings(noPublishSettings)
  .settings(catsSettings)
  .settings(commonJvmSettings)
  .aggregate(
    kernel.jvm,
    kernelLaws.jvm,
    algebra.jvm,
    algebraLaws.jvm,
    core.jvm,
    laws.jvm,
    free.jvm,
    testkit.jvm,
    tests.jvm,
    alleycatsCore.jvm,
    alleycatsLaws.jvm,
    alleycatsTests.jvm,
    jvm
  )
  .dependsOn(
    kernel.jvm,
    kernelLaws.jvm,
    algebra.jvm,
    algebraLaws.jvm,
    core.jvm,
    laws.jvm,
    free.jvm,
    testkit.jvm,
    tests.jvm % "test-internal -> test",
    alleycatsCore.jvm,
    alleycatsLaws.jvm,
    alleycatsTests.jvm % "test-internal -> test",
    jvm
  )

lazy val catsJS = project
  .in(file(".catsJS"))
  .settings(moduleName := "cats")
  .settings(noPublishSettings)
  .settings(catsSettings)
  .settings(commonJsSettings)
  .aggregate(kernel.js,
             kernelLaws.js,
             algebra.js,
             algebraLaws.js,
             core.js,
             laws.js,
             free.js,
             testkit.js,
             tests.js,
             alleycatsCore.js,
             alleycatsLaws.js,
             alleycatsTests.js,
             js
  )
  .dependsOn(
    kernel.js,
    kernelLaws.js,
    algebra.js,
    algebraLaws.js,
    core.js,
    laws.js,
    free.js,
    testkit.js,
    tests.js % "test-internal -> test",
    alleycatsCore.js,
    alleycatsLaws.js,
    alleycatsTests.js % "test-internal -> test",
    js
  )
  .enablePlugins(ScalaJSPlugin)

lazy val catsNative = project
  .in(file(".catsNative"))
  .settings(moduleName := "cats")
  .settings(noPublishSettings)
  .settings(catsSettings)
  .settings(commonNativeSettings)
  .aggregate(
    kernel.native,
    kernelLaws.native,
    algebra.native,
    algebraLaws.native,
    core.native,
    laws.native,
    free.native,
    testkit.native,
    tests.native,
    alleycatsCore.native,
    alleycatsLaws.native,
    alleycatsTests.native,
    native
  )
  .dependsOn(
    kernel.native,
    kernelLaws.native,
    algebra.native,
    algebraLaws.native,
    core.native,
    laws.native,
    free.native,
    testkit.native,
    tests.native % "test-internal -> test",
    alleycatsCore.native,
    alleycatsLaws.native,
    alleycatsTests.native % "test-internal -> test",
    native
  )
  .enablePlugins(ScalaNativePlugin)

lazy val kernel = crossProject(JSPlatform, JVMPlatform, NativePlatform)
  .crossType(CrossType.Pure)
  .in(file("kernel"))
  .settings(moduleName := "cats-kernel", name := "Cats kernel")
  .settings(commonSettings)
  .settings(publishSettings)
  .settings(Compile / sourceGenerators += (Compile / sourceManaged).map(KernelBoiler.gen).taskValue)
  .settings(includeGeneratedSrc)
  .jsSettings(commonJsSettings)
  .jvmSettings(commonJvmSettings ++ mimaSettings("cats-kernel"))
  .nativeSettings(commonNativeSettings)
  .settings(testingDependencies)
  .settings(
    libraryDependencies += "org.scalacheck" %%% "scalacheck" % scalaCheckVersion % Test
  )

lazy val kernelLaws = crossProject(JSPlatform, JVMPlatform, NativePlatform)
  .in(file("kernel-laws"))
  .settings(moduleName := "cats-kernel-laws", name := "Cats kernel laws")
  .settings(commonSettings)
  .settings(publishSettings)
  .settings(disciplineDependencies)
  .settings(testingDependencies)
  .settings(Test / scalacOptions := (Test / scalacOptions).value.filter(_ != "-Xfatal-warnings"))
  .jsSettings(commonJsSettings)
  .jvmSettings(commonJvmSettings ++ mimaSettings("cats-kernel-laws", includeCats1 = false))
  .dependsOn(kernel)
  .nativeSettings(commonNativeSettings)

lazy val algebra = crossProject(JSPlatform, JVMPlatform, NativePlatform)
  .crossType(CrossType.Pure)
  .in(file("algebra-core"))
  .settings(moduleName := "algebra", name := "Cats algebra")
  .dependsOn(kernel)
  .settings(commonSettings)
  .settings(publishSettings)
  .settings(Compile / sourceGenerators += (Compile / sourceManaged).map(AlgebraBoilerplate.gen).taskValue)
  .settings(includeGeneratedSrc)
  .jsSettings(commonJsSettings)
  .jvmSettings(
    commonJvmSettings ++ mimaSettings("algebra") ++ Seq(
      mimaPreviousArtifacts := Set("org.typelevel" %% "algebra" % "2.2.3")
    )
  )
  .nativeSettings(commonNativeSettings)
  .settings(testingDependencies)
  .settings(
    scalacOptions := {
      if (isDotty.value)
        scalacOptions.value.filterNot(Set("-Xfatal-warnings"))
      else scalacOptions.value
    },
    libraryDependencies += "org.scalacheck" %%% "scalacheck" % scalaCheckVersion % Test
  )

lazy val algebraLaws = crossProject(JSPlatform, JVMPlatform, NativePlatform)
  .in(file("algebra-laws"))
  .settings(moduleName := "algebra-laws", name := "Cats algebra laws")
  .settings(commonSettings)
  .settings(publishSettings)
  .settings(disciplineDependencies)
  .settings(testingDependencies)
  .settings(
    scalacOptions := {
      if (isDotty.value)
        scalacOptions.value.filterNot(Set("-Xfatal-warnings"))
      else scalacOptions.value
    },
    Test / scalacOptions := (Test / scalacOptions).value.filter(_ != "-Xfatal-warnings")
  )
  .jsSettings(commonJsSettings)
  .jvmSettings(
    commonJvmSettings ++ mimaSettings("algebra-laws") ++ Seq(
      mimaPreviousArtifacts := Set("org.typelevel" %% "algebra-laws" % "2.2.3")
    )
  )
  .dependsOn(kernelLaws, algebra)
  .nativeSettings(commonNativeSettings)

lazy val core = crossProject(JSPlatform, JVMPlatform, NativePlatform)
  .crossType(CrossType.Pure)
  .dependsOn(kernel)
  .settings(moduleName := "cats-core", name := "Cats core")
  .settings(catsSettings)
  .settings(Compile / sourceGenerators += (Compile / sourceManaged).map(Boilerplate.gen).taskValue)
  .settings(includeGeneratedSrc)
  .settings(
    libraryDependencies += "org.scalacheck" %%% "scalacheck" % scalaCheckVersion % Test,
    doctestGenTests := doctestGenTestsDottyCompat(isDotty.value, doctestGenTests.value)
  )
  .settings(
    Compile / scalacOptions :=
      (Compile / scalacOptions).value.filter {
        case "-Xfatal-warnings" if isDotty.value => false
        case _                                   => true
      }
  )
  .jsSettings(commonJsSettings)
  .jvmSettings(commonJvmSettings ++ mimaSettings("cats-core"))
  .settings(testingDependencies)
  .nativeSettings(commonNativeSettings)

lazy val laws = crossProject(JSPlatform, JVMPlatform, NativePlatform)
  .crossType(CrossType.Pure)
  .dependsOn(kernel, core, kernelLaws)
  .settings(moduleName := "cats-laws", name := "Cats laws")
  .settings(catsSettings)
  .settings(disciplineDependencies)
  .settings(testingDependencies)
  .jsSettings(commonJsSettings)
  .jvmSettings(commonJvmSettings ++ mimaSettings("cats-laws", includeCats1 = false))
  .nativeSettings(commonNativeSettings)

lazy val free = crossProject(JSPlatform, JVMPlatform, NativePlatform)
  .crossType(CrossType.Pure)
  .dependsOn(core, tests % "test-internal -> test")
  .settings(moduleName := "cats-free", name := "Cats Free")
  .settings(catsSettings)
  .jsSettings(commonJsSettings)
  .jvmSettings(commonJvmSettings ++ mimaSettings("cats-free"))
  .nativeSettings(commonNativeSettings)

lazy val tests = crossProject(JSPlatform, JVMPlatform, NativePlatform)
  .crossType(CrossType.Pure)
  .dependsOn(testkit % Test)
  .settings(moduleName := "cats-tests")
  .settings(catsSettings)
  .settings(noPublishSettings)
  .settings(testingDependencies)
  .jsSettings(commonJsSettings)
  .jvmSettings(commonJvmSettings)
  .settings(Test / scalacOptions := (Test / scalacOptions).value.filter(_ != "-Xfatal-warnings"))
  .nativeSettings(commonNativeSettings)

lazy val testkit = crossProject(JSPlatform, JVMPlatform, NativePlatform)
  .crossType(CrossType.Pure)
  .dependsOn(core, laws)
  .enablePlugins(BuildInfoPlugin)
  .settings(buildInfoKeys := Seq[BuildInfoKey](scalaVersion), buildInfoPackage := "cats.tests")
  .settings(moduleName := "cats-testkit")
  .settings(catsSettings)
  .settings(disciplineDependencies)
  .jsSettings(commonJsSettings)
  .jvmSettings(commonJvmSettings ++ mimaSettings("cats-testkit", includeCats1 = false))
  .settings(scalacOptions := scalacOptions.value.filter(_ != "-Xfatal-warnings"))
  .nativeSettings(commonNativeSettings)

lazy val alleycatsCore = crossProject(JSPlatform, JVMPlatform, NativePlatform)
  .crossType(CrossType.Pure)
  .in(file("alleycats-core"))
  .dependsOn(core)
  .settings(moduleName := "alleycats-core", name := "Alleycats core")
  .settings(catsSettings)
  .settings(publishSettings)
  .settings(includeGeneratedSrc)
  .jsSettings(commonJsSettings)
  .jvmSettings(commonJvmSettings ++ mimaSettings("alleycats-core", includeCats1 = false))
  .nativeSettings(commonNativeSettings)

lazy val alleycatsLaws = crossProject(JSPlatform, JVMPlatform, NativePlatform)
  .crossType(CrossType.Pure)
  .in(file("alleycats-laws"))
  .dependsOn(alleycatsCore, laws)
  .settings(moduleName := "alleycats-laws", name := "Alleycats laws")
  .settings(catsSettings)
  .settings(publishSettings)
  .settings(disciplineDependencies)
  .settings(testingDependencies)
  .jsSettings(commonJsSettings)
  .jvmSettings(commonJvmSettings ++ mimaSettings("alleycats-laws", includeCats1 = false))
  .nativeSettings(commonNativeSettings)

lazy val alleycatsTests = crossProject(JSPlatform, JVMPlatform, NativePlatform)
  .in(file("alleycats-tests"))
  .dependsOn(alleycatsLaws, tests % "test-internal -> test")
  .settings(moduleName := "alleycats-tests")
  .settings(catsSettings)
  .settings(noPublishSettings)
  .jsSettings(commonJsSettings)
  .jvmSettings(commonJvmSettings)
  .settings(Test / scalacOptions := (Test / scalacOptions).value.filter(_ != "-Xfatal-warnings"))
  .nativeSettings(commonNativeSettings)

// bench is currently JVM-only

lazy val bench = project
  .dependsOn(core.jvm, free.jvm, laws.jvm)
  .settings(moduleName := "cats-bench")
  .settings(catsSettings)
  .settings(noPublishSettings)
  .settings(commonJvmSettings)
  .settings(
    libraryDependencies ++= {
      if (priorTo2_13(scalaVersion.value))
        Seq(
          "org.scalaz" %% "scalaz-core" % "7.2.23",
          "org.spire-math" %% "chain" % "0.3.0",
          "co.fs2" %% "fs2-core" % "0.10.4"
        )
      else Nil
    },
    evictionErrorLevel := Level.Warn
  )
  .enablePlugins(JmhPlugin)

lazy val binCompatTest = project
  .settings(noPublishSettings)
  .settings(
    // workaround because coursier doesn't understand dependsOn(core.jvm % Test)
    // see https://github.com/typelevel/cats/pull/3079#discussion_r327181584
    // see https://github.com/typelevel/cats/pull/3026#discussion_r321984342
    useCoursier := false,
    addCompilerPlugin(("org.typelevel" %% "kind-projector" % kindProjectorVersion).cross(CrossVersion.full)),
    libraryDependencies += mimaPrevious("cats-core", scalaVersion.value, version.value).last % Provided,
    scalacOptions ++= (if (priorTo2_13(scalaVersion.value)) Seq("-Ypartial-unification") else Nil)
  )
  .settings(testingDependencies)
  .dependsOn(core.jvm % Test)

// cats-js is JS-only
lazy val js = project
  .dependsOn(core.js, tests.js % "test-internal -> test")
  .settings(moduleName := "cats-js")
  .settings(catsSettings)
  .settings(commonJsSettings)
  .enablePlugins(ScalaJSPlugin)

// cats-native is Native-only
lazy val native = project
  .dependsOn(core.native, tests.native % "test-internal -> test")
  .settings(moduleName := "cats-native")
  .settings(catsSettings)
  .settings(commonNativeSettings)
  .enablePlugins(ScalaNativePlugin)

// cats-jvm is JVM-only
lazy val jvm = project
  .dependsOn(core.jvm, tests.jvm % "test-internal -> test")
  .settings(moduleName := "cats-jvm")
  .settings(catsSettings)
  .settings(commonJvmSettings)

lazy val publishSettings = Seq(
  homepage := Some(url("https://github.com/typelevel/cats")),
  licenses := Seq("MIT" -> url("http://opensource.org/licenses/MIT")),
  scmInfo := Some(ScmInfo(url("https://github.com/typelevel/cats"), "scm:git:git@github.com:typelevel/cats.git")),
  autoAPIMappings := true,
  apiURL := Some(url("http://typelevel.org/cats/api/")),
  pomExtra :=
    <developers>
      <developer>
        <id>ceedubs</id>
        <name>Cody Allen</name>
        <url>https://github.com/ceedubs/</url>
      </developer>
      <developer>
        <id>rossabaker</id>
        <name>Ross Baker</name>
        <url>https://github.com/rossabaker/</url>
      </developer>
      <developer>
        <id>johnynek</id>
        <name>P. Oscar Boykin</name>
        <url>https://github.com/johnynek/</url>
      </developer>
      <developer>
        <id>travisbrown</id>
        <name>Travis Brown</name>
        <url>https://github.com/travisbrown/</url>
      </developer>
      <developer>
        <id>adelbertc</id>
        <name>Adelbert Chang</name>
        <url>https://github.com/adelbertc/</url>
      </developer>
      <developer>
        <id>peterneyens</id>
        <name>Peter Neyens</name>
        <url>https://github.com/peterneyens/</url>
      </developer>
      <developer>
        <id>tpolecat</id>
        <name>Rob Norris</name>
        <url>https://github.com/tpolecat/</url>
      </developer>
      <developer>
        <id>non</id>
        <name>Erik Osheim</name>
        <url>https://github.com/non/</url>
      </developer>
      <developer>
        <id>LukaJCB</id>
        <name>LukaJCB</name>
        <url>https://github.com/LukaJCB/</url>
      </developer>
      <developer>
        <id>mpilquist</id>
        <name>Michael Pilquist</name>
        <url>https://github.com/mpilquist/</url>
      </developer>
      <developer>
        <id>milessabin</id>
        <name>Miles Sabin</name>
        <url>https://github.com/milessabin/</url>
      </developer>
      <developer>
        <id>djspiewak</id>
        <name>Daniel Spiewak</name>
        <url>https://github.com/djspiewak/</url>
      </developer>
      <developer>
        <id>fthomas</id>
        <name>Frank Thomas</name>
        <url>https://github.com/fthomas/</url>
      </developer>
      <developer>
        <id>julien-truffaut</id>
        <name>Julien Truffaut</name>
        <url>https://github.com/julien-truffaut/</url>
      </developer>
      <developer>
        <id>kailuowang</id>
        <name>Kailuo Wang</name>
        <url>https://github.com/kailuowang/</url>
      </developer>
    </developers>
) ++ sharedPublishSettings ++ sharedReleaseProcess

// Scalafmt
addCommandAlias("fmt", "; Compile / scalafmt; Test / scalafmt; scalafmtSbt")
addCommandAlias("fmtCheck", "; Compile / scalafmtCheck; Test / scalafmtCheck; scalafmtSbtCheck")

// These aliases serialise the build for the benefit of Travis-CI.
addCommandAlias("buildKernelJVM", ";kernelJVM/test;kernelLawsJVM/test")
addCommandAlias("buildCoreJVM", ";coreJVM/test")
addCommandAlias("buildTestsJVM", ";lawsJVM/test;testkitJVM/test;testsJVM/test;jvm/test")
addCommandAlias("buildFreeJVM", ";freeJVM/test")
addCommandAlias("buildAlleycatsJVM", ";alleycatsCoreJVM/test;alleycatsLawsJVM/test;alleycatsTestsJVM/test")
addCommandAlias("buildAlgebraJVM", ";algebraJVM/test;algebraLawsJVM/test")
addCommandAlias("buildJVM", ";buildKernelJVM;buildCoreJVM;buildTestsJVM;buildFreeJVM;buildAlleycatsJVM;buildAlgebraJVM")
addCommandAlias("validateBC", ";binCompatTest/test;catsJVM/mimaReportBinaryIssues")
addCommandAlias("validateJVM", ";fmtCheck;buildJVM;bench/test;validateBC;makeMicrosite")
addCommandAlias("validateJS", ";testsJS/test;js/test")
addCommandAlias("validateKernelJS", "kernelLawsJS/test")
addCommandAlias("validateFreeJS", "freeJS/test")
addCommandAlias("validateAlleycatsJS", "alleycatsTestsJS/test")
addCommandAlias("validateAlgebraJS", "algebraLawsJS/test")
addCommandAlias("validateAllJS",
                "all testsJS/test js/test kernelLawsJS/test freeJS/test alleycatsTestsJS/test algebraLawsJS/test"
)
addCommandAlias("validateNative", ";testsNative/test;native/test")
addCommandAlias("validateKernelNative", "kernelLawsNative/test")
addCommandAlias("validateFreeNative", "freeNative/test")
addCommandAlias("validateAlleycatsNative", "alleycatsTestsNative/test")
addCommandAlias("validateAlgebraNative", "algebraLawsNative/test")

val validateAllNativeAlias =
  "all testsNative/test native/test kernelLawsNative/test freeNative/test alleycatsTestsNative/test algebraLawsNative/test"
addCommandAlias("validateAllNative", validateAllNativeAlias)

addCommandAlias(
  "validate",
  ";clean;validateJS;validateKernelJS;validateFreeJS;validateAlleycatsJS;validateAlgebraJS;validateNative;validateKernelNative;validateFreeNative;validateAlgebraNative;validateJVM"
)

addCommandAlias("prePR", "fmt")

////////////////////////////////////////////////////////////////////////////////////////////////////
// Base Build Settings - Should not need to edit below this line.
// These settings could also come from another file or a plugin.
// The only issue if coming from a plugin is that the Macro lib versions
// are hard coded, so an overided facility would be required.

addCommandAlias("gitSnapshots", ";set version in ThisBuild := git.gitDescribedVersion.value.get + \"-SNAPSHOT\"")

lazy val noPublishSettings = Seq(
  publish := {},
  publishLocal := {},
  publishArtifact := false
)

lazy val crossVersionSharedSources: Seq[Setting[_]] =
  Seq(Compile, Test).map { sc =>
    sc / unmanagedSourceDirectories ++= {
      (sc / unmanagedSourceDirectories).value.map { dir: File =>
        new File(dir.getPath + "_" + scalaBinaryVersion.value)
      }
    }
  }

def commonScalacOptions(scalaVersion: String, isDotty: Boolean) =
  Seq(
    "-encoding",
    "UTF-8",
    "-feature",
    "-unchecked",
    "-Xfatal-warnings",
    "-deprecation"
  ) ++ (if (priorTo2_13(scalaVersion))
          Seq(
            "-Yno-adapted-args",
            "-Ypartial-unification",
            "-Xfuture"
          )
        else
          Nil) ++ (if (isDotty)
                     Seq("-language:implicitConversions", "-Ykind-projector", "-Xignore-scala2-macros")
                   else
                     Seq(
                       "-language:existentials",
                       "-language:higherKinds",
                       "-language:implicitConversions",
                       "-Ywarn-dead-code",
                       "-Ywarn-numeric-widen",
                       "-Ywarn-value-discard",
                       "-Xlint:-unused,_"
                     ))

def priorTo2_13(scalaVersion: String): Boolean =
  CrossVersion.partialVersion(scalaVersion) match {
    case Some((2, minor)) if minor < 13 => true
    case _                              => false
  }

lazy val sharedPublishSettings = Seq(
  releaseTagName := tagName.value,
  releaseVcsSign := true,
  publishMavenStyle := true,
  Test / publishArtifact := false,
  pomIncludeRepository := Function.const(false),
  publishTo := {
    val nexus = "https://oss.sonatype.org/"
    if (isSnapshot.value)
      Some("Snapshots".at(nexus + "content/repositories/snapshots"))
    else
      Some("Releases".at(nexus + "service/local/staging/deploy/maven2"))
  }
)

lazy val sharedReleaseProcess = Seq(
  releaseProcess := Seq[ReleaseStep](
    checkSnapshotDependencies,
    inquireVersions,
    runClean,
    runTest, // temporarily only run test in current scala version because docs won't build in 2.13 yet
    setReleaseVersion,
    commitReleaseVersion,
    tagRelease,
    releaseStepCommandAndRemaining("+publishSigned"),
    setNextVersion,
    commitNextVersion,
    releaseStepCommand("sonatypeReleaseAll"),
    pushChanges
  )
)

lazy val warnUnusedImport = Seq(
  scalacOptions ++= (if (isDotty.value) Nil else Seq("-Ywarn-unused:imports")),
  Compile / console / scalacOptions ~= (_.filterNot(Set("-Ywarn-unused-import", "-Ywarn-unused:imports"))),
  Test / console / scalacOptions := (Compile / console / scalacOptions).value
)<|MERGE_RESOLUTION|>--- conflicted
+++ resolved
@@ -37,13 +37,8 @@
 ThisBuild / githubWorkflowJavaVersions := Seq(PrimaryJava, LTSJava, GraalVM11)
 
 val Scala212 = "2.12.15"
-<<<<<<< HEAD
-val Scala213 = "2.13.7"
-val Scala3 = "3.1.0"
-=======
 val Scala213 = "2.13.8"
 val Scala3 = "3.0.2"
->>>>>>> 490e3cfc
 
 ThisBuild / crossScalaVersions := Seq(Scala212, Scala213, Scala3)
 ThisBuild / scalaVersion := Scala213
