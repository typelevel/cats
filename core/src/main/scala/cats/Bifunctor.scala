--- conflicted
+++ resolved
@@ -55,14 +55,9 @@
   def leftWiden[A, B, AA >: A](fab: F[A, B]): F[AA, B] = fab.asInstanceOf[F[AA, B]]
 }
 
-<<<<<<< HEAD
-object Bifunctor extends cats.instances.NTupleBifunctorInstances
-=======
-object Bifunctor {
+object Bifunctor extends cats.instances.NTupleBifunctorInstances {
   implicit def catsBifunctorForEither: Bifunctor[Either] = cats.instances.either.catsStdBitraverseForEither
-  implicit def catsBifunctorForTuple2: Bifunctor[Tuple2] = cats.instances.tuple.catsStdBitraverseForTuple2
 }
->>>>>>> a0752346
 
 private[cats] trait ComposedBifunctor[F[_, _], G[_, _]] extends Bifunctor[λ[(A, B) => F[G[A, B], G[A, B]]]] {
   def F: Bifunctor[F]
