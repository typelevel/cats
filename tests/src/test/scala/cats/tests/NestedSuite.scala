package cats.tests

import cats._
import cats.data._
import cats.laws.discipline._
import cats.laws.discipline.SemigroupalTests.Isomorphisms._
import cats.laws.discipline.arbitrary._
import cats.laws.discipline.eq._
import org.scalacheck.Test.Parameters
import org.scalacheck.Arbitrary

class NestedSuite extends CatsSuite {
  // we have a lot of generated lists of lists in these tests. We have to tell
  // ScalaCheck to calm down a bit so we don't hit memory and test duration
  // issues.
  implicit override val scalaCheckTestParameters: Parameters =
    Parameters.default.withMinSuccessfulTests(20).withMaxSize(Parameters.default.minSize + 5)

  checkAll("Nested[Eval, List, *]", DeferTests[Nested[Eval, List, *]].defer[Int])

  {
    // Invariant composition
    implicit val instance: Invariant[ListWrapper] = ListWrapper.invariant
    checkAll("Nested[ListWrapper, ListWrapper]",
             InvariantTests[Nested[ListWrapper, ListWrapper, *]].invariant[Int, Int, Int]
    )
    checkAll("Invariant[Nested[ListWrapper, ListWrapper, *]]",
             SerializableTests.serializable(Invariant[Nested[ListWrapper, ListWrapper, *]])
    )
  }

  {
    // FunctorFilter composition
    implicit val instance: FunctorFilter[ListWrapper] = ListWrapper.functorFilter
    implicit val functorInstance: Functor[ListWrapper] = ListWrapper.functor
    checkAll("Nested[ListWrapper, ListWrapper]",
             FunctorFilterTests[Nested[ListWrapper, ListWrapper, *]].functorFilter[Int, Int, Int]
    )
    checkAll("FunctorFilter[Nested[ListWrapper, ListWrapper, *]]",
             SerializableTests.serializable(FunctorFilter[Nested[ListWrapper, ListWrapper, *]])
    )
  }

  {
    // TraverseFilter composition
    implicit val instance: TraverseFilter[ListWrapper] = ListWrapper.traverseFilter
    implicit val traverseInstance: Traverse[ListWrapper] = ListWrapper.traverse
    checkAll("Nested[ListWrapper, ListWrapper]",
             TraverseFilterTests[Nested[ListWrapper, ListWrapper, *]].traverseFilter[Int, Int, Int]
    )
    checkAll("TraverseFilter[Nested[ListWrapper, ListWrapper, *]]",
             SerializableTests.serializable(TraverseFilter[Nested[ListWrapper, ListWrapper, *]])
    )
  }

  {
    // Invariant + Covariant = Invariant
    val instance: Invariant[Nested[ListWrapper, ListWrapper, *]] =
      Nested.catsDataInvariantForCovariantNested(ListWrapper.invariant, ListWrapper.functor)
    checkAll("Nested[ListWrapper, ListWrapper] - Invariant + Covariant",
             InvariantTests[Nested[ListWrapper, ListWrapper, *]](instance).invariant[Int, Int, Int]
    )
    checkAll("Invariant[Nested[ListWrapper, ListWrapper, *]] - Invariant + Covariant",
             SerializableTests.serializable(instance)
    )
  }

  {
    // Invariant + Contravariant = Invariant
    val instance = Nested.catsDataInvariantForNestedContravariant(ListWrapper.invariant, Contravariant[Show])
    checkAll("Nested[ListWrapper, Show, *]",
             InvariantTests[Nested[ListWrapper, Show, *]](instance).invariant[MiniInt, Int, Boolean]
    )
    checkAll("Invariant[Nested[ListWrapper, Show, *]]", SerializableTests.serializable(instance))
  }

  {
    // Functor composition
    implicit val instance: Functor[ListWrapper] = ListWrapper.functor
    checkAll("Nested[Option, ListWrapper, *]", FunctorTests[Nested[Option, ListWrapper, *]].functor[Int, Int, Int])
    checkAll("Functor[Nested[Option, ListWrapper, *]]",
             SerializableTests.serializable(Functor[Nested[Option, ListWrapper, *]])
    )
  }

  {
    // Covariant + contravariant functor composition
    checkAll("Nested[Option, Show, *]",
             ContravariantTests[Nested[Option, Show, *]].contravariant[MiniInt, Int, Boolean]
    )
    checkAll("Contravariant[Nested[Option, Show, *]]",
             SerializableTests.serializable(Contravariant[Nested[Option, Show, *]])
    )
  }

  {
    // InvariantSemigroupal + Apply functor composition
    implicit val instance: InvariantSemigroupal[ListWrapper] = ListWrapper.invariantSemigroupal
    checkAll("Nested[ListWrapper, Option, *]",
             InvariantSemigroupalTests[Nested[ListWrapper, Option, *]].invariantSemigroupal[Int, Int, Int]
    )
    checkAll("InvariantSemigroupal[Nested[ListWrapper, Const[String, *], *]",
             SerializableTests.serializable(InvariantSemigroupal[Nested[ListWrapper, Option, *]])
    )
  }

  {
    // Applicative + ContravariantMonoidal functor composition
    checkAll("Nested[Option, Const[String, *], *]",
             ContravariantMonoidalTests[Nested[Option, Const[String, *], *]].contravariantMonoidal[Int, Int, Int]
    )
    checkAll("ContravariantMonoidal[Nested[Option, Const[String, *], *]",
             SerializableTests.serializable(ContravariantMonoidal[Nested[Option, Const[String, *], *]])
    )
  }

  {
    // Contravariant + Contravariant = Functor
    type ConstInt[A] = Const[Int, A]
    checkAll("Nested[Const[Int, *], Show, *]", FunctorTests[Nested[ConstInt, Show, *]].functor[Int, Int, Int])
    checkAll("Functor[Nested[Const[Int, *], Show, *]]",
             SerializableTests.serializable(Functor[Nested[ConstInt, Show, *]])
    )
  }

  {
    // Contravariant + Functor = Contravariant
    checkAll("Nested[Show, Option, *]",
             ContravariantTests[Nested[Show, Option, *]].contravariant[MiniInt, Int, Boolean]
    )
    checkAll("Contravariant[Nested[Show, Option, *]]",
             SerializableTests.serializable(Contravariant[Nested[Show, Option, *]])
    )
  }

  {
    // Apply composition
    implicit val instance: Apply[ListWrapper] = ListWrapper.applyInstance
    checkAll("Nested[List, ListWrapper, *]", ApplyTests[Nested[List, ListWrapper, *]].apply[Int, Int, Int])
    checkAll("Apply[Nested[List, ListWrapper, *]]", SerializableTests.serializable(Apply[Nested[List, ListWrapper, *]]))
  }

  {
    // CommutativeApply composition
    checkAll("Nested[Option, Validated[Int, *], *]",
             CommutativeApplyTests[Nested[Option, Validated[Int, *], *]].commutativeApply[Int, Int, Int]
    )
    checkAll("CommutativeApply[Nested[Option, Validated[Int, *], *], *]]",
             SerializableTests.serializable(CommutativeApply[Nested[Option, Validated[Int, *], *]])
    )
  }

  {
    // Applicative composition
    implicit val instance: Applicative[ListWrapper] = ListWrapper.applicative
    checkAll("Nested[List, ListWrapper, *]", ApplicativeTests[Nested[List, ListWrapper, *]].applicative[Int, Int, Int])
    checkAll("Applicative[Nested[List, ListWrapper, *]]",
             SerializableTests.serializable(Applicative[Nested[List, ListWrapper, *]])
    )
  }

  {
    // CommutativeApplicative composition
    implicit val instance: Applicative[ListWrapper] = ListWrapper.applicative
    checkAll("Nested[Option, Validated[Int, *], *]",
             CommutativeApplicativeTests[Nested[Option, Validated[Int, *], *]].commutativeApplicative[Int, Int, Int]
    )
    checkAll("CommutativeApplicative[Nested[List, ListWrapper, *]]",
             SerializableTests.serializable(CommutativeApplicative[Nested[Option, Validated[Int, *], *]])
    )
  }

  {
    // ApplicativeError composition
    implicit val instance: Applicative[ListWrapper] = ListWrapper.applicative

    checkAll(
      "Nested[Validated[String, *], ListWrapper, *]",
      ApplicativeErrorTests[Nested[Validated[String, *], ListWrapper, *], String].applicativeError[Int, Int, Int]
    )
    checkAll(
      "ApplicativeError[Nested[Validated[String, *], ListWrapper, *]]",
      SerializableTests.serializable(ApplicativeError[Nested[Validated[String, *], ListWrapper, *], String])
    )
  }

  {
    // Alternative composition
    implicit val instance: Alternative[ListWrapper] = ListWrapper.alternative
    checkAll("Nested[List, ListWrapper, *]", AlternativeTests[Nested[List, ListWrapper, *]].alternative[Int, Int, Int])
    checkAll("Alternative[Nested[List, ListWrapper, *]]",
             SerializableTests.serializable(Alternative[Nested[List, ListWrapper, *]])
    )
  }

  {
    // Foldable composition
    implicit val instance: Foldable[ListWrapper] = ListWrapper.foldable
    checkAll("Nested[List, ListWrapper, *]", FoldableTests[Nested[List, ListWrapper, *]].foldable[Int, Int])
    checkAll("Foldable[Nested[List, ListWrapper, *]]",
             SerializableTests.serializable(Foldable[Nested[List, ListWrapper, *]])
    )
  }

  {
    // Traverse composition
    implicit val instance: Traverse[ListWrapper] = ListWrapper.traverse
    checkAll("Nested[List, ListWrapper, *]",
             TraverseTests[Nested[List, ListWrapper, *]].traverse[Int, Int, Int, Set[Int], Option, Option]
    )
    checkAll("Traverse[Nested[List, ListWrapper, *]]",
             SerializableTests.serializable(Traverse[Nested[List, ListWrapper, *]])
    )
  }

  {
    // Reducible composition
    implicit val instance: Foldable[ListWrapper] = ListWrapper.foldable
    checkAll("Nested[NonEmptyList, OneAnd[ListWrapper, *], *]",
             ReducibleTests[Nested[NonEmptyList, OneAnd[ListWrapper, *], *]].reducible[Option, Int, Int]
    )
    checkAll("Reducible[Nested[NonEmptyList, OneAnd[ListWrapper, *], *]]",
             SerializableTests.serializable(Reducible[Nested[NonEmptyList, OneAnd[ListWrapper, *], *]])
    )
  }

  {
    // NonEmptyTraverse composition
    checkAll(
      "Nested[NonEmptyList, NonEmptyVector, *]",
      NonEmptyTraverseTests[Nested[NonEmptyList, NonEmptyVector, *]]
        .nonEmptyTraverse[Option, Int, Int, Int, Int, Option, Option]
    )
    checkAll("NonEmptyTraverse[Nested[NonEmptyList, NonEmptyVector, *]]",
             SerializableTests.serializable(NonEmptyTraverse[Nested[NonEmptyList, NonEmptyVector, *]])
    )
  }

  {
    // SemigroupK composition
    implicit val instance: SemigroupK[ListWrapper] = ListWrapper.semigroupK
    checkAll("Nested[ListWrapper, Option, *]", SemigroupKTests[Nested[ListWrapper, Option, *]].semigroupK[Int])
    checkAll("SemigroupK[Nested[ListWrapper, Option, *]]",
             SerializableTests.serializable(SemigroupK[Nested[ListWrapper, Option, *]])
    )
  }

  {
    // MonoidK composition
    implicit val instance: MonoidK[ListWrapper] = ListWrapper.monoidK
    checkAll("Nested[ListWrapper, Option, *]", MonoidKTests[Nested[ListWrapper, Option, *]].monoidK[Int])
    checkAll("MonoidK[Nested[ListWrapper, Option, *]]",
             SerializableTests.serializable(MonoidK[Nested[ListWrapper, Option, *]])
    )
  }

  {
    import cats.laws.discipline.eq._
    // Distributive composition
    checkAll(
      "Nested[Function1[MiniInt, *], Function0, *]",
      DistributiveTests[Nested[Function1[MiniInt, *], Function0, *]].distributive[Int, Int, Int, Option, Function0]
    )
    checkAll("Distributive[Nested[Function1[Int,*], Function0, *]]",
             SerializableTests.serializable(Distributive[Nested[Function1[Int, *], Function0, *]])
    )
  }

  {
<<<<<<< HEAD
    type Pair[A] = (A, A)

    //Scala 2.12 implicit resolution absolutely loses its mind here
    implicit val help_scala2_12: Representable.Aux[Nested[Pair, Pair, *], (Boolean, Boolean)] =
      Nested.catsDataRepresentableForNested[Pair, Pair]

    val a: Arbitrary[Int] = implicitly[Arbitrary[Int]]
    val b: Arbitrary[Nested[Pair, Pair, Int]] = implicitly[Arbitrary[Nested[Pair, Pair, Int]]]
    val c: Arbitrary[(Boolean, Boolean)] = implicitly[Arbitrary[(Boolean, Boolean)]]
    val d: Arbitrary[((Boolean, Boolean)) => Int] = implicitly[Arbitrary[((Boolean, Boolean)) => Int]]
    val e: Eq[Nested[Pair, Pair, Int]] = Eq[Nested[Pair, Pair, Int]]
    val f: Eq[Int] = Eq[Int]

    checkAll(
      "Nested[Pair, Pair, *]",
      RepresentableTests[Nested[Pair, Pair, *], (Boolean, Boolean)].representable[Int](
        a,
        b,
        c,
        d,
        e,
        f
      )
    )
    checkAll("Representable[Nested[Pair, Pair, *]]",
             SerializableTests.serializable(Representable[Nested[Pair, Pair, *]])
    )

=======
    // Align composition
    checkAll(
      "Nested[List, Option, *]",
      AlignTests[Nested[List, Option, *]].align[Int, Int, Int, Int]
    )
>>>>>>> 35967b46
  }
}<|MERGE_RESOLUTION|>--- conflicted
+++ resolved
@@ -267,7 +267,6 @@
   }
 
   {
-<<<<<<< HEAD
     type Pair[A] = (A, A)
 
     //Scala 2.12 implicit resolution absolutely loses its mind here
@@ -295,13 +294,13 @@
     checkAll("Representable[Nested[Pair, Pair, *]]",
              SerializableTests.serializable(Representable[Nested[Pair, Pair, *]])
     )
-
-=======
+  }
+
+  {
     // Align composition
     checkAll(
       "Nested[List, Option, *]",
       AlignTests[Nested[List, Option, *]].align[Int, Int, Int, Int]
     )
->>>>>>> 35967b46
   }
 }