--- conflicted
+++ resolved
@@ -55,19 +55,10 @@
     Functor[EitherT[ListWrapper, String, ?]]
     Applicative[EitherT[ListWrapper, String, ?]]
     Monad[EitherT[ListWrapper, String, ?]]
-<<<<<<< HEAD
 
     checkAll("EitherT[ListWrapper, String, Int]", MonadErrorTests[EitherT[ListWrapper, String, ?], String].monadError[Int, Int, Int])
     checkAll("MonadError[EitherT[List, ?, ?]]", SerializableTests.serializable(MonadError[EitherT[ListWrapper, String, ?], String]))
-=======
-    MonadTrans[EitherT[?[_], String, ?]]
-    // Tests for catsDataMonadErrorForEitherT, for recovery on errors on Either.
-    checkAll("EitherT[ListWrapper, String, Int]", MonadErrorTests[EitherT[ListWrapper, String, ?], String].monadError[Int, Int, Int])
-    checkAll("MonadError[EitherT[List, ?, ?]]", SerializableTests.serializable(MonadError[EitherT[ListWrapper, String, ?], String]))
-    // Tests for MonadTrans instance.
-    checkAll("EitherT[ListWrapper, String, Int]]", MonadTransTests[EitherT[?[_], String, ?]].monadTrans[ListWrapper, Int, Int])
-    checkAll("MonadTrans[EitherT[?[_], String, ?]]", SerializableTests.serializable(MonadTrans[EitherT[?[_], String, ?]]))
->>>>>>> ad17ffce
+
   }
 
   {
