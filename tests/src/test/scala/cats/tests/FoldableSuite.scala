--- conflicted
+++ resolved
@@ -218,8 +218,6 @@
     checkFoldMStackSafety[Vector](_.toVector)
   }
 
-<<<<<<< HEAD
-=======
   test("Foldable[SortedSet].foldM stack safety") {
     checkFoldMStackSafety[SortedSet](_.to)
   }
@@ -228,7 +226,6 @@
     checkFoldMStackSafety[SortedMap[String, ?]](xs => SortedMap.empty[String, Int] ++ xs.map(x => x.toString -> x).toMap)
   }
 
->>>>>>> 46875686
   test("Foldable[NonEmptyList].foldM stack safety") {
     checkFoldMStackSafety[NonEmptyList](xs => NonEmptyList.fromListUnsafe(xs.toList))
   }
@@ -326,24 +323,18 @@
   def iterator[T](vector: Vector[T]): Iterator[T] = vector.iterator
 }
 
-<<<<<<< HEAD
-=======
 class FoldableSortedSetSuite extends FoldableSuite[SortedSet]("sortedSet") {
   def iterator[T](set: SortedSet[T]): Iterator[T] = set.iterator
 }
 
->>>>>>> 46875686
 class FoldableStreamSuite extends FoldableSuite[Stream]("stream") {
   def iterator[T](stream: Stream[T]): Iterator[T] = stream.iterator
 }
 
-<<<<<<< HEAD
-=======
 class FoldableSortedMapSuite extends FoldableSuite[SortedMap[Int, ?]]("sortedMap") {
   def iterator[T](map: SortedMap[Int, T]): Iterator[T] = map.valuesIterator
 }
 
->>>>>>> 46875686
 class FoldableOptionSuite extends FoldableSuite[Option]("option") {
   def iterator[T](option: Option[T]): Iterator[T] = option.iterator
 }
