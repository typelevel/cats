--- conflicted
+++ resolved
@@ -73,18 +73,16 @@
   def pure[A](a: A): IdT[F, A] = IdT.pure(a)
 }
 
-<<<<<<< HEAD
-sealed private[data] trait IdTDecideable[F[_]] extends Decideable[IdT[F, ?]] with IdTContravariantMonoidal[F] {
-  implicit val F0: Decideable[F]
+sealed private[data] trait IdTDecidable[F[_]] extends Decidable[IdT[F, *]] with IdTContravariantMonoidal[F] {
+  implicit val F0: Decidable[F]
 
   override def sum[A, B](fa: IdT[F, A], fb: IdT[F, B]): IdT[F, Either[A, B]] =
     IdT(F0.sum(fa.value, fb.value))
-}
-
-sealed private[data] trait IdTContravariantMonoidal[F[_]] extends ContravariantMonoidal[IdT[F, ?]] {
-=======
+
+  override def zero[A]: IdT[F, INothing] = IdT(F0.zero)
+}
+
 sealed private[data] trait IdTContravariantMonoidal[F[_]] extends ContravariantMonoidal[IdT[F, *]] {
->>>>>>> 2838d3b4
   implicit val F0: ContravariantMonoidal[F]
 
   override def unit: IdT[F, Unit] = IdT(F0.unit)
@@ -157,14 +155,8 @@
 }
 
 sealed abstract private[data] class IdTInstances7 extends IdTInstances8 {
-<<<<<<< HEAD
-  implicit def catsDataCommutativeMonadForIdT[F[_]](implicit F: CommutativeMonad[F]): CommutativeMonad[IdT[F, ?]] =
-    new IdTMonad[F] with CommutativeMonad[IdT[F, ?]] { implicit val F0: CommutativeMonad[F] = F }
-
-=======
   implicit def catsDataCommutativeMonadForIdT[F[_]](implicit F: CommutativeMonad[F]): CommutativeMonad[IdT[F, *]] =
     new IdTMonad[F] with CommutativeMonad[IdT[F, *]] { implicit val F0: CommutativeMonad[F] = F }
->>>>>>> 2838d3b4
 }
 
 sealed abstract private[data] class IdTInstances6 extends IdTInstances7 {
@@ -178,10 +170,10 @@
   implicit def catsDataFunctorForIdT[F[_]](implicit F: Functor[F]): Functor[IdT[F, *]] =
     new IdTFunctor[F] { implicit val F0: Functor[F] = F }
 
-  implicit def catsDataDecideableForIdT[F[_]](
-    implicit F: Decideable[F]
-  ): Decideable[IdT[F, ?]] =
-    new IdTDecideable[F] { implicit val F0: Decideable[F] = F }
+  implicit def catsDataDecidableForIdT[F[_]](implicit
+    F: Decidable[F]
+  ): Decidable[IdT[F, ?]] =
+    new IdTDecidable[F] { implicit val F0: Decidable[F] = F }
 }
 
 sealed abstract private[data] class IdTInstances4 extends IdTInstances5 {
