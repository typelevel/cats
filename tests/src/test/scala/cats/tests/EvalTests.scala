--- conflicted
+++ resolved
@@ -4,11 +4,7 @@
 import scala.math.min
 import scala.util.Try
 import cats.laws.ComonadLaws
-<<<<<<< HEAD
-import cats.laws.discipline.{BimonadTests, CartesianTests, MonadTests, MonadDeferTests, ReducibleTests, SerializableTests}
-=======
-import cats.laws.discipline.{BimonadTests, CartesianTests, MonadErrorTests, ReducibleTests, SerializableTests}
->>>>>>> 18c906bf
+import cats.laws.discipline.{BimonadTests, CartesianTests, MonadErrorTests, ReducibleTests, SerializableTests, MonadDeferTests}
 import cats.laws.discipline.arbitrary._
 import cats.kernel.laws.{GroupLaws, OrderLaws}
 
@@ -129,10 +125,7 @@
   {
     implicit val iso = CartesianTests.Isomorphisms.invariant[Eval]
     checkAll("Eval[Int]", BimonadTests[Eval].bimonad[Int, Int, Int])
-<<<<<<< HEAD
     checkAll("Eval[Int]", MonadDeferTests[Eval].monadDefer[Int, Int, Int])
-    checkAll("Eval[Int]", MonadTests[Eval].monad[Int, Int, Int])
-=======
 
     {
       // we need exceptions which occur during .value calls to be
@@ -142,15 +135,11 @@
 
       checkAll("Eval[Int]", MonadErrorTests[Eval, Throwable].monadError[Int, Int, Int])
     }
->>>>>>> 18c906bf
   }
 
   checkAll("Bimonad[Eval]", SerializableTests.serializable(Bimonad[Eval]))
-<<<<<<< HEAD
   checkAll("MonadDefer[Eval]", SerializableTests.serializable(MonadDefer[Eval]))
-=======
   checkAll("MonadError[Eval, Throwable]", SerializableTests.serializable(MonadError[Eval, Throwable]))
->>>>>>> 18c906bf
 
   checkAll("Eval[Int]", ReducibleTests[Eval].reducible[Option, Int, Int])
   checkAll("Reducible[Eval]", SerializableTests.serializable(Reducible[Eval]))
