--- conflicted
+++ resolved
@@ -356,12 +356,8 @@
   .settings(includeGeneratedSrc)
   .jsSettings(commonJsSettings)
   .jvmSettings(commonJvmSettings ++ mimaSettings("cats-kernel"))
-<<<<<<< HEAD
   .nativeSettings(commonNativeSettings)
-=======
   .settings(libraryDependencies += "org.scalacheck" %%% "scalacheck" % scalaCheckVersion(scalaVersion.value) % "test")
->>>>>>> 9c56c4ba
-
 
 lazy val kernelJVM = kernel.jvm
 lazy val kernelJS = kernel.js
