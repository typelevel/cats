--- conflicted
+++ resolved
@@ -1,8 +1,4 @@
-<<<<<<< HEAD
-version=3.2.0
-=======
 version=3.5.8
->>>>>>> 15b4d33a
 align.openParenCallSite = true
 align.openParenDefnSite = true
 maxColumn = 120
