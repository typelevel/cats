package cats

import cats.arrow.Arrow
import cats.kernel._
import simulacrum.typeclass
import cats.kernel.compat.scalaVersionSpecific._
import scala.annotation.implicitNotFound
import scala.collection.immutable.{Queue, Seq, SortedMap}
import scala.concurrent.{ExecutionContext, Future}
import scala.util.Try
import scala.util.control.TailCalls.TailRec

/**
 * Must obey the laws defined in cats.laws.InvariantLaws.
 */
@implicitNotFound("Could not find an instance of Invariant for ${F}")
@typeclass trait Invariant[F[_]] extends Serializable { self =>

  /**
   * Transform an `F[A]` into an `F[B]` by providing a transformation from `A`
   * to `B` and one from `B` to `A`.
   *
   * Example:
   * {{{
   * scala> import cats.implicits._
   * scala> import scala.concurrent.duration._
   *
   * scala> val durSemigroup: Semigroup[FiniteDuration] =
   *      | Invariant[Semigroup].imap(Semigroup[Long])(Duration.fromNanos)(_.toNanos)
   * scala> durSemigroup.combine(2.seconds, 3.seconds)
   * res1: FiniteDuration = 5 seconds
   * }}}
   */
  def imap[A, B](fa: F[A])(f: A => B)(g: B => A): F[B]

  /**
   * Compose Invariant `F[_]` and `G[_]` then produce `Invariant[F[G[_]]]` using their `imap`.
   *
   * Example:
   * {{{
   * scala> import cats.implicits._
   * scala> import scala.concurrent.duration._
   *
   * scala> val durSemigroupList: Semigroup[List[FiniteDuration]] =
   *      | Invariant[Semigroup].compose[List].imap(Semigroup[List[Long]])(Duration.fromNanos)(_.toNanos)
   * scala> durSemigroupList.combine(List(2.seconds, 3.seconds), List(4.seconds))
   * res1: List[FiniteDuration] = List(2 seconds, 3 seconds, 4 seconds)
   * }}}
   */
  def compose[G[_]: Invariant]: Invariant[λ[α => F[G[α]]]] =
    new ComposedInvariant[F, G] {
      val F: Invariant[F] = self
      val G: Invariant[G] = Invariant[G]
    }

  /**
   * Compose Invariant `F[_]` and Functor `G[_]` then produce `Invariant[F[G[_]]]`
   * using F's `imap` and G's `map`.
   *
   * Example:
   * {{{
   * scala> import cats.implicits._
   * scala> import scala.concurrent.duration._
   *
   * scala> val durSemigroupList: Semigroup[List[FiniteDuration]] =
   *      | Invariant[Semigroup]
   *      |   .composeFunctor[List]
   *      |   .imap(Semigroup[List[Long]])(Duration.fromNanos)(_.toNanos)
   * scala> durSemigroupList.combine(List(2.seconds, 3.seconds), List(4.seconds))
   * res1: List[FiniteDuration] = List(2 seconds, 3 seconds, 4 seconds)
   * }}}
   */
  def composeFunctor[G[_]: Functor]: Invariant[λ[α => F[G[α]]]] =
    new ComposedInvariantCovariant[F, G] {
      val F: Invariant[F] = self
      val G: Functor[G] = Functor[G]
    }

  /**
   * Compose Invariant `F[_]` and Contravariant `G[_]` then produce `Invariant[F[G[_]]]`
   * using F's `imap` and G's `contramap`.
   *
   * Example:
   * {{{
   * scala> import cats.implicits._
   * scala> import scala.concurrent.duration._
   *
   * scala> type ToInt[T] = T => Int
   * scala> val durSemigroupToInt: Semigroup[ToInt[FiniteDuration]] =
   *      | Invariant[Semigroup]
   *      |   .composeContravariant[ToInt]
   *      |   .imap(Semigroup[ToInt[Long]])(Duration.fromNanos)(_.toNanos)
   * // semantically equal to (2.seconds.toSeconds.toInt + 1) + (2.seconds.toSeconds.toInt * 2) = 7
   * scala> durSemigroupToInt.combine(_.toSeconds.toInt + 1, _.toSeconds.toInt * 2)(2.seconds)
   * res1: Int = 7
   * }}}
   */
  def composeContravariant[G[_]: Contravariant]: Invariant[λ[α => F[G[α]]]] =
    new ComposedInvariantContravariant[F, G] {
      val F: Invariant[F] = self
      val G: Contravariant[G] = Contravariant[G]
    }
}

@suppressUnusedImportWarningForScalaVersionSpecific
object Invariant extends ScalaVersionSpecificInvariantInstances with InvariantInstances0 {
  implicit def catsInstancesForId: Distributive[Id] with Comonad[Id] = cats.catsInstancesForId
  implicit def catsMonadErrorForEither[A]: MonadError[Either[A, *], A] =
    cats.instances.either.catsStdInstancesForEither[A]
  implicit def catsInstancesForOption
    : MonadError[Option, Unit] with Alternative[Option] with CoflatMap[Option] with CommutativeMonad[Option] =
    cats.instances.option.catsStdInstancesForOption
  implicit def catsInstancesForList: Monad[List] with Alternative[List] with CoflatMap[List] =
    cats.instances.list.catsStdInstancesForList
  implicit def catsInstancesForVector: Monad[Vector] with Alternative[Vector] with CoflatMap[Vector] =
    cats.instances.vector.catsStdInstancesForVector
  implicit def catsInstancesForQueue: Monad[Queue] with Alternative[Queue] with CoflatMap[Queue] =
    cats.instances.queue.catsStdInstancesForQueue
  implicit def catsMonadForTailRec: Monad[TailRec] = cats.instances.tailRec.catsInstancesForTailRec

  implicit def catsFlatMapForMap[K]: FlatMap[Map[K, *]] = cats.instances.map.catsStdInstancesForMap[K]
  implicit def catsFlatMapForSortedMap[K]: FlatMap[SortedMap[K, *]] =
    cats.instances.sortedMap.catsStdInstancesForSortedMap[K]
  implicit def catsBimonadForFunction0: Bimonad[Function0] = cats.instances.function.catsStdBimonadForFunction0
  implicit def catsContravariantMonoidalForFunction1[R: Monoid]: ContravariantMonoidal[* => R] =
    cats.instances.function.catsStdContravariantMonoidalForFunction1[R]
  implicit def catsFunctorForPair: Functor[λ[P => (P, P)]] = cats.instances.tuple.catsDataFunctorForPair

  implicit def catsInstancesForTry: MonadThrow[Try] with CoflatMap[Try] =
    cats.instances.try_.catsStdInstancesForTry
  implicit def catsInstancesForFuture(implicit
    ec: ExecutionContext
  ): MonadThrow[Future] with CoflatMap[Future] =
    cats.instances.future.catsStdInstancesForFuture(ec)

  implicit def catsContravariantMonoidalForOrder: ContravariantMonoidal[Order] =
    cats.instances.order.catsContravariantMonoidalForOrder
  implicit def catsContravariantMonoidalForPartialOrder: ContravariantMonoidal[PartialOrder] =
    cats.instances.partialOrder.catsContravariantMonoidalForPartialOrder
  implicit def catsContravariantMonoidalForOrdering: ContravariantMonoidal[Ordering] =
    cats.instances.ordering.catsContravariantMonoidalForOrdering
  implicit def catsContravariantMonoidalForPartialOrdering: ContravariantMonoidal[PartialOrdering] =
    cats.instances.partialOrdering.catsContravariantMonoidalForPartialOrdering
  implicit def catsContravariantMonoidalForEq: ContravariantMonoidal[Eq] =
    cats.instances.eq.catsContravariantMonoidalForEq
  implicit def catsContravariantMonoidalForEquiv: ContravariantMonoidal[Equiv] =
    cats.instances.equiv.catsContravariantMonoidalForEquiv
  implicit def catsContravariantForHash: Contravariant[Hash] =
    cats.instances.all.catsContravariantForHash
  implicit def catsInvariantMonoidalForSemigroup: InvariantMonoidal[Semigroup] =
    cats.instances.invariant.catsInvariantMonoidalSemigroup
  implicit def catsInvariantMonoidalForCommutativeSemigroup: InvariantMonoidal[CommutativeSemigroup] =
    cats.instances.invariant.catsInvariantMonoidalCommutativeSemigroup
  implicit def catsInvariantSemigroupalForMonoid: InvariantSemigroupal[Monoid] =
    cats.instances.invariant.catsSemigroupalForMonoid

  implicit val catsInvariantMonoid: Invariant[Monoid] = new Invariant[Monoid] {

    def imap[A, B](fa: Monoid[A])(f: A => B)(g: B => A): Monoid[B] =
      new Monoid[B] {
        val empty: B = f(fa.empty)
        def combine(x: B, y: B): B = f(fa.combine(g(x), g(y)))
        override def combineAllOption(bs: IterableOnce[B]): Option[B] =
          fa.combineAllOption(bs.iterator.map(g)).map(f)
      }

  }

  implicit val catsInvariantBand: Invariant[Band] = new Invariant[Band] {

    def imap[A, B](fa: Band[A])(f: A => B)(g: B => A): Band[B] =
      new Band[B] {
        def combine(x: B, y: B): B = f(fa.combine(g(x), g(y)))
        override def combineAllOption(bs: IterableOnce[B]): Option[B] =
          fa.combineAllOption(bs.iterator.map(g)).map(f)
      }
  }

  implicit val catsInvariantSemilattice: Invariant[Semilattice] = new Invariant[Semilattice] {

    def imap[A, B](fa: Semilattice[A])(f: A => B)(g: B => A): Semilattice[B] =
      new Semilattice[B] {
        def combine(x: B, y: B): B = f(fa.combine(g(x), g(y)))
        override def combineAllOption(bs: IterableOnce[B]): Option[B] =
          fa.combineAllOption(bs.iterator.map(g)).map(f)
      }

  }

  implicit val catsInvariantCommutativeMonoid: Invariant[CommutativeMonoid] = new Invariant[CommutativeMonoid] {

    def imap[A, B](fa: CommutativeMonoid[A])(f: A => B)(g: B => A): CommutativeMonoid[B] =
      new CommutativeMonoid[B] {
        val empty: B = f(fa.empty)
        def combine(x: B, y: B): B = f(fa.combine(g(x), g(y)))
        override def combineAllOption(bs: IterableOnce[B]): Option[B] =
          fa.combineAllOption(bs.iterator.map(g)).map(f)
      }

  }

  implicit val catsInvariantBoundedSemilattice: Invariant[BoundedSemilattice] = new Invariant[BoundedSemilattice] {

    def imap[A, B](fa: BoundedSemilattice[A])(f: A => B)(g: B => A): BoundedSemilattice[B] =
      new BoundedSemilattice[B] {
        val empty: B = f(fa.empty)
        def combine(x: B, y: B): B = f(fa.combine(g(x), g(y)))
        override def combineAllOption(bs: IterableOnce[B]): Option[B] =
          fa.combineAllOption(bs.iterator.map(g)).map(f)
      }

  }

  implicit val catsInvariantGroup: Invariant[Group] = new Invariant[Group] {

    def imap[A, B](fa: Group[A])(f: A => B)(g: B => A): Group[B] =
      new Group[B] {
        val empty: B = f(fa.empty)
        def combine(x: B, y: B): B = f(fa.combine(g(x), g(y)))
        def inverse(b: B): B = f(fa.inverse(g(b)))
        override def combineAllOption(bs: IterableOnce[B]): Option[B] =
          fa.combineAllOption(bs.iterator.map(g)).map(f)
      }

  }

  implicit val catsInvariantCommutativeGroup: Invariant[CommutativeGroup] = new Invariant[CommutativeGroup] {

    def imap[A, B](fa: CommutativeGroup[A])(f: A => B)(g: B => A): CommutativeGroup[B] =
      new CommutativeGroup[B] {
        val empty: B = f(fa.empty)
        def combine(x: B, y: B): B = f(fa.combine(g(x), g(y)))
        def inverse(b: B): B = f(fa.inverse(g(b)))
        override def combineAllOption(bs: IterableOnce[B]): Option[B] =
          fa.combineAllOption(bs.iterator.map(g)).map(f)
      }

  }

  /* ======================================================================== */
  /* THE FOLLOWING CODE IS MANAGED BY SIMULACRUM; PLEASE DO NOT EDIT!!!!      */
  /* ======================================================================== */

  /**
   * Summon an instance of [[Invariant]] for `F`.
   */
  @inline def apply[F[_]](implicit instance: Invariant[F]): Invariant[F] = instance

  @deprecated("Use cats.syntax object imports", "2.2.0")
  object ops {
    implicit def toAllInvariantOps[F[_], A](target: F[A])(implicit tc: Invariant[F]): AllOps[F, A] {
      type TypeClassType = Invariant[F]
    } =
      new AllOps[F, A] {
        type TypeClassType = Invariant[F]
        val self: F[A] = target
        val typeClassInstance: TypeClassType = tc
      }
  }
  trait Ops[F[_], A] extends Serializable {
    type TypeClassType <: Invariant[F]
    def self: F[A]
    val typeClassInstance: TypeClassType
    def imap[B](f: A => B)(g: B => A): F[B] = typeClassInstance.imap[A, B](self)(f)(g)
  }
  trait AllOps[F[_], A] extends Ops[F, A]
  trait ToInvariantOps extends Serializable {
    implicit def toInvariantOps[F[_], A](target: F[A])(implicit tc: Invariant[F]): Ops[F, A] {
      type TypeClassType = Invariant[F]
    } =
      new Ops[F, A] {
        type TypeClassType = Invariant[F]
        val self: F[A] = target
        val typeClassInstance: TypeClassType = tc
      }
  }
  @deprecated("Use cats.syntax object imports", "2.2.0")
  object nonInheritedOps extends ToInvariantOps

  /* ======================================================================== */
  /* END OF SIMULACRUM-MANAGED CODE                                           */
  /* ======================================================================== */

}

<<<<<<< HEAD
private[cats] trait InvariantInstances0 extends cats.instances.NTupleMonadInstances {
=======
private[cats] trait InvariantInstances0 extends InvariantInstances1 {
  implicit def catsCommutativeMonadForTuple2[X](implicit X: CommutativeMonoid[X]): CommutativeMonad[(X, *)] =
    cats.instances.tuple.catsStdCommutativeMonadForTuple2[X]
>>>>>>> 77b4d9c8
  implicit def catsContravariantForFunction1[R]: Contravariant[* => R] =
    cats.instances.function.catsStdContravariantForFunction1[R]
  implicit def catsDistributiveForFunction0: Distributive[Function0] = cats.instances.function.function0Distributive
  implicit def catsDistributiveForFunction1[I]: Distributive[I => *] =
    cats.instances.function.catsStdDistributiveForFunction1[I]

}

private trait InvariantInstances1 extends InvariantInstances2 {
  implicit def catsMonadForFunction1[I]: Monad[I => *] = cats.instances.function.catsStdMonadForFunction1[I]
}

private[cats] trait InvariantInstances2 extends TupleInstances0 {
  implicit def catsApplicativeForArrow[F[_, _], A](implicit F: Arrow[F]): Applicative[F[A, *]] =
    new ArrowApplicative[F, A](F)
<<<<<<< HEAD
=======
  implicit def catsInstancesForSeq: Monad[Seq] with Alternative[Seq] with CoflatMap[Seq] =
    cats.instances.seq.catsStdInstancesForSeq
}

private[cats] trait TupleInstances0 extends TupleInstances1 {
  implicit def catsCommutativeFlatMapForTuple2[X](implicit X: CommutativeSemigroup[X]): CommutativeFlatMap[(X, *)] =
    cats.instances.tuple.catsStdCommutativeFlatMapForTuple2[X]
}

private trait TupleInstances1 extends TupleInstances2 {
  implicit def catsMonadForTuple2[X](implicit X: Monoid[X]): Monad[(X, *)] =
    cats.instances.tuple.catsStdMonadForTuple2[X]
}

private trait TupleInstances2 {
  implicit def catsFlatMapForTuple2[X](implicit X: Semigroup[X]): FlatMap[(X, *)] =
    cats.instances.tuple.catsStdFlatMapForTuple2[X]
>>>>>>> 77b4d9c8
}<|MERGE_RESOLUTION|>--- conflicted
+++ resolved
@@ -237,6 +237,9 @@
 
   }
 
+  @deprecated("Use catsStdInstancesForTuple2 in cats.instances.NTupleMonadInstances", "2.3.1")
+  def catsComonadForTuple2[A]: Comonad[(A, *)] = cats.instances.tuple.catsStdInstancesForTuple2[A]
+
   /* ======================================================================== */
   /* THE FOLLOWING CODE IS MANAGED BY SIMULACRUM; PLEASE DO NOT EDIT!!!!      */
   /* ======================================================================== */
@@ -283,46 +286,43 @@
 
 }
 
-<<<<<<< HEAD
-private[cats] trait InvariantInstances0 extends cats.instances.NTupleMonadInstances {
-=======
 private[cats] trait InvariantInstances0 extends InvariantInstances1 {
-  implicit def catsCommutativeMonadForTuple2[X](implicit X: CommutativeMonoid[X]): CommutativeMonad[(X, *)] =
-    cats.instances.tuple.catsStdCommutativeMonadForTuple2[X]
->>>>>>> 77b4d9c8
   implicit def catsContravariantForFunction1[R]: Contravariant[* => R] =
     cats.instances.function.catsStdContravariantForFunction1[R]
   implicit def catsDistributiveForFunction0: Distributive[Function0] = cats.instances.function.function0Distributive
   implicit def catsDistributiveForFunction1[I]: Distributive[I => *] =
     cats.instances.function.catsStdDistributiveForFunction1[I]
 
+  @deprecated("Use catsStdCommutativeMonadForTuple2 in cats.instances.NTupleMonadInstances", "2.3.1")
+  def catsCommutativeMonadForTuple2[X](implicit X: CommutativeMonoid[X]): CommutativeMonad[(X, *)] =
+    cats.instances.tuple.catsStdCommutativeMonadForTuple2[X]
 }
 
 private trait InvariantInstances1 extends InvariantInstances2 {
   implicit def catsMonadForFunction1[I]: Monad[I => *] = cats.instances.function.catsStdMonadForFunction1[I]
 }
 
-private[cats] trait InvariantInstances2 extends TupleInstances0 {
+private[cats] trait InvariantInstances2 extends cats.instances.NTupleMonadInstances with TupleInstances0 {
   implicit def catsApplicativeForArrow[F[_, _], A](implicit F: Arrow[F]): Applicative[F[A, *]] =
     new ArrowApplicative[F, A](F)
-<<<<<<< HEAD
-=======
   implicit def catsInstancesForSeq: Monad[Seq] with Alternative[Seq] with CoflatMap[Seq] =
     cats.instances.seq.catsStdInstancesForSeq
 }
 
 private[cats] trait TupleInstances0 extends TupleInstances1 {
-  implicit def catsCommutativeFlatMapForTuple2[X](implicit X: CommutativeSemigroup[X]): CommutativeFlatMap[(X, *)] =
+  @deprecated("Use catsStdCommutativeFlatMapForTuple2 in cats.instances.NTupleMonadInstances", "2.3.1")
+  def catsCommutativeFlatMapForTuple2[X](implicit X: CommutativeSemigroup[X]): CommutativeFlatMap[(X, *)] =
     cats.instances.tuple.catsStdCommutativeFlatMapForTuple2[X]
 }
 
 private trait TupleInstances1 extends TupleInstances2 {
-  implicit def catsMonadForTuple2[X](implicit X: Monoid[X]): Monad[(X, *)] =
+  @deprecated("Use catsStdMonadForTuple2 in cats.instances.NTupleMonadInstances", "2.3.1")
+  def catsMonadForTuple2[X](implicit X: Monoid[X]): Monad[(X, *)] =
     cats.instances.tuple.catsStdMonadForTuple2[X]
 }
 
 private trait TupleInstances2 {
-  implicit def catsFlatMapForTuple2[X](implicit X: Semigroup[X]): FlatMap[(X, *)] =
+  @deprecated("Use catsStdFlatMapForTuple2 on cats.instances.NTupleMonadInstances", "2.3.1")
+  def catsFlatMapForTuple2[X](implicit X: Semigroup[X]): FlatMap[(X, *)] =
     cats.instances.tuple.catsStdFlatMapForTuple2[X]
->>>>>>> 77b4d9c8
 }