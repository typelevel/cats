--- conflicted
+++ resolved
@@ -232,14 +232,7 @@
       override def toOrdering: Ordering[A] = ev
     }
 
-<<<<<<< HEAD
   def fromComparable[A <: Comparable[A]]: Order[A] = _ compareTo _
-=======
-  def fromComparable[A <: Comparable[A]]: Order[A] =
-    new Order[A] {
-      override def compare(x: A, y: A): Int =
-        x.compareTo(y)
-    }
 }
 
 private[kernel] trait OrderLowPriorityInstances0 {
@@ -252,5 +245,4 @@
       override def compare(x: F[A], y: F[A]): Int =
         F.liftCompare[A, A](A.compare, x, y)
     }
->>>>>>> e9d601f3
 }