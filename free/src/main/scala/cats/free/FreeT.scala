package cats
package free

import scala.annotation.tailrec

import cats.arrow.FunctionK

/**
 * FreeT is a monad transformer for Free monads over a Functor S
 *
 * Stack safety for `Free` and `FreeT` is based on the paper
 * [[http://functorial.com/stack-safety-for-free/index.pdf Stack Safety for Free]] by Phil Freeman
 *
 * This Scala implementation of `FreeT` and its usages are derived from
 * [[https://github.com/scalaz/scalaz/blob/series/7.3.x/core/src/main/scala/scalaz/FreeT.scala Scalaz's FreeT]],
 * originally written by Brian McKenna.
 */
sealed abstract class FreeT[S[_], M[_], A] extends Product with Serializable {
  import FreeT._

  final def map[B](f: A => B)(implicit M: Applicative[M]): FreeT[S, M, B] =
    flatMap(a => pure(f(a)))

  /**
   * Modify the context `M` using transformation `mn`.
   */
  def mapK[N[_]](mn: M ~> N): FreeT[S, N, A] =
    step match {
      case e @ FlatMapped(_, _) =>
        FlatMapped(e.a.mapK(mn), e.f.andThen(_.mapK(mn)))
      case Suspend(m) =>
        Suspend(mn(m))
    }

  /** Binds the given continuation to the result of this computation. */
  final def flatMap[B](f: A => FreeT[S, M, B]): FreeT[S, M, B] =
    FlatMapped(this, f)

  /**
   * Changes the underlying `Monad` for this `FreeT`, ie.
   * turning this `FreeT[S, M, A]` into a `FreeT[S, N, A]`.
   */
  def hoist[N[_]](mn: FunctionK[M, N]): FreeT[S, N, A] =
    mapK(mn)

  @deprecated("Use compile", "0.8.0")
  def interpret[T[_]](st: FunctionK[S, T])(implicit M: Functor[M]): FreeT[T, M, A] = compile(st)

  /** Change the base functor `S` for a `FreeT` action. */
  def compile[T[_]](st: FunctionK[S, T])(implicit M: Functor[M]): FreeT[T, M, A] =
    step match {
      case e @ FlatMapped(_, _) =>
        FlatMapped(e.a.compile(st), e.f.andThen(_.compile(st)))
      case Suspend(m) =>
        Suspend(M.map(m)(_.left.map(s => st(s))))
    }

  /**
   * Runs to completion, mapping the suspension with the given transformation
   * at each step and accumulating into the monad `M`.
   */
  def foldMap(f: FunctionK[S, M])(implicit M: Monad[M]): M[A] = {
    def go(ft: FreeT[S, M, A]): M[Either[FreeT[S, M, A], A]] =
      ft match {
        case Suspend(ma) =>
          M.flatMap(ma) {
            case Right(a) => M.pure(Right(a))
            case Left(sa) => M.map(f(sa))(Right(_))
          }
        case g @ FlatMapped(_, _) =>
          g.a match {
            case Suspend(mx) =>
              M.flatMap(mx) {
                case Right(x) => M.pure(Left(g.f(x)))
                case Left(sx) => M.map(f(sx))(x => Left(g.f(x)))
              }
            case g0 @ FlatMapped(_, _) => M.pure(Left(g0.a.flatMap(g0.f(_).flatMap(g.f))))
          }
      }

    M.tailRecM(this)(go)
  }

  /** Evaluates a single layer of the free monad */
  def resume(implicit S: Functor[S], M: Monad[M]): M[Either[S[FreeT[S, M, A]], A]] = {
    def go(ft: FreeT[S, M, A]): M[Either[FreeT[S, M, A], Either[S[FreeT[S, M, A]], A]]] =
      ft match {
        case Suspend(f) => M.map(f)(as => Right(as.left.map(S.map(_)(pure(_)))))
        case g1 @ FlatMapped(_, _) =>
          g1.a match {
            case Suspend(m1) =>
              M.map(m1) {
                case Right(a) => Left(g1.f(a))
                case Left(fc) => Right(Left(S.map(fc)(g1.f(_))))
              }
            case g2 @ FlatMapped(_, _) => M.pure(Left(g2.a.flatMap(g2.f(_).flatMap(g1.f))))
          }
      }

    M.tailRecM(this)(go)
  }

  /**
   * Runs to completion, using a function that maps the resumption from `S` to a monad `M`.
   */
  def runM(interp: S[FreeT[S, M, A]] => M[FreeT[S, M, A]])(implicit S: Functor[S], M: Monad[M]): M[A] = {
    def runM2(ft: FreeT[S, M, A]): M[Either[FreeT[S, M, A], A]] =
      M.flatMap(ft.resume) {
        case Right(a) => M.pure(Right(a))
        case Left(fc) => M.map(interp(fc))(Left(_))
      }
    M.tailRecM(this)(runM2)
  }

  /**
   * Finds the first `M` instance, `m`, and maps it to contain the rest
   * of the computation. Since only `map` is used on `m`, its structure
   * is preserved.
   */
  @tailrec
  final private[cats] def toM(implicit M: Applicative[M]): M[FreeT[S, M, A]] =
    this match {
      case Suspend(m) =>
        M.map(m) {
          case Right(a) => pure(a)
          case Left(s)  => liftF(s)
        }
      case g1 @ FlatMapped(_, _) =>
        g1.a match {
          case Suspend(m) =>
            M.map(m) {
              case Right(a) => g1.f(a)
              case Left(s)  => liftF[S, M, g1.A](s).flatMap(g1.f)
            }
          case g0 @ FlatMapped(_, _) => g0.a.flatMap(g0.f(_).flatMap(g1.f)).toM
        }
    }

  @tailrec
  private def step: FreeT[S, M, A] =
    this match {
      case g @ FlatMapped(_, _) =>
        g.a match {
          case g0 @ FlatMapped(_, _) => g0.a.flatMap(a => g0.f(a).flatMap(g.f)).step
          case _                     => g
        }
      case x => x
    }

  override def toString: String = "FreeT(...)"
}

object FreeT extends FreeTInstances {

  /** Suspend the computation with the given suspension. */
  private[free] case class Suspend[S[_], M[_], A](a: M[Either[S[A], A]]) extends FreeT[S, M, A]

  /** Call a subroutine and continue with the given function. */
  private[free] case class FlatMapped[S[_], M[_], A0, B](a0: FreeT[S, M, A0], f0: A0 => FreeT[S, M, B])
      extends FreeT[S, M, B] {
    type A = A0
    def a: FreeT[S, M, A] = a0
    def f: A => FreeT[S, M, B] = f0
  }

  /** Return the given value in the free monad. */
  def pure[S[_], M[_], A](value: A)(implicit M: Applicative[M]): FreeT[S, M, A] = Suspend(M.pure(Right(value)))

  @deprecated("Use FreeT.defer.", "1.0.0-MF")
  def suspend[S[_], M[_], A](a: M[Either[A, S[FreeT[S, M, A]]]])(implicit M: Applicative[M]): FreeT[S, M, A] =
    defer(a)

  def defer[S[_], M[_], A](a: M[Either[A, S[FreeT[S, M, A]]]])(implicit M: Applicative[M]): FreeT[S, M, A] =
    liftT(a).flatMap({
      case Left(a)  => pure(a)
      case Right(s) => roll(s)
    })

  def tailRecM[S[_], M[_]: Applicative, A, B](a: A)(f: A => FreeT[S, M, Either[A, B]]): FreeT[S, M, B] =
    f(a).flatMap {
      case Left(a0) => tailRecM(a0)(f)
      case Right(b) => pure[S, M, B](b)
    }

  def liftT[S[_], M[_], A](value: M[A])(implicit M: Functor[M]): FreeT[S, M, A] =
    Suspend(M.map(value)(Right(_)))

  /** Suspends a value within a functor in a single step. Monadic unit for a higher-order monad. */
  def liftF[S[_], M[_], A](value: S[A])(implicit M: Applicative[M]): FreeT[S, M, A] =
    Suspend(M.pure(Left(value)))

  def roll[S[_], M[_], A](value: S[FreeT[S, M, A]])(implicit M: Applicative[M]): FreeT[S, M, A] =
    liftF[S, M, FreeT[S, M, A]](value).flatMap(identity)

  def compile[S[_], T[_], M[_]: Functor](st: FunctionK[S, T]): FunctionK[FreeT[S, M, ?], FreeT[T, M, ?]] =
    λ[FunctionK[FreeT[S, M, ?], FreeT[T, M, ?]]](f => f.compile(st))

  def foldMap[S[_], M[_]: Monad](fk: FunctionK[S, M]): FunctionK[FreeT[S, M, ?], M] =
    λ[FunctionK[FreeT[S, M, ?], M]](f => f.foldMap(fk))

  /**
<<<<<<< HEAD
    * This method is used to defer the application of an InjectK[F, G]
    * instance. The actual work happens in
    * `FreeTLiftInjectKPartiallyApplied#apply`.
    *
    * This method exists to allow the `M` and `G` parameters to be
    * bound independently of the `F` and `A` parameters below.
    */
=======
   * This method is used to defer the application of an InjectK[F, G]
   * instance. The actual work happens in
   * `FreeTLiftInjectKPartiallyApplied#apply`.
   *
   * This method exists to allow the `M` and `G` parameters to be
   * bound independently of the `F` and `A` parameters below.
   */
>>>>>>> 5b6278cd
  def liftInject[M[_], G[_]]: FreeTLiftInjectKPartiallyApplied[M, G] =
    new FreeTLiftInjectKPartiallyApplied

  /**
<<<<<<< HEAD
    * Uses the [[http://typelevel.org/cats/guidelines.html#partially-applied-type-params Partially Applied Type Params technique]] for ergonomics.
    */
  private[free] final class FreeTLiftInjectKPartiallyApplied[M[_], G[_]](val dummy: Boolean = true ) extends AnyVal {
=======
   * Uses the [[http://typelevel.org/cats/guidelines.html#partially-applied-type-params Partially Applied Type Params technique]] for ergonomics.
   */
  final private[free] class FreeTLiftInjectKPartiallyApplied[M[_], G[_]](private val dummy: Boolean = true)
      extends AnyVal {
>>>>>>> 5b6278cd
    def apply[F[_], A](fa: F[A])(implicit I: InjectK[F, G], m: Applicative[M]): FreeT[G, M, A] =
      FreeT.liftF[G, M, A](I.inj(fa))
  }
}

sealed abstract private[free] class FreeTInstances extends FreeTInstances0 {
  implicit def catsFreeMonadErrorForFreeT[S[_], M[_], E](implicit E: MonadError[M, E]): MonadError[FreeT[S, M, ?], E] =
    new MonadError[FreeT[S, M, ?], E] with FreeTMonad[S, M] {
      override def M = E
      override def handleErrorWith[A](fa: FreeT[S, M, A])(f: E => FreeT[S, M, A]) =
        FreeT.liftT[S, M, FreeT[S, M, A]](E.handleErrorWith(fa.toM)(f.andThen(_.toM)))(M).flatMap(identity)
      override def raiseError[A](e: E) =
        FreeT.liftT(E.raiseError[A](e))(M)
    }
}

sealed abstract private[free] class FreeTInstances0 extends FreeTInstances1 {
  implicit def catsFreeMonadForFreeT[S[_], M[_]](implicit M0: Applicative[M]): Monad[FreeT[S, M, ?]] =
    new FreeTMonad[S, M] {
      def M = M0
    }
}

sealed abstract private[free] class FreeTInstances1 extends FreeTInstances2 {
  implicit def catsFreeFlatMapForFreeT[S[_], M[_]](implicit M0: Applicative[M]): FlatMap[FreeT[S, M, ?]] =
    new FreeTFlatMap[S, M] {
      implicit def M: Applicative[M] = M0
    }
}

sealed abstract private[free] class FreeTInstances2 extends FreeTInstances3 {
  implicit def catsFreeAlternativeForFreeT[S[_], M[_]: Alternative: Monad]: Alternative[FreeT[S, M, ?]] =
    new Alternative[FreeT[S, M, ?]] with FreeTMonad[S, M] with FreeTMonoidK[S, M] {
      override def M = Alternative[M]
      override def M1 = Alternative[M]
    }
}

sealed abstract private[free] class FreeTInstances3 {
  implicit def catsFreeSemigroupKForFreeT[S[_], M[_]: Applicative: SemigroupK]: SemigroupK[FreeT[S, M, ?]] =
    new FreeTSemigroupK[S, M] {
      override def M = Applicative[M]
      override def M1 = SemigroupK[M]
    }
}

sealed private[free] trait FreeTFlatMap[S[_], M[_]] extends FlatMap[FreeT[S, M, ?]] {
  implicit def M: Applicative[M]

  final override def map[A, B](fa: FreeT[S, M, A])(f: A => B): FreeT[S, M, B] = fa.map(f)
  def flatMap[A, B](fa: FreeT[S, M, A])(f: A => FreeT[S, M, B]): FreeT[S, M, B] = fa.flatMap(f)
  final override def tailRecM[A, B](a: A)(f: A => FreeT[S, M, Either[A, B]]): FreeT[S, M, B] =
    FreeT.tailRecM(a)(f)
}

sealed private[free] trait FreeTMonad[S[_], M[_]] extends Monad[FreeT[S, M, ?]] with FreeTFlatMap[S, M] {
  implicit def M: Applicative[M]

  final override def pure[A](a: A): FreeT[S, M, A] =
    FreeT.pure[S, M, A](a)
}

sealed private[free] trait FreeTMonoidK[S[_], M[_]] extends MonoidK[FreeT[S, M, ?]] with FreeTSemigroupK[S, M] {
  implicit def M: Applicative[M]
  def M1: MonoidK[M]
  final override def empty[A]: FreeT[S, M, A] = FreeT.liftT[S, M, A](M1.empty[A])(M)
}

sealed private[free] trait FreeTSemigroupK[S[_], M[_]] extends SemigroupK[FreeT[S, M, ?]] {
  implicit def M: Applicative[M]
  def M1: SemigroupK[M]
  final override def combineK[A](a: FreeT[S, M, A], b: FreeT[S, M, A]): FreeT[S, M, A] =
    FreeT.liftT(M1.combineK(a.toM, b.toM))(M).flatMap(identity)
}<|MERGE_RESOLUTION|>--- conflicted
+++ resolved
@@ -199,15 +199,6 @@
     λ[FunctionK[FreeT[S, M, ?], M]](f => f.foldMap(fk))
 
   /**
-<<<<<<< HEAD
-    * This method is used to defer the application of an InjectK[F, G]
-    * instance. The actual work happens in
-    * `FreeTLiftInjectKPartiallyApplied#apply`.
-    *
-    * This method exists to allow the `M` and `G` parameters to be
-    * bound independently of the `F` and `A` parameters below.
-    */
-=======
    * This method is used to defer the application of an InjectK[F, G]
    * instance. The actual work happens in
    * `FreeTLiftInjectKPartiallyApplied#apply`.
@@ -215,21 +206,14 @@
    * This method exists to allow the `M` and `G` parameters to be
    * bound independently of the `F` and `A` parameters below.
    */
->>>>>>> 5b6278cd
   def liftInject[M[_], G[_]]: FreeTLiftInjectKPartiallyApplied[M, G] =
     new FreeTLiftInjectKPartiallyApplied
 
   /**
-<<<<<<< HEAD
-    * Uses the [[http://typelevel.org/cats/guidelines.html#partially-applied-type-params Partially Applied Type Params technique]] for ergonomics.
-    */
-  private[free] final class FreeTLiftInjectKPartiallyApplied[M[_], G[_]](val dummy: Boolean = true ) extends AnyVal {
-=======
    * Uses the [[http://typelevel.org/cats/guidelines.html#partially-applied-type-params Partially Applied Type Params technique]] for ergonomics.
    */
   final private[free] class FreeTLiftInjectKPartiallyApplied[M[_], G[_]](private val dummy: Boolean = true)
       extends AnyVal {
->>>>>>> 5b6278cd
     def apply[F[_], A](fa: F[A])(implicit I: InjectK[F, G], m: Applicative[M]): FreeT[G, M, A] =
       FreeT.liftF[G, M, A](I.inj(fa))
   }
