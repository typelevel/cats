--- conflicted
+++ resolved
@@ -85,7 +85,6 @@
     }
   }
 
-<<<<<<< HEAD
   test(s"Foldable[$name] partial summation") {
     forAll { (fa: F[String], f: String ⇒ Boolean) ⇒
       val m: Monoid[String] = Monoid[String]
@@ -100,10 +99,7 @@
     }
   }
 
-  test(s"Foldable[$name].find/exists/forall/existsM/forallM/filter_/dropWhile_") {
-=======
   test(s"Foldable[$name].find/exists/forall/findM/existsM/forallM/filter_/dropWhile_") {
->>>>>>> 6ac776c0
     forAll { (fa: F[Int], n: Int) =>
       fa.find(_ > n)   should === (iterator(fa).find(_ > n))
       fa.exists(_ > n) should === (iterator(fa).exists(_ > n))
