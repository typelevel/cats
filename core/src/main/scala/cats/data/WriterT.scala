package cats
package data

import cats.kernel.std.tuple._
import cats.functor.Bifunctor

final case class WriterT[F[_], L, V](run: F[(L, V)]) {
  def written(implicit functorF: Functor[F]): F[L] =
    functorF.map(run)(_._1)

  def value(implicit functorF: Functor[F]): F[V] =
    functorF.map(run)(_._2)

  def ap[Z](f: WriterT[F, L, V => Z])(implicit F: Apply[F], L: Semigroup[L]): WriterT[F, L, Z] =
    WriterT(
      F.map2(f.run, run){
        case ((l1, fvz), (l2, v)) => (L.combine(l1, l2), fvz(v))
      })

  def map[Z](fn: V => Z)(implicit functorF: Functor[F]): WriterT[F, L, Z] =
    WriterT {
      functorF.map(run) { z => (z._1, fn(z._2)) }
    }

  def flatMap[U](f: V => WriterT[F, L, U])(implicit flatMapF: FlatMap[F], semigroupL: Semigroup[L]): WriterT[F, L, U] =
    WriterT {
      flatMapF.flatMap(run) { lv =>
        flatMapF.map(f(lv._2).run) { lv2 =>
          (semigroupL.combine(lv._1, lv2._1), lv2._2)
        }
      }
    }

  def mapBoth[M, U](f: (L, V) => (M, U))(implicit functorF: Functor[F]): WriterT[F, M, U] =
    WriterT { functorF.map(run)(f.tupled) }

  def bimap[M, U](f: L => M, g: V => U)(implicit functorF: Functor[F]): WriterT[F, M, U] =
    mapBoth((l, v) => (f(l), g(v)))

  def mapWritten[M](f: L => M)(implicit functorF: Functor[F]): WriterT[F, M, V] =
    mapBoth((l, v) => (f(l), v))

  def swap(implicit functorF: Functor[F]): WriterT[F, V, L] =
    mapBoth((l, v) => (v, l))

  def reset(implicit monoidL: Monoid[L], functorF: Functor[F]): WriterT[F, L, V] =
    mapWritten(_ => monoidL.empty)

  def show(implicit F: Show[F[(L, V)]]): String = F.show(run)
}
object WriterT extends WriterTInstances with WriterTFunctions

private[data] sealed abstract class WriterTInstances extends WriterTInstances0 {

  implicit def catsDataMonadForWriterTId[L:Monoid]: Monad[WriterT[Id, L, ?]] =
    catsDataMonadWriterForWriterT[Id, L]

  implicit def catsDataEqForWriterTId[L: Eq, V: Eq]: Eq[WriterT[Id, L, V]] =
    catsDataEqForWriterT[Id, L, V]

  implicit def catsDataBifunctorForWriterT[F[_]:Functor]: Bifunctor[WriterT[F, ?, ?]] =
    new Bifunctor[WriterT[F, ?, ?]] {
      def bimap[A, B, C, D](fab: WriterT[F, A, B])(f: A => C, g: B => D): WriterT[F, C, D] =
        fab.bimap(f, g)
    }

  implicit def catsDataTransLiftForWriterT[W](implicit W: Monoid[W]): TransLift.Aux[WriterT[?[_], W, ?], Functor] =
    new TransLift[WriterT[?[_], W, ?]] {
      type TC[M[_]] = Functor[M]

      def liftT[M[_]: Functor, A](ma: M[A]): WriterT[M, W, A] =
        WriterT(Functor[M].map(ma)((W.empty, _)))
    }

  implicit def catsDataShowForWriterT[F[_], L, V](implicit F: Show[F[(L, V)]]): Show[WriterT[F, L, V]] = new Show[WriterT[F, L, V]] {
    override def show(f: WriterT[F, L, V]): String = f.show
  }

  implicit def catsDataMonoidForWriterTId[L:Monoid, V:Monoid]: Monoid[WriterT[Id, L, V]] =
    catsDataMonoidForWriterT[Id, L, V]
}

private[data] sealed abstract class WriterTInstances0 extends WriterTInstances1 {
  implicit def catsDataMonadCombineForWriterT[F[_], L](implicit F: MonadCombine[F], L: Monoid[L]): MonadCombine[WriterT[F, L, ?]] =
    new WriterTMonadCombine[F, L] {
      implicit val F0: MonadCombine[F] = F
      implicit val L0: Monoid[L] = L
    }

  implicit def catsDataFlatMapForWriterTId[L:Semigroup]: FlatMap[WriterT[Id, L, ?]] =
    catsDataFlatMapForWriterT[Id, L]

  implicit def catsDataEqForWriterT[F[_], L, V](implicit F: Eq[F[(L, V)]]): Eq[WriterT[F, L, V]] =
    F.on(_.run)

  implicit def catsDataSemigroupForWriterTId[L:Semigroup, V:Semigroup]: Semigroup[WriterT[Id, L, V]] =
    catsDataSemigroupForWriterT[Id, L, V]
}

private[data] sealed abstract class WriterTInstances1 extends WriterTInstances2 {
  implicit def catsDataMonadFilterForWriterT[F[_], L](implicit F: MonadFilter[F], L: Monoid[L]): MonadFilter[WriterT[F, L, ?]] =
    new WriterTMonadFilter[F, L] {
      implicit val F0: MonadFilter[F] = F
      implicit val L0: Monoid[L] = L
    }

  implicit def catsDataMonoidForWriterT[F[_], L, V](implicit W: Monoid[F[(L, V)]]): Monoid[WriterT[F, L, V]] =
    new WriterTMonoid[F, L, V] {
      implicit val F0: Monoid[F[(L, V)]] = W
    }

  implicit def catsDataCoflatMapForWriterTId[L]: CoflatMap[WriterT[Id, L, ?]] =
    catsDataCoflatMapForWriterT[Id, L]

}

private[data] sealed abstract class WriterTInstances2 extends WriterTInstances3 {
  implicit def catsDataMonadWriterForWriterT[F[_], L](implicit F: Monad[F], L: Monoid[L]): MonadWriter[WriterT[F, L, ?], L] =
    new WriterTMonadWriter[F, L] {
      implicit val F0: Monad[F] = F
      implicit val L0: Monoid[L] = L
    }

  implicit def catsDataSemigroupForWriterT[F[_], L, V](implicit W: Semigroup[F[(L, V)]]): Semigroup[WriterT[F, L, V]] =
    new WriterTSemigroup[F, L, V] {
      implicit val F0: Semigroup[F[(L, V)]] = W
    }
}

private[data] sealed abstract class WriterTInstances3 extends WriterTInstances4 {
  implicit def catsDataAlternativeForWriterT[F[_], L](implicit F: Alternative[F], L: Monoid[L]): Alternative[WriterT[F, L, ?]] =
    new WriterTAlternative[F, L] {
      implicit val F0: Alternative[F] = F
      implicit val L0: Monoid[L] = L
    }

}

private[data] sealed abstract class WriterTInstances4 extends WriterTInstances5 {
  implicit def catsDataApplicativeForWriterT[F[_], L](implicit F: Applicative[F], L: Monoid[L]): Applicative[WriterT[F, L, ?]] =
    new WriterTApplicative[F, L] {
      implicit val F0: Applicative[F] = F
      implicit val L0: Monoid[L] = L
    }

  implicit def catsDataMonoidKForWriterT[F[_], L](implicit F: MonoidK[F]): MonoidK[WriterT[F, L, ?]] =
    new WriterTMonoidK[F, L] {
      implicit val F0: MonoidK[F] = F
    }
}

private[data] sealed abstract class WriterTInstances5 extends WriterTInstances6 {
  implicit def catsDataFlatMapForWriterT[F[_], L](implicit F: FlatMap[F], L: Semigroup[L]): FlatMap[WriterT[F, L, ?]] =
    new WriterTFlatMap[F, L] {
      implicit val F0: FlatMap[F] = F
      implicit val L0: Semigroup[L] = L
    }

  implicit def catsDataSemigroupKForWriterT[F[_], L](implicit F: SemigroupK[F]): SemigroupK[WriterT[F, L, ?]] =
    new WriterTSemigroupK[F, L] {
      implicit val F0: SemigroupK[F] = F
    }
}

private[data] sealed abstract class WriterTInstances6 extends WriterTInstances7 {
  implicit def catsDataApplyForWriterT[F[_], L](implicit F: Apply[F], L: Semigroup[L]): Apply[WriterT[F, L, ?]] =
    new WriterTApply[F, L] {
      implicit val F0: Apply[F] = F
      implicit val L0: Semigroup[L] = L
    }
}

<<<<<<< HEAD
private[data] sealed abstract class WriterTInstances7 extends WriterTInstances8 {
  implicit def writerTFunctor[F[_], L](implicit F: Functor[F]): Functor[WriterT[F, L, ?]] = new WriterTFunctor[F, L] {
    implicit val F0: Functor[F] = F
  }
=======
private[data] sealed abstract class WriterTInstances7 {

  implicit def catsDataCoflatMapForWriterT[F[_], L](implicit F: Functor[F]): CoflatMap[WriterT[F, L, ?]] =
    new WriterTCoflatMap[F, L] {
      implicit val F0: Functor[F] = F
    }
>>>>>>> cfe283d2
}

private[data] sealed abstract class WriterTInstances8 extends WriterTInstances9 {
  implicit def writerTMonadError[F[_], L, E](implicit F: MonadError[F, E], L: Monoid[L]): MonadError[WriterT[F, L, ?], E] =
    new WriterTMonadError[F, L, E] {
      implicit val F0: MonadError[F, E] = F
      implicit val L0: Monoid[L] = L
    }
}

private[data] sealed abstract class WriterTInstances9 {
  implicit def writerTApplicativeError[F[_], L, E](implicit F: ApplicativeError[F, E], L: Monoid[L]): ApplicativeError[WriterT[F, L, ?], E] =
    new WriterTApplicativeError[F, L, E] {
      implicit val F0: ApplicativeError[F, E] = F
      implicit val L0: Monoid[L] = L
    }
}

private[data] sealed trait WriterTFunctor[F[_], L] extends Functor[WriterT[F, L, ?]] {
  implicit def F0: Functor[F]

  def map[A, B](fa: WriterT[F, L, A])(f: A => B): WriterT[F, L, B] =
    fa.map(f)
}

private[data] sealed trait WriterTApply[F[_], L] extends WriterTFunctor[F, L] with Apply[WriterT[F, L, ?]] {
  override implicit def F0: Apply[F]
  implicit def L0: Semigroup[L]

  def ap[A, B](f: WriterT[F, L, A => B])(fa: WriterT[F, L, A]): WriterT[F, L, B] =
    fa ap f
  override def product[A, B](fa: WriterT[F, L, A], fb: WriterT[F, L, B]): WriterT[F, L, (A, B)] =
    WriterT(F0.map(F0.product(fa.run, fb.run)) { case ((l1, a), (l2, b)) => (L0.combine(l1, l2), (a, b)) })
}

private[data] sealed trait WriterTFlatMap[F[_], L] extends WriterTApply[F, L] with FlatMap[WriterT[F, L, ?]] {
  override implicit def F0: FlatMap[F]
  implicit def L0: Semigroup[L]

  def flatMap[A, B](fa: WriterT[F, L, A])(f: A => WriterT[F, L, B]): WriterT[F, L, B] =
    fa flatMap f
}

private[data] sealed trait WriterTApplicative[F[_], L] extends WriterTApply[F, L] with Applicative[WriterT[F, L, ?]] {
  override implicit def F0: Applicative[F]
  override implicit def L0: Monoid[L]

  def pure[A](a: A): WriterT[F, L, A] =
    WriterT.value[F, L, A](a)
}

private[data] sealed trait WriterTMonad[F[_], L] extends WriterTApplicative[F, L] with Monad[WriterT[F, L, ?]] {
  override implicit def F0: Monad[F]
  override implicit def L0: Monoid[L]

  def flatMap[A, B](fa: WriterT[F, L, A])(f: A => WriterT[F, L, B]): WriterT[F, L, B] =
    fa.flatMap(f)
}

private[data] sealed trait WriterTApplicativeError[F[_], L, E] extends ApplicativeError[WriterT[F, L, ?], E] with WriterTApplicative[F, L] {
  override implicit def F0: ApplicativeError[F, E]

  def raiseError[A](e: E): WriterT[F, L, A] = WriterT(F0.raiseError[(L, A)](e))

  def handleErrorWith[A](fa: WriterT[F, L, A])(f: E => WriterT[F, L, A]): WriterT[F, L, A] =
    WriterT(F0.handleErrorWith(fa.run)(e => f(e).run))
}

private[data] sealed trait WriterTMonadError[F[_], L, E] extends MonadError[WriterT[F, L, ?], E] with WriterTMonad[F, L] with WriterTApplicativeError[F, L, E]{
  override implicit def F0: MonadError[F, E]
}

private[data] sealed trait WriterTMonadWriter[F[_], L] extends MonadWriter[WriterT[F, L, ?], L] with WriterTMonad[F, L] {
  def writer[A](aw: (L, A)): WriterT[F, L, A] =
    WriterT.put(aw._2)(aw._1)

  def listen[A](fa: WriterT[F, L, A]): WriterT[F, L, (L, A)] =
    WriterT(F0.flatMap(fa.value)(a => F0.map(fa.written)(l => (l, (l, a)))))

  def pass[A](fa: WriterT[F, L, (L => L, A)]): WriterT[F, L, A] =
    WriterT(F0.flatMap(fa.value) { case (f, a) => F0.map(fa.written)(l => (f(l), a)) })
}

private[data] sealed trait WriterTSemigroupK[F[_], L] extends SemigroupK[WriterT[F, L, ?]] {
  implicit def F0: SemigroupK[F]

  def combineK[A](x: WriterT[F, L, A], y: WriterT[F, L, A]): WriterT[F, L, A] =
    WriterT(F0.combineK(x.run, y.run))
}

private[data] sealed trait WriterTMonoidK[F[_], L] extends MonoidK[WriterT[F, L, ?]] with WriterTSemigroupK[F, L] {
  override implicit def F0: MonoidK[F]

  def empty[A]: WriterT[F, L, A] = WriterT(F0.empty)
}

private[data] sealed trait WriterTAlternative[F[_], L] extends Alternative[WriterT[F, L, ?]] with WriterTMonoidK[F, L] with WriterTApplicative[F, L] {
  override implicit def F0: Alternative[F]
}

private[data] sealed trait WriterTMonadFilter[F[_], L] extends MonadFilter[WriterT[F, L, ?]] with WriterTMonad[F, L] {
  override implicit def F0: MonadFilter[F]

  def empty[A]: WriterT[F, L, A] = WriterT(F0.empty)
}

private[data] sealed trait WriterTMonadCombine[F[_], L] extends MonadCombine[WriterT[F, L, ?]] with WriterTMonad[F, L] with WriterTAlternative[F, L] {
  override implicit def F0: MonadCombine[F]
}

private[data] sealed trait WriterTSemigroup[F[_], L, A] extends Semigroup[WriterT[F, L, A]] {
  implicit def F0: Semigroup[F[(L, A)]]

  def combine(x: WriterT[F, L, A], y: WriterT[F, L, A]): WriterT[F, L, A] =
    WriterT(F0.combine(x.run, y.run))
}

private[data] sealed trait WriterTMonoid[F[_], L, A] extends Monoid[WriterT[F, L, A]] with WriterTSemigroup[F, L, A] {
  override implicit def F0: Monoid[F[(L, A)]]

  def empty: WriterT[F, L, A] = WriterT(F0.empty)
}

private[data] sealed trait WriterTCoflatMap[F[_], L] extends CoflatMap[WriterT[F, L, ?]] with WriterTFunctor[F, L] {

  def coflatMap[A, B](fa: WriterT[F, L, A])(f: WriterT[F, L, A] => B): WriterT[F, L, B] = fa.map(_ => f(fa))
}


trait WriterTFunctions {
  def putT[F[_], L, V](vf: F[V])(l: L)(implicit functorF: Functor[F]): WriterT[F, L, V] =
    WriterT(functorF.map(vf)(v => (l, v)))

  def put[F[_], L, V](v: V)(l: L)(implicit applicativeF: Applicative[F]): WriterT[F, L, V] =
    WriterT.putT[F, L, V](applicativeF.pure(v))(l)

  def tell[F[_], L](l: L)(implicit applicativeF: Applicative[F]): WriterT[F, L, Unit] =
    WriterT.put[F, L, Unit](())(l)

  def value[F[_], L, V](v: V)(implicit applicativeF: Applicative[F], monoidL: Monoid[L]): WriterT[F, L, V] =
    WriterT.put[F, L, V](v)(monoidL.empty)

  def valueT[F[_], L, V](vf: F[V])(implicit functorF: Functor[F], monoidL: Monoid[L]): WriterT[F, L, V] =
    WriterT.putT[F, L, V](vf)(monoidL.empty)
}<|MERGE_RESOLUTION|>--- conflicted
+++ resolved
@@ -170,23 +170,15 @@
     }
 }
 
-<<<<<<< HEAD
 private[data] sealed abstract class WriterTInstances7 extends WriterTInstances8 {
-  implicit def writerTFunctor[F[_], L](implicit F: Functor[F]): Functor[WriterT[F, L, ?]] = new WriterTFunctor[F, L] {
-    implicit val F0: Functor[F] = F
-  }
-=======
-private[data] sealed abstract class WriterTInstances7 {
-
   implicit def catsDataCoflatMapForWriterT[F[_], L](implicit F: Functor[F]): CoflatMap[WriterT[F, L, ?]] =
     new WriterTCoflatMap[F, L] {
       implicit val F0: Functor[F] = F
     }
->>>>>>> cfe283d2
 }
 
 private[data] sealed abstract class WriterTInstances8 extends WriterTInstances9 {
-  implicit def writerTMonadError[F[_], L, E](implicit F: MonadError[F, E], L: Monoid[L]): MonadError[WriterT[F, L, ?], E] =
+  implicit def catsDataMonadErrorForWriterT[F[_], L, E](implicit F: MonadError[F, E], L: Monoid[L]): MonadError[WriterT[F, L, ?], E] =
     new WriterTMonadError[F, L, E] {
       implicit val F0: MonadError[F, E] = F
       implicit val L0: Monoid[L] = L
@@ -194,7 +186,7 @@
 }
 
 private[data] sealed abstract class WriterTInstances9 {
-  implicit def writerTApplicativeError[F[_], L, E](implicit F: ApplicativeError[F, E], L: Monoid[L]): ApplicativeError[WriterT[F, L, ?], E] =
+  implicit def catsDataApplicativeErrorForWriterT[F[_], L, E](implicit F: ApplicativeError[F, E], L: Monoid[L]): ApplicativeError[WriterT[F, L, ?], E] =
     new WriterTApplicativeError[F, L, E] {
       implicit val F0: ApplicativeError[F, E] = F
       implicit val L0: Monoid[L] = L
