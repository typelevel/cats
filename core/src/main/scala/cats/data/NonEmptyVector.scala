--- conflicted
+++ resolved
@@ -339,11 +339,10 @@
   implicit def catsDataSemigroupForNonEmptyVector[A]: Semigroup[NonEmptyVector[A]] =
     catsDataInstancesForNonEmptyVector.algebra
 
-<<<<<<< HEAD
   implicit def catsDataParallelForNonEmptyVector[A]: NonEmptyParallel[NonEmptyVector, ZipNonEmptyVector] =
     new NonEmptyParallel[NonEmptyVector, ZipNonEmptyVector] {
 
-      def apply: Apply[ZipNonEmptyVector] = ZipNonEmptyVector.zipNevApply
+      def apply: Apply[ZipNonEmptyVector] = ZipNonEmptyVector.catsDataCommutativeApplyForZipNonEmptyVector
       def flatMap: FlatMap[NonEmptyVector] = NonEmptyVector.catsDataInstancesForNonEmptyVector
 
       def sequential: ZipNonEmptyVector ~> NonEmptyVector =
@@ -352,8 +351,6 @@
       def parallel: NonEmptyVector ~> ZipNonEmptyVector =
         λ[NonEmptyVector ~> ZipNonEmptyVector](nev => new ZipNonEmptyVector(nev))
     }
-=======
->>>>>>> 58a9fd6d
 
 }
 
@@ -380,7 +377,6 @@
     if (vector.nonEmpty) new NonEmptyVector(vector)
     else throw new IllegalArgumentException("Cannot create NonEmptyVector from empty vector")
 
-<<<<<<< HEAD
   class ZipNonEmptyVector[A](val value: NonEmptyVector[A]) extends Serializable
 
   object ZipNonEmptyVector {
@@ -388,20 +384,18 @@
     def apply[A](nev: NonEmptyVector[A]): ZipNonEmptyVector[A] =
       new ZipNonEmptyVector(nev)
 
-    implicit val zipNevApply: Apply[ZipNonEmptyVector] = new Apply[ZipNonEmptyVector] {
-      def ap[A, B](ff: ZipNonEmptyVector[A => B])(fa: ZipNonEmptyVector[A]): ZipNonEmptyVector[B] =
-        ZipNonEmptyVector(ff.value.zipWith(fa.value)(_ apply _))
-
-      override def map[A, B](fa: ZipNonEmptyVector[A])(f: (A) => B): ZipNonEmptyVector[B] =
-        ZipNonEmptyVector(fa.value.map(f))
-
-      override def product[A, B](fa: ZipNonEmptyVector[A], fb: ZipNonEmptyVector[B]): ZipNonEmptyVector[(A, B)] =
-        ZipNonEmptyVector(fa.value.zipWith(fb.value){ case (a, b) => (a, b) })
-    }
+    implicit val catsDataCommutativeApplyForZipNonEmptyVector: CommutativeApply[ZipNonEmptyVector] =
+      new CommutativeApply[ZipNonEmptyVector] {
+        def ap[A, B](ff: ZipNonEmptyVector[A => B])(fa: ZipNonEmptyVector[A]): ZipNonEmptyVector[B] =
+          ZipNonEmptyVector(ff.value.zipWith(fa.value)(_ apply _))
+
+        override def map[A, B](fa: ZipNonEmptyVector[A])(f: (A) => B): ZipNonEmptyVector[B] =
+          ZipNonEmptyVector(fa.value.map(f))
+
+        override def product[A, B](fa: ZipNonEmptyVector[A], fb: ZipNonEmptyVector[B]): ZipNonEmptyVector[(A, B)] =
+          ZipNonEmptyVector(fa.value.zipWith(fb.value){ case (a, b) => (a, b) })
+      }
 
     implicit def zipNevEq[A: Eq]: Eq[ZipNonEmptyVector[A]] = Eq.by(_.value)
   }
-=======
-
->>>>>>> 58a9fd6d
 }