--- conflicted
+++ resolved
@@ -33,7 +33,7 @@
 }
 
 sealed private[instances] trait Tuple2Instances extends Tuple2Instances1 {
-  @deprecated("Use catsStdBitraverseForNTuple2 on cats.instances.NTupleInstances", "2.1.1")
+  @deprecated("Use catsStdBitraverseForTuple2 in cats.instances.NTupleBitraverseInstances", "2.3.1")
   val catsStdBitraverseForTuple2: Bitraverse[Tuple2] =
     new Bitraverse[Tuple2] {
       def bitraverse[G[_]: Applicative, A, B, C, D](fab: (A, B))(f: A => G[C], g: B => G[D]): G[(C, D)] =
@@ -48,20 +48,14 @@
         g(fab._2, f(fab._1, c))
     }
 
-<<<<<<< HEAD
-  @deprecated("Use catsStdShowForNTuple2 on cats.instances.NTupleInstances", "2.1.1")
+  @deprecated("Use catsStdShowForTuple2 in cats.instances.NTupleShowInstances", "2.3.1")
   def catsStdShowForTuple2[A, B](implicit aShow: Show[A], bShow: Show[B]): Show[(A, B)] =
-    new Show[(A, B)] {
-      override def show(f: (A, B)): String = s"(${aShow.show(f._1)},${bShow.show(f._2)})"
-=======
-  implicit def catsStdShowForTuple2[A, B](implicit aShow: Show[A], bShow: Show[B]): Show[(A, B)] =
     new Show[(A, B)] {
       override def show(f: (A, B)): String =
         s"(${aShow.show(f._1)},${bShow.show(f._2)})"
->>>>>>> 77b4d9c8
     }
 
-  @deprecated("Use catsStdInstancesForNTuple2 on cats.instances.NTupleInstances", "2.1.1")
+  @deprecated("Use catsStdInstancesForTuple2 in cats.instances.NTupleMonadInstances", "2.3.1")
   def catsStdInstancesForTuple2[X]: Traverse[(X, *)] with Comonad[(X, *)] with Reducible[(X, *)] =
     new Traverse[(X, *)] with Comonad[(X, *)] with Reducible[(X, *)] {
       def traverse[G[_], A, B](fa: (X, A))(f: A => G[B])(implicit G: Applicative[G]): G[(X, B)] =
@@ -116,7 +110,7 @@
 }
 
 sealed private[instances] trait Tuple2Instances1 extends Tuple2Instances2 {
-  @deprecated("Use catsStdCommutativeMonadForNTuple2 on cats.instances.NTupleInstances", "2.1.1")
+  @deprecated("Use catsStdCommutativeMonadForTuple2 in cats.instances.NTupleMonadInstances", "2.3.1")
   def catsStdCommutativeMonadForTuple2[X](implicit MX: CommutativeMonoid[X]): CommutativeMonad[(X, *)] =
     new FlatMapTuple2[X](MX) with CommutativeMonad[(X, *)] {
       def pure[A](a: A): (X, A) = (MX.empty, a)
@@ -124,13 +118,13 @@
 }
 
 sealed private[instances] trait Tuple2Instances2 extends Tuple2Instances3 {
-  @deprecated("Use catsStdCommutativeFlatMapForNTuple2 on cats.instances.NTupleInstances", "2.1.1")
+  @deprecated("Use catsStdCommutativeFlatMapForTuple2 in cats.instances.NTupleMonadInstances", "2.3.1")
   def catsStdCommutativeFlatMapForTuple2[X](implicit MX: CommutativeSemigroup[X]): CommutativeFlatMap[(X, *)] =
     new FlatMapTuple2[X](MX) with CommutativeFlatMap[(X, *)]
 }
 
 sealed private[instances] trait Tuple2Instances3 extends Tuple2Instances4 {
-  @deprecated("Use catsStdMonadForNTuple2 on cats.instances.NTupleInstances", "2.1.1")
+  @deprecated("Use catsStdMonadForTuple2 in cats.instances.NTupleMonadInstances", "2.3.1")
   def catsStdMonadForTuple2[X](implicit MX: Monoid[X]): Monad[(X, *)] =
     new FlatMapTuple2[X](MX) with Monad[(X, *)] {
       def pure[A](a: A): (X, A) = (MX.empty, a)
@@ -138,7 +132,7 @@
 }
 
 sealed private[instances] trait Tuple2Instances4 {
-  @deprecated("Use catsStdFlatMapForNTuple2 on cats.instances.NTupleInstances", "2.1.1")
+  @deprecated("Use catsStdFlatMapForTuple2 on cats.instances.NTupleMonadInstances", "2.3.1")
   def catsStdFlatMapForTuple2[X](implicit SX: Semigroup[X]): FlatMap[(X, *)] =
     new FlatMapTuple2[X](SX)
 }
