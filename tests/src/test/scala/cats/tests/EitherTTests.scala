package cats
package tests

import cats.data.EitherT
import cats.functor.Bifunctor
import cats.functor._
import cats.laws.discipline._
import cats.laws.discipline.arbitrary._
import cats.kernel.laws.{OrderLaws, GroupLaws}

class EitherTTests extends CatsSuite {
  implicit val iso = CartesianTests.Isomorphisms.invariant[EitherT[ListWrapper, String, ?]](EitherT.catsDataFunctorForEitherT(ListWrapper.functor))

  {
    checkAll("EitherT[Option, ListWrapper[String], ?]", SemigroupKTests[EitherT[Option, ListWrapper[String], ?]].semigroupK[Int])
    checkAll("SemigroupK[EitherT[Option, ListWrapper[String], ?]]", SerializableTests.serializable(SemigroupK[EitherT[Option, ListWrapper[String], ?]]))
  }

  {
    implicit val F = ListWrapper.order[Either[String, Int]]

    checkAll("EitherT[List, String, Int]", OrderLaws[EitherT[ListWrapper, String, Int]].order)
    checkAll("Order[EitherT[List, String, Int]]", SerializableTests.serializable(Order[EitherT[ListWrapper, String, Int]]))
  }

  {
    //If a Functor for F is defined
    implicit val F = ListWrapper.functor

    checkAll("EitherT[ListWrapper, ?, ?]", BifunctorTests[EitherT[ListWrapper, ?, ?]].bifunctor[Int, Int, Int, String, String, String])
    checkAll("Bifunctor[EitherT[ListWrapper, ?, ?]]", SerializableTests.serializable(Bifunctor[EitherT[ListWrapper, ?, ?]]))
    checkAll("EitherT[ListWrapper, Int, ?]", FunctorTests[EitherT[ListWrapper, Int, ?]].functor[Int, Int, Int])
    checkAll("Functor[EitherT[ListWrapper, Int, ?]]", SerializableTests.serializable(Functor[EitherT[ListWrapper, Int, ?]]))
  }

  {
    //If a Traverse for F is defined
    implicit val F = ListWrapper.traverse

    checkAll("EitherT[ListWrapper, Int, ?]", TraverseTests[EitherT[ListWrapper, Int, ?]].traverse[Int, Int, Int, Int, Option, Option])
    checkAll("Traverse[EitherT[ListWrapper, Int, ?]]", SerializableTests.serializable(Traverse[EitherT[ListWrapper, Int, ?]]))
    checkAll("EitherT[ListWrapper, ?, ?]", BitraverseTests[EitherT[ListWrapper, ?, ?]].bitraverse[Option, Int, Int, Int, String, String, String])
    checkAll("Bitraverse[EitherT[ListWrapper, ?, ?]]", SerializableTests.serializable(Bitraverse[EitherT[ListWrapper, ?, ?]]))

  }

  {
    //if a Monad is defined
    implicit val F = ListWrapper.monad
    implicit val eq0 = EitherT.catsDataEqForEitherT[ListWrapper, String, Either[String, Int]]
    implicit val eq1 = EitherT.catsDataEqForEitherT[EitherT[ListWrapper, String, ?], String, Int](eq0)

    Functor[EitherT[ListWrapper, String, ?]]
    Applicative[EitherT[ListWrapper, String, ?]]
    Monad[EitherT[ListWrapper, String, ?]]

    checkAll("EitherT[ListWrapper, String, Int]", MonadErrorTests[EitherT[ListWrapper, String, ?], String].monadError[Int, Int, Int])
    checkAll("MonadError[EitherT[List, ?, ?]]", SerializableTests.serializable(MonadError[EitherT[ListWrapper, String, ?], String]))
  }

  {
    //if a Monad is defined
    implicit val F = ListWrapper.monad

    Functor[EitherT[ListWrapper, String, ?]]
    Applicative[EitherT[ListWrapper, String, ?]]
    Monad[EitherT[ListWrapper, String, ?]]

    checkAll("EitherT[ListWrapper, String, Int]", MonadTests[EitherT[ListWrapper, String, ?]].monad[Int, Int, Int])
    checkAll("Monad[EitherT[ListWrapper, String, ?]]", SerializableTests.serializable(Monad[EitherT[ListWrapper, String, ?]]))
  }

  {
    //If a foldable is defined
    implicit val F = ListWrapper.foldable

    checkAll("EitherT[ListWrapper, Int, ?]", FoldableTests[EitherT[ListWrapper, Int, ?]].foldable[Int, Int])
    checkAll("Foldable[EitherT[ListWrapper, Int, ?]]", SerializableTests.serializable(Foldable[EitherT[ListWrapper, Int, ?]]))
  }

  {
    implicit val F = ListWrapper.partialOrder[Either[String, Int]]

    checkAll("EitherT[ListWrapper, String, Int]", OrderLaws[EitherT[ListWrapper, String, Int]].partialOrder)
    checkAll("PartialOrder[EitherT[ListWrapper, String, Int]]", SerializableTests.serializable(PartialOrder[EitherT[ListWrapper, String, Int]]))
  }

  {
    implicit val F = ListWrapper.semigroup[Either[String, Int]]

    checkAll("EitherT[ListWrapper, String, Int]", GroupLaws[EitherT[ListWrapper, String, Int]].semigroup)
    checkAll("Semigroup[EitherT[ListWrapper, String, Int]]", SerializableTests.serializable(Semigroup[EitherT[ListWrapper, String, Int]]))
  }

  {
    implicit val F = ListWrapper.monoid[Either[String, Int]]

    Semigroup[EitherT[ListWrapper, String, Int]]

    checkAll("EitherT[ListWrapper, String, Int]", GroupLaws[EitherT[ListWrapper, String, Int]].monoid)
    checkAll("Monoid[EitherT[ListWrapper, String, Int]]", SerializableTests.serializable(Monoid[EitherT[ListWrapper, String, Int]]))
  }

  {
    implicit val F = ListWrapper.eqv[Either[String, Int]]

    checkAll("EitherT[ListWrapper, String, Int]", OrderLaws[EitherT[ListWrapper, String, Int]].eqv)
    checkAll("Eq[EitherT[ListWrapper, String, Int]]", SerializableTests.serializable(Eq[EitherT[ListWrapper, String, Int]]))
  }

  test("toValidated") {
    forAll { (eithert: EitherT[List, String, Int]) =>
      eithert.toValidated.map(_.toEither) should === (eithert.value)
    }
  }

  test("toValidatedNel") {
    forAll { (eithert: EitherT[List, String, Int]) =>
      eithert.toValidatedNel.map(_.toEither.leftMap(_.head)) should === (eithert.value)
    }
  }

  test("toNested") {
    forAll { (eithert: EitherT[List, String, Int]) =>
      eithert.toNested.value should === (eithert.value)
    }
  }

  test("toNestedValidated") {
    forAll { (eithert: EitherT[List, String, Int]) =>
      eithert.toNestedValidated.value should === (eithert.value.map(_.toValidated))
    }
  }

  test("toNestedValidatedNel") {
    forAll { (eithert: EitherT[List, String, Int]) =>
      eithert.toNestedValidatedNel.value should === (eithert.value.map(_.toValidatedNel))
    }
  }

  test("withValidated") {
    forAll { (eithert: EitherT[List, String, Int], f: String => Char, g: Int => Double) =>
      eithert.withValidated(_.bimap(f, g)) should === (eithert.bimap(f, g))
    }
  }

  test("fromEither") {
    forAll { (either: Either[String, Int]) =>
      Some(either.isLeft) should === (EitherT.fromEither[Option](either).isLeft)
    }
  }

  test("fromOption isLeft consistent with Option.isEmpty") {
    forAll { (o: Option[Int], s: String) =>
      EitherT.fromOption[Id](o, s).isLeft should === (o.isEmpty)
    }
  }

  test("cond") {
    forAll { (cond: Boolean, s: String, i: Int) =>
      Either.cond(cond, s, i) should === (EitherT.cond[Id](cond, s, i).value)
    }
  }

  test("isLeft negation of isRight") {
    forAll { (eithert: EitherT[List, String, Int]) =>
      eithert.isLeft should === (eithert.isRight.map(! _))
    }
  }

  test("double swap is noop") {
    forAll { (eithert: EitherT[List, String, Int]) =>
      eithert.swap.swap should === (eithert)
    }
  }

  test("swap negates isRight") {
    forAll { (eithert: EitherT[List, String, Int]) =>
      eithert.swap.isRight should === (eithert.isRight.map(! _))
    }
  }

  test("toOption on Right returns Some") {
    forAll { (eithert: EitherT[List, String, Int]) =>
      eithert.toOption.isDefined should === (eithert.isRight)
    }
  }

  test("toEither preserves isRight") {
    forAll { (eithert: EitherT[List, String, Int]) =>
      eithert.value.map(_.isRight) should === (eithert.isRight)
    }
  }

  test("recover recovers handled values") {
    val eithert = EitherT.leftT[Id, Int]("eithert")
    eithert.recover { case "eithert" => 5 }.isRight should === (true)
  }

  test("recover ignores unhandled values") {
    val eithert = EitherT.leftT[Id, Int]("eithert")
    eithert.recover { case "noteithert" => 5 } should === (eithert)
  }

  test("recover ignores the right side") {
    val eithert = EitherT.pure[Id, String](10)
    eithert.recover { case "eithert" => 5 } should === (eithert)
  }

  test("recoverWith recovers handled values") {
    val eithert = EitherT.leftT[Id, Int]("eithert")
    eithert.recoverWith { case "eithert" => EitherT.pure[Id, String](5) }.isRight should === (true)
  }

  test("recoverWith ignores unhandled values") {
    val eithert = EitherT.leftT[Id, Int]("eithert")
    eithert.recoverWith { case "noteithert" => EitherT.pure[Id, String](5) } should === (eithert)
  }

  test("recoverWith ignores the right side") {
    val eithert = EitherT.pure[Id, String](10)
    eithert.recoverWith { case "eithert" => EitherT.pure[Id, String](5) } should === (eithert)
  }

  test("transform consistent with value.map") {
    forAll { (eithert: EitherT[List, String, Int], f: Either[String, Int] => Either[Long, Double]) =>
      eithert.transform(f) should === (EitherT(eithert.value.map(f)))
    }
  }

  test("semiflatMap consistent with value.flatMap+f+pure") {
    forAll { (eithert: EitherT[List, String, Int], f: Int => List[String]) =>
      eithert.semiflatMap(f) should === (EitherT(eithert.value.flatMap {
        case l @ Left(_) => List(l.asInstanceOf[Either[String, String]])
        case Right(b) => f(b).map(Right(_))
      }))
    }
  }

  test("subflatMap consistent with value.map+flatMap") {
    forAll { (eithert: EitherT[List, String, Int], f: Int => Either[String, Double]) =>
      eithert.subflatMap(f) should === (EitherT(eithert.value.map(_.flatMap(f))))
    }
  }

  test("flatMap and flatMapF consistent") {
    forAll { (eithert: EitherT[List, String, Int], f: Int => EitherT[List, String, Int])  =>
      eithert.flatMap(f) should === (eithert.flatMapF(f(_).value))
    }
  }

  test("fold with Id consistent with Either fold") {
    forAll { (eithert: EitherT[Id, String, Int], f: String => Long, g: Int => Long) =>
      eithert.fold(f, g) should === (eithert.value.fold(f, g))
    }
  }

  test("valueOr with Id consistent with Either valueOr") {
    forAll { (eithert: EitherT[Id, String, Int], f: String => Int) =>
      eithert.valueOr(f) should === (eithert.value.valueOr(f))
    }
  }

  test("getOrElse with Id consistent with Either getOrElse") {
    forAll { (eithert: EitherT[Id, String, Int], i: Int) =>
      eithert.getOrElse(i) should === (eithert.value.getOrElse(i))
    }
  }

  test("getOrElseF with Id consistent with Either getOrElse") {
    forAll { (eithert: EitherT[Id, String, Int], i: Int) =>
      eithert.getOrElseF(i) should === (eithert.value.getOrElse(i))
    }
  }

  test("orElse with Id consistent with Either orElse") {
    forAll { (eithert: EitherT[Id, String, Int], fallback: EitherT[Id, String, Int]) =>
      eithert.orElse(fallback).value should === (eithert.value.orElse(fallback.value))
    }
  }

  test("orElse evaluates effect only once") {
    forAll { (either: Either[String, Int], fallback: EitherT[Eval, String, Int]) =>
      var evals = 0
      val eithert = (EitherT(Eval.always { evals += 1; either }) orElse fallback)
      eithert.value.value
      evals should === (1)
    }
  }

  test("forall with Id consistent with Either forall") {
    forAll { (eithert: EitherT[Id, String, Int], f: Int => Boolean) =>
      eithert.forall(f) should === (eithert.value.forall(f))
    }
  }

  test("exists with Id consistent with Either exists") {
    forAll { (eithert: EitherT[Id, String, Int], f: Int => Boolean) =>
      eithert.exists(f) should === (eithert.value.exists(f))
    }
  }

  test("leftMap with Id consistent with Either leftMap") {
    forAll { (eithert: EitherT[Id, String, Int], f: String => Long) =>
      eithert.leftMap(f).value should === (eithert.value.leftMap(f))
    }
  }

  test("compare with Id consistent with Either compare") {
    forAll { (x: EitherT[Id, String, Int], y: EitherT[Id, String, Int]) =>
      x.compare(y) should === (x.value.compare(y.value))
    }
  }

  test("=== with Id consistent with Either ===") {
    forAll { (x: EitherT[Id, String, Int], y: EitherT[Id, String, Int]) =>
      x === y should === (x.value === y.value)
    }
  }

  test("traverse with Id consistent with Either traverse") {
    forAll { (x: EitherT[Id, String, Int], f: Int => Option[Long]) =>
      val e: Either[String, Int] = x.value
      x.traverse(f).map(_.value) should === (e.traverse(f))
    }
  }

  test("foldLeft with Id consistent with Either foldLeft") {
    forAll { (x: EitherT[Id, String, Int], l: Long, f: (Long, Int) => Long) =>
      x.foldLeft(l)(f) should === (x.value.foldLeft(l)(f))
    }
  }

  test("foldRight with Id consistent with Either foldRight") {
    forAll { (x: EitherT[Id, String, Int], l: Eval[Long], f: (Int, Eval[Long]) => Eval[Long]) =>
      x.foldRight(l)(f) should === (x.value.foldRight(l)(f))
    }
  }

  test("merge with Id consistent with Either merge") {
    forAll { (x: EitherT[Id, Int, Int]) =>
      x.merge should === (x.value.merge)
    }
  }

  test("to consistent with toOption") {
    forAll { (x: EitherT[List, String, Int]) =>
      x.to[Option] should === (x.toOption.value)
    }
  }

  test("toEither consistent with toOption") {
    forAll { (x: EitherT[List, String, Int]) =>
      x.value.map(_.right.toOption) should === (x.toOption.value)
    }
  }
<<<<<<< HEAD
=======

  test("ensure on left is identity") {
    forAll { (x: EitherT[Id, String, Int], s: String, p: Int => Boolean) =>
      if (x.isLeft) {
        x.ensure(s)(p) should === (x)
      }
    }
  }

  test("ensure on right is identity if predicate satisfied") {
    forAll { (x: EitherT[Id, String, Int], s: String, p: Int => Boolean) =>
      if (x.isRight && p(x getOrElse 0)) {
        x.ensure(s)(p) should === (x)
      }
    }
  }

  test("ensure should fail if predicate not satisfied") {
    forAll { (x: EitherT[Id, String, Int], s: String, p: Int => Boolean) =>
      if (x.isRight && !p(x getOrElse 0)) {
        x.ensure(s)(p) should === (EitherT.leftT[Id, Int](s))
      }
    }
  }
>>>>>>> 404f348f
}<|MERGE_RESOLUTION|>--- conflicted
+++ resolved
@@ -354,31 +354,4 @@
       x.value.map(_.right.toOption) should === (x.toOption.value)
     }
   }
-<<<<<<< HEAD
-=======
-
-  test("ensure on left is identity") {
-    forAll { (x: EitherT[Id, String, Int], s: String, p: Int => Boolean) =>
-      if (x.isLeft) {
-        x.ensure(s)(p) should === (x)
-      }
-    }
-  }
-
-  test("ensure on right is identity if predicate satisfied") {
-    forAll { (x: EitherT[Id, String, Int], s: String, p: Int => Boolean) =>
-      if (x.isRight && p(x getOrElse 0)) {
-        x.ensure(s)(p) should === (x)
-      }
-    }
-  }
-
-  test("ensure should fail if predicate not satisfied") {
-    forAll { (x: EitherT[Id, String, Int], s: String, p: Int => Boolean) =>
-      if (x.isRight && !p(x getOrElse 0)) {
-        x.ensure(s)(p) should === (EitherT.leftT[Id, Int](s))
-      }
-    }
-  }
->>>>>>> 404f348f
 }