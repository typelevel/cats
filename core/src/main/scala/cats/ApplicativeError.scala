--- conflicted
+++ resolved
@@ -1,12 +1,8 @@
 package cats
 
-<<<<<<< HEAD
 import cats.data.EitherT
-=======
-import cats.data.{Xor, XorT}
 import scala.util.{ Failure, Success, Try }
 import scala.util.control.NonFatal
->>>>>>> a3a29c22
 
 /**
  * An applicative that also allows you to raise and or handle an error value.
