package cats.tests

import cats.{Align, Alternative, CoflatMap, Monad, Show, Traverse, TraverseFilter}
import cats.data.Chain
import cats.data.Chain.==:
import cats.data.Chain.`:==`
import cats.kernel.{Eq, Hash, Monoid, Order, PartialOrder}
import cats.kernel.laws.discipline.{EqTests, HashTests, MonoidTests, OrderTests, PartialOrderTests}
import cats.laws.discipline.{
  AlignTests,
  AlternativeTests,
  CoflatMapTests,
  MonadTests,
  SerializableTests,
  ShortCircuitingTests,
  TraverseFilterTests,
  TraverseTests
}
import cats.laws.discipline.arbitrary._
import cats.syntax.foldable._
import cats.syntax.semigroup._
import cats.syntax.eq._
import org.scalacheck.Prop._

class ChainSuite extends CatsSuite {
  checkAll("Chain[Int]", AlternativeTests[Chain].alternative[Int, Int, Int])
  checkAll("Alternative[Chain]", SerializableTests.serializable(Alternative[Chain]))

  checkAll("Chain[Int] with Option", TraverseTests[Chain].traverse[Int, Int, Int, Set[Int], Option, Option])
  checkAll("Traverse[Chain]", SerializableTests.serializable(Traverse[Chain]))

  checkAll("Chain[Int]", MonadTests[Chain].monad[Int, Int, Int])
  checkAll("Monad[Chain]", SerializableTests.serializable(Monad[Chain]))

  checkAll("Chain[Int]", CoflatMapTests[Chain].coflatMap[Int, Int, Int])
  checkAll("Coflatmap[Chain]", SerializableTests.serializable(CoflatMap[Chain]))

  checkAll("Chain[Int]", MonoidTests[Chain[Int]].monoid)
  checkAll("Monoid[Chain]", SerializableTests.serializable(Monoid[Chain[Int]]))

  checkAll("Chain[Int]", OrderTests[Chain[Int]].order)
  checkAll("Order[Chain]", SerializableTests.serializable(Order[Chain[Int]]))

  checkAll("Chain[Int]", AlignTests[Chain].align[Int, Int, Int, Int])
  checkAll("Align[Chain]", SerializableTests.serializable(Align[Chain]))

  checkAll("Chain[Int]", TraverseFilterTests[Chain].traverseFilter[Int, Int, Int])
  checkAll("TraverseFilter[Chain]", SerializableTests.serializable(TraverseFilter[Chain]))

  checkAll("Chain[Int]", ShortCircuitingTests[Chain].foldable[Int])
  checkAll("Chain[Int]", ShortCircuitingTests[Chain].traverseFilter[Int])

  {
    implicit val partialOrder: PartialOrder[ListWrapper[Int]] = ListWrapper.partialOrder[Int]
    checkAll("Chain[ListWrapper[Int]]", PartialOrderTests[Chain[ListWrapper[Int]]].partialOrder)
    checkAll("PartialOrder[Chain[ListWrapper[Int]]",
             SerializableTests.serializable(PartialOrder[Chain[ListWrapper[Int]]])
    )
  }

  {
    implicit val eqv: Eq[ListWrapper[Int]] = ListWrapper.eqv[Int]
    checkAll("Chain[ListWrapper[Int]]", EqTests[Chain[ListWrapper[Int]]].eqv)
    checkAll("Eq[Chain[ListWrapper[Int]]", SerializableTests.serializable(Eq[Chain[ListWrapper[Int]]]))
  }

  {
    implicit val hash: Hash[ListWrapper[Int]] = ListWrapper.hash[Int]
    checkAll("Chain[ListWrapper[Int]]", HashTests[Chain[ListWrapper[Int]]].hash)
    checkAll("Hash[Chain[ListWrapper[Int]]", SerializableTests.serializable(Hash[Chain[ListWrapper[Int]]]))
  }

  test("show") {
    assert(Show[Chain[Int]].show(Chain(1, 2, 3)) === "Chain(1, 2, 3)")
    assert(Chain.empty[Int].show === "Chain()")
    forAll { (l: Chain[String]) =>
      assert(l.show === (l.toString))
    }
  }

  test("headOption") {
    forAll { (s: Seq[Int]) =>
      assert(Chain.fromSeq(s).headOption === (s.headOption))
    }
  }

  test("lastOption") {
    forAll { (c: Chain[Int]) =>
      assert(c.lastOption === (c.toList.lastOption))
    }
  }

  test("seq-like pattern match") {
    Chain(1, 2, 3) match {
      case Chain(a, b, c) => assert((a, b, c) === ((1, 2, 3)))
    }

    Chain(1, 2, 3) match {
      case h ==: t => assert((h, t) === 1 -> Chain(2, 3))
    }

    Chain(1, 2, 3) match {
      case init :== last => assert((init, last) === Chain(1, 2) -> 3)
    }

  }

  test("size is consistent with toList.size") {
    forAll { (ci: Chain[Int]) =>
      assert(ci.size.toInt === (ci.toList.size))
    }
  }

  test("filterNot and then exists should always be false") {
    forAll { (ci: Chain[Int], f: Int => Boolean) =>
      assert(ci.filterNot(f).exists(f) === false)
    }
  }

  test("filter and then forall should always be true") {
    forAll { (ci: Chain[Int], f: Int => Boolean) =>
      assert(ci.filter(f).forall(f) === true)
    }
  }

  test("exists should be consistent with find + isDefined") {
    forAll { (ci: Chain[Int], f: Int => Boolean) =>
      assert(ci.exists(f) === (ci.find(f).isDefined))
    }
  }

  test("deleteFirst consistent with find") {
    forAll { (ci: Chain[Int], f: Int => Boolean) =>
      assert(ci.find(f) === (ci.deleteFirst(f).map(_._1)))
    }
  }

  test("filterNot element and then contains should be false") {
    forAll { (ci: Chain[Int], i: Int) =>
      assert(ci.filterNot(_ === i).contains(i) === false)
    }
  }

  test("Always nonempty after cons") {
    forAll { (ci: Chain[Int], i: Int) =>
      assert((i +: ci).nonEmpty === true)
    }
  }

  test("fromSeq . toVector is id") {
    forAll { (ci: Chain[Int]) =>
      assert(Chain.fromSeq(ci.toVector) === ci)
    }
  }

  test("fromSeq . toList . iterator is id") {
    forAll { (ci: Chain[Int]) =>
      assert(Chain.fromSeq(ci.iterator.toList) === ci)
    }
  }

  test("zipWith consistent with List#zip and then List#map") {
    forAll { (a: Chain[String], b: Chain[Int], f: (String, Int) => Int) =>
      assert(a.zipWith(b)(f).toList === (a.toList.zip(b.toList).map { case (x, y) => f(x, y) }))
    }
  }

  test("groupBy consistent with List#groupBy") {
    forAll { (cs: Chain[String], f: String => Int) =>
      assert(cs.groupBy(f).map { case (k, v) => (k, v.toList) }.toMap === (cs.toList.groupBy(f).toMap))
    }
  }

  test("zipWithIndex is consistent with toList.zipWithIndex") {
    forAll { (ci: Chain[Int]) =>
      assert(ci.zipWithIndex.toList === (ci.toList.zipWithIndex))
    }
  }

  test("sortBy is consistent with toList.sortBy") {
    forAll { (ci: Chain[Int], f: Int => String) =>
      assert(ci.sortBy(f).toList === (ci.toList.sortBy(f)))
    }
  }

  test("sorted is consistent with toList.sorted") {
    forAll { (ci: Chain[Int]) =>
      assert(ci.sorted.toList === (ci.toList.sorted))
    }
  }

  test("reverse . reverse is id") {
    forAll { (ci: Chain[Int]) =>
      assert(ci.reverse.reverse === ci)
    }
  }

  test("reverse consistent with List#reverse") {
    forAll { (ci: Chain[Int]) =>
      assert(ci.reverse.toList === (ci.toList.reverse))
    }
  }

  test("(a ++ b).isEmpty ==> a.isEmpty and b.isEmpty") {
    forAll { (a: Chain[Int], b: Chain[Int]) =>
      assert((a ++ b).nonEmpty || (a.isEmpty && b.isEmpty))
    }
  }

  test("a.isEmpty == (a eq Chain.nil)") {
    assert(Chain.fromSeq(Nil) eq Chain.nil)

    forAll { (a: Chain[Int]) =>
      assert(a.isEmpty == (a eq Chain.nil))
    }
  }

  test("(nil ++ a) eq a") {
    forAll { (a: Chain[Int]) =>
      assert((Chain.nil ++ a) eq a)
      assert((a ++ Chain.nil) eq a)
    }
  }

  test("Chain.iterator.next should throw NoSuchElementException") {
    forAll { (a: Chain[Int]) =>
      val it = a.iterator

      while (it.hasNext) it.next()

      intercept[java.util.NoSuchElementException] {
        it.next()
      }

      val rit = a.reverseIterator

      while (rit.hasNext) rit.next()

      intercept[java.util.NoSuchElementException] {
        rit.next()
      }
      ()
    }
  }

  test("Chain#distinct is consistent with List#distinct") {
    forAll { (a: Chain[Int]) =>
      assert(a.distinct.toList === (a.toList.distinct))
    }
  }

  test("=== is consistent with == (issue #2540)") {
    assertEquals(Chain.one(1) |+| Chain.one(2) |+| Chain.one(3), Chain.fromSeq(List(1, 2, 3)))

    forAll { (a: Chain[Int], b: Chain[Int]) =>
      assert((a === b) === (a == b))
    }
  }

  test("== returns false for non-Chains") {
    forAll { (a: Chain[Int], b: Int) =>
<<<<<<< HEAD
      assert((a.equals(b)) === (false))
=======
      assert((a == b) === false)
>>>>>>> 1b66b814
    }
  }

  test("== returns false for Chains of different element types") {
    forAll { (a: Chain[Option[String]], b: Chain[String]) =>
      assert((a.equals(b)) === (a.isEmpty && b.isEmpty))
    }
  }

  test("Chain#hashCode is consistent with List#hashCode") {
    forAll { (x: Chain[Int]) =>
      assert(x.hashCode === (x.toList.hashCode))
    }
  }

  test("Chain#takeWhile is consistent with List#takeWhile") {
    forAll { (x: Chain[Int], p: Int => Boolean) =>
      assert(x.takeWhile(p).toList === (x.toList.takeWhile(p)))
    }
  }

  test("Chain#dropWhile is consistent with List#dropWhile") {
    forAll { (x: Chain[Int], p: Int => Boolean) =>
      assert(x.dropWhile(p).toList === (x.toList.dropWhile(p)))
    }
  }

  test("Chain#get is consistent with List#lift") {
    forAll { (x: Chain[Int], idx: Int) =>
      assert(x.get(idx.toLong) === (x.toList.lift(idx)))
    }
  }

  test("traverse is stack-safe") {
    val chain = (0 until 100000).map(Chain.one).reduce(_.concat(_))
    val sumAll = Traverse[Chain]
      .traverse(chain) { i => () => i }
      .apply
      .iterator
      .sum

    assert(sumAll == chain.iterator.sum)
  }
}<|MERGE_RESOLUTION|>--- conflicted
+++ resolved
@@ -259,11 +259,7 @@
 
   test("== returns false for non-Chains") {
     forAll { (a: Chain[Int], b: Int) =>
-<<<<<<< HEAD
-      assert((a.equals(b)) === (false))
-=======
-      assert((a == b) === false)
->>>>>>> 1b66b814
+      assert((a.equals(b)) === false)
     }
   }
 
